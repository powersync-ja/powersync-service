--- conflicted
+++ resolved
@@ -299,12 +299,8 @@
           name: column.attname,
           sqlite_type: sync_rules.expressionTypeFromPostgresType(pg_type).typeFlags,
           type: column.data_type,
-<<<<<<< HEAD
-          internal_type: pg_type
-=======
           internal_type: column.data_type,
           pg_type: pg_type
->>>>>>> 2feb6799
         });
       }
     }
