--- conflicted
+++ resolved
@@ -119,9 +119,8 @@
 
   private startedStreaming = false;
 
-<<<<<<< HEAD
   private snapshotChunkSize: number;
-=======
+
   /**
    * Time of the oldest uncommitted change, according to the source db.
    * This is used to determine the replication lag.
@@ -132,7 +131,6 @@
    * We can only compute replication lag if isStartingReplication == false, or oldestUncommittedChange is present.
    */
   private isStartingReplication = true;
->>>>>>> 0ccd4704
 
   constructor(options: WalStreamOptions) {
     this.logger = options.logger ?? defaultLogger;
@@ -914,7 +912,6 @@
                 // This effectively lets us batch multiple transactions within the same chunk
                 // into a single flush, increasing throughput for many small transactions.
                 skipKeepalive = false;
-<<<<<<< HEAD
                 // flush() must be before the resnapshot check - that is
                 // typically what reports the resnapshot records.
                 await batch.flush();
@@ -925,13 +922,10 @@
                   await this.resnapshot(batch, resnapshot);
                   resnapshot = [];
                 }
-                await batch.commit(msg.lsn!, { createEmptyCheckpoints });
-=======
                 const didCommit = await batch.commit(msg.lsn!, {
                   createEmptyCheckpoints,
                   oldestUncommittedChange: this.oldestUncommittedChange
                 });
->>>>>>> 0ccd4704
                 await this.ack(msg.lsn!, replicationStream);
                 if (didCommit) {
                   this.oldestUncommittedChange = null;
