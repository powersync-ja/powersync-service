import * as lib_postgres from '@powersync/lib-service-postgres';
import {
  container,
  DatabaseConnectionError,
  ErrorCode,
  errors,
  Logger,
  logger as defaultLogger,
  ReplicationAssertionError,
  ReplicationAbortedError
} from '@powersync/lib-services-framework';
import {
  BucketStorageBatch,
  getUuidReplicaIdentityBson,
  MetricsEngine,
  RelationCache,
  SaveUpdate,
  SourceEntityDescriptor,
  SourceTable,
  storage
} from '@powersync/service-core';
import * as pgwire from '@powersync/service-jpgwire';
import { DatabaseInputRow, SqliteRow, SqlSyncRules, TablePattern, toSyncRulesRow } from '@powersync/service-sync-rules';
import * as pg_utils from '../utils/pgwire_utils.js';

import { PgManager } from './PgManager.js';
import { getPgOutputRelation, getRelId } from './PgRelation.js';
import { checkSourceConfiguration, checkTableRls, getReplicationIdentityColumns } from './replication-utils.js';
import { ReplicationMetric } from '@powersync/service-types';
import {
  ChunkedSnapshotQuery,
  IdSnapshotQuery,
  MissingRow,
  PrimaryKeyValue,
  SimpleSnapshotQuery,
  SnapshotQuery
} from './SnapshotQuery.js';

export interface WalStreamOptions {
  logger?: Logger;
  connections: PgManager;
  storage: storage.SyncRulesBucketStorage;
  metrics: MetricsEngine;
  abort_signal: AbortSignal;

  /**
   * Override snapshot chunk length (number of rows), for testing.
   *
   * Defaults to 10_000.
   *
   * Note that queries are streamed, so we don't actually keep that much data in memory.
   */
  snapshotChunkLength?: number;
}

interface InitResult {
  /** True if initial snapshot is not yet done. */
  needsInitialSync: boolean;
  /** True if snapshot must be started from scratch with a new slot. */
  needsNewSlot: boolean;
}

export const ZERO_LSN = '00000000/00000000';
export const PUBLICATION_NAME = 'powersync';
export const POSTGRES_DEFAULT_SCHEMA = 'public';

export const KEEPALIVE_CONTENT = 'ping';
export const KEEPALIVE_BUFFER = Buffer.from(KEEPALIVE_CONTENT);
export const KEEPALIVE_STATEMENT: pgwire.Statement = {
  statement: /* sql */ `
    SELECT
      *
    FROM
      pg_logical_emit_message(FALSE, 'powersync', $1)
  `,
  params: [{ type: 'varchar', value: KEEPALIVE_CONTENT }]
} as const;

export const isKeepAliveMessage = (msg: pgwire.PgoutputMessage) => {
  return (
    msg.tag == 'message' &&
    msg.prefix == 'powersync' &&
    msg.content &&
    Buffer.from(msg.content).equals(KEEPALIVE_BUFFER)
  );
};

export const sendKeepAlive = async (db: pgwire.PgClient) => {
  await lib_postgres.retriedQuery(db, KEEPALIVE_STATEMENT);
};

export class MissingReplicationSlotError extends Error {
  constructor(message: string) {
    super(message);
  }
}

export class WalStream {
  sync_rules: SqlSyncRules;
  group_id: number;

  connection_id = 1;

  private logger: Logger;

  private readonly storage: storage.SyncRulesBucketStorage;
  private readonly metrics: MetricsEngine;
  private readonly slot_name: string;

  private connections: PgManager;

  private abort_signal: AbortSignal;

  private relationCache = new RelationCache((relation: number | SourceTable) => {
    if (typeof relation == 'number') {
      return relation;
    }
    return relation.objectId!;
  });

  private startedStreaming = false;

  private snapshotChunkLength: number;

  /**
   * Time of the oldest uncommitted change, according to the source db.
   * This is used to determine the replication lag.
   */
  private oldestUncommittedChange: Date | null = null;
  /**
   * Keep track of whether we have done a commit or keepalive yet.
   * We can only compute replication lag if isStartingReplication == false, or oldestUncommittedChange is present.
   */
  private isStartingReplication = true;

  constructor(options: WalStreamOptions) {
    this.logger = options.logger ?? defaultLogger;
    this.storage = options.storage;
    this.metrics = options.metrics;
    this.sync_rules = options.storage.getParsedSyncRules({ defaultSchema: POSTGRES_DEFAULT_SCHEMA });
    this.group_id = options.storage.group_id;
    this.slot_name = options.storage.slot_name;
    this.connections = options.connections;
    this.snapshotChunkLength = options.snapshotChunkLength ?? 10_000;

    this.abort_signal = options.abort_signal;
    this.abort_signal.addEventListener(
      'abort',
      () => {
        if (this.startedStreaming) {
          // Ping to speed up cancellation of streaming replication
          // We're not using pg_snapshot here, since it could be in the middle of
          // an initial replication transaction.
          const promise = sendKeepAlive(this.connections.pool);
          promise.catch((e) => {
            // Failures here are okay - this only speeds up stopping the process.
            this.logger.warn('Failed to ping connection', e);
          });
        } else {
          // If we haven't started streaming yet, it could be due to something like
          // and invalid password. In that case, don't attempt to ping.
        }
      },
      { once: true }
    );
  }

  get stopped() {
    return this.abort_signal.aborted;
  }

  async getQualifiedTableNames(
    batch: storage.BucketStorageBatch,
    db: pgwire.PgConnection,
    tablePattern: TablePattern
  ): Promise<storage.SourceTable[]> {
    const schema = tablePattern.schema;
    if (tablePattern.connectionTag != this.connections.connectionTag) {
      return [];
    }

    let tableRows: any[];
    const prefix = tablePattern.isWildcard ? tablePattern.tablePrefix : undefined;
    if (tablePattern.isWildcard) {
      const result = await db.query({
        statement: `SELECT c.oid AS relid, c.relname AS table_name
      FROM pg_class c
      JOIN pg_namespace n ON n.oid = c.relnamespace
      WHERE n.nspname = $1
      AND c.relkind = 'r'
      AND c.relname LIKE $2`,
        params: [
          { type: 'varchar', value: schema },
          { type: 'varchar', value: tablePattern.tablePattern }
        ]
      });
      tableRows = pgwire.pgwireRows(result);
    } else {
      const result = await db.query({
        statement: `SELECT c.oid AS relid, c.relname AS table_name
      FROM pg_class c
      JOIN pg_namespace n ON n.oid = c.relnamespace
      WHERE n.nspname = $1
      AND c.relkind = 'r'
      AND c.relname = $2`,
        params: [
          { type: 'varchar', value: schema },
          { type: 'varchar', value: tablePattern.tablePattern }
        ]
      });

      tableRows = pgwire.pgwireRows(result);
    }
    let result: storage.SourceTable[] = [];

    for (let row of tableRows) {
      const name = row.table_name as string;
      if (typeof row.relid != 'bigint') {
        throw new ReplicationAssertionError(`Missing relid for ${name}`);
      }
      const relid = Number(row.relid as bigint);

      if (prefix && !name.startsWith(prefix)) {
        continue;
      }

      const rs = await db.query({
        statement: `SELECT 1 FROM pg_publication_tables WHERE pubname = $1 AND schemaname = $2 AND tablename = $3`,
        params: [
          { type: 'varchar', value: PUBLICATION_NAME },
          { type: 'varchar', value: tablePattern.schema },
          { type: 'varchar', value: name }
        ]
      });
      if (rs.rows.length == 0) {
        this.logger.info(`Skipping ${tablePattern.schema}.${name} - not part of ${PUBLICATION_NAME} publication`);
        continue;
      }

      try {
        const result = await checkTableRls(db, relid);
        if (!result.canRead) {
          // We log the message, then continue anyway, since the check does not cover all cases.
          this.logger.warn(result.message!);
        }
      } catch (e) {
        // It's possible that we just don't have permission to access pg_roles - log the error and continue.
        this.logger.warn(`Could not check RLS access for ${tablePattern.schema}.${name}`, e);
      }

      const cresult = await getReplicationIdentityColumns(db, relid);

      const table = await this.handleRelation(
        batch,
        {
          name,
          schema,
          objectId: relid,
          replicaIdColumns: cresult.replicationColumns
        } as SourceEntityDescriptor,
        false
      );

      result.push(table);
    }
    return result;
  }

  async initSlot(): Promise<InitResult> {
    await checkSourceConfiguration(this.connections.pool, PUBLICATION_NAME);
    await this.ensureStorageCompatibility();

    const slotName = this.slot_name;

    const status = await this.storage.getStatus();
    const snapshotDone = status.snapshot_done && status.checkpoint_lsn != null;
    if (snapshotDone) {
      // Snapshot is done, but we still need to check the replication slot status
      this.logger.info(`Initial replication already done`);
    }

    // Check if replication slot exists
    const rs = await this.connections.pool.query({
      statement: 'SELECT 1 FROM pg_replication_slots WHERE slot_name = $1',
      params: [{ type: 'varchar', value: slotName }]
    });
    const slotExists = rs.rows.length > 0;

    if (slotExists) {
      // This checks that the slot is still valid
      const r = await this.checkReplicationSlot();
      if (snapshotDone && r.needsNewSlot) {
        // We keep the current snapshot, and create a new replication slot
        throw new MissingReplicationSlotError(`Replication slot ${slotName} is not valid anymore`);
      }
      // We can have:
      //   needsInitialSync: true, needsNewSlot: true -> initial sync from scratch
      //   needsInitialSync: true, needsNewSlot: false -> resume initial sync
      //   needsInitialSync: false, needsNewSlot: true -> handled above
      //   needsInitialSync: false, needsNewSlot: false -> resume streaming replication
      return {
        needsInitialSync: !snapshotDone,
        needsNewSlot: r.needsNewSlot
      };
    } else {
      if (snapshotDone) {
        // This will create a new slot, while keeping the current sync rules active
        throw new MissingReplicationSlotError(`Replication slot ${slotName} is missing`);
      }
      // This will clear data and re-create the same slot
      return { needsInitialSync: true, needsNewSlot: true };
    }
  }

  /**
   * If a replication slot exists, check that it is healthy.
   */
  private async checkReplicationSlot(): Promise<{ needsNewSlot: boolean }> {
    let last_error = null;
    const slotName = this.slot_name;

    // Check that replication slot exists
    for (let i = 120; i >= 0; i--) {
      await touch();

      if (i == 0) {
        container.reporter.captureException(last_error, {
          level: errors.ErrorSeverity.ERROR,
          metadata: {
            replication_slot: slotName
          }
        });

        throw last_error;
      }
      try {
        // We peek a large number of changes here, to make it more likely to pick up replication slot errors.
        // For example, "publication does not exist" only occurs here if the peek actually includes changes related
        // to the slot.
        this.logger.info(`Checking ${slotName}`);

        // The actual results can be quite large, so we don't actually return everything
        // due to memory and processing overhead that would create.
        const cursor = await this.connections.pool.stream({
          statement: `SELECT 1 FROM pg_catalog.pg_logical_slot_peek_binary_changes($1, NULL, 1000, 'proto_version', '1', 'publication_names', $2)`,
          params: [
            { type: 'varchar', value: slotName },
            { type: 'varchar', value: PUBLICATION_NAME }
          ]
        });

        for await (let _chunk of cursor) {
          // No-op, just exhaust the cursor
        }

        // Success
        this.logger.info(`Slot ${slotName} appears healthy`);
        return { needsNewSlot: false };
      } catch (e) {
        last_error = e;
        this.logger.warn(`Replication slot error`, e);

        if (this.stopped) {
          throw e;
        }

        // Could also be `publication "powersync" does not exist`, although this error may show up much later
        // in some cases.

        if (
          /incorrect prev-link/.test(e.message) ||
          /replication slot.*does not exist/.test(e.message) ||
          /publication.*does not exist/.test(e.message)
        ) {
          container.reporter.captureException(e, {
            level: errors.ErrorSeverity.WARNING,
            metadata: {
              try_index: i,
              replication_slot: slotName
            }
          });
          // Sample: record with incorrect prev-link 10000/10000 at 0/18AB778
          //   Seen during development. Some internal error, fixed by re-creating slot.
          //
          // Sample: publication "powersync" does not exist
          //   Happens when publication deleted or never created.
          //   Slot must be re-created in this case.
          this.logger.info(`${slotName} is not valid anymore`);

          return { needsNewSlot: true };
        }
        // Try again after a pause
        await new Promise((resolve) => setTimeout(resolve, 1000));
      }
    }

    throw new ReplicationAssertionError('Unreachable');
  }

  async estimatedCountNumber(db: pgwire.PgConnection, table: storage.SourceTable): Promise<number> {
    const results = await db.query({
      statement: `SELECT reltuples::bigint AS estimate
FROM   pg_class
WHERE  oid = $1::regclass`,
      params: [{ value: table.qualifiedName, type: 'varchar' }]
    });
    const row = results.rows[0];
    if ((row?.[0] ?? -1n) == -1n) {
      return -1;
    } else {
      return Number(row[0]);
    }
  }

  /**
   * Start initial replication.
   *
   * If (partial) replication was done before on this slot, this clears the state
   * and starts again from scratch.
   */
  async startInitialReplication(replicationConnection: pgwire.PgConnection, status: InitResult) {
    // If anything here errors, the entire replication process is aborted,
    // and all connections are closed, including this one.
    const db = await this.connections.snapshotConnection();

    const slotName = this.slot_name;

    if (status.needsNewSlot) {
      // This happens when there is no existing replication slot, or if the
      // existing one is unhealthy.
      // In those cases, we have to start replication from scratch.
      // If there is an existing healthy slot, we can skip this and continue
      // initial replication where we left off.
      await this.storage.clear();

      await db.query({
        statement: 'SELECT pg_drop_replication_slot(slot_name) FROM pg_replication_slots WHERE slot_name = $1',
        params: [{ type: 'varchar', value: slotName }]
      });

      // We use the replication connection here, not a pool.
      // The replication slot must be created before we start snapshotting tables.
      await replicationConnection.query(`CREATE_REPLICATION_SLOT ${slotName} LOGICAL pgoutput`);

      this.logger.info(`Created replication slot ${slotName}`);
    }

    await this.initialReplication(db);
  }

  async initialReplication(db: pgwire.PgConnection) {
    const sourceTables = this.sync_rules.getSourceTables();
    await this.storage.startBatch(
      {
        logger: this.logger,
        zeroLSN: ZERO_LSN,
        defaultSchema: POSTGRES_DEFAULT_SCHEMA,
        storeCurrentData: true,
        skipExistingRows: true
      },
      async (batch) => {
        let tablesWithStatus: SourceTable[] = [];
        for (let tablePattern of sourceTables) {
          const tables = await this.getQualifiedTableNames(batch, db, tablePattern);
          // Pre-get counts
          for (let table of tables) {
            if (table.snapshotComplete) {
              this.logger.info(`Skipping ${table.qualifiedName} - snapshot already done`);
              continue;
            }
            const count = await this.estimatedCountNumber(db, table);
            table = await batch.updateTableProgress(table, { totalEstimatedCount: count });
            this.relationCache.update(table);
            tablesWithStatus.push(table);

            this.logger.info(`To replicate: ${table.qualifiedName} ${table.formatSnapshotProgress()}`);
          }
        }

        for (let table of tablesWithStatus) {
          await this.snapshotTableInTx(batch, db, table);
          await touch();
        }

        // Always commit the initial snapshot at zero.
        // This makes sure we don't skip any changes applied before starting this snapshot,
        // in the case of snapshot retries.
        // We could alternatively commit at the replication slot LSN.
        await batch.commit(ZERO_LSN);
      }
    );
    /**
     * Send a keepalive message after initial replication.
     * In some edge cases we wait for a keepalive after the initial snapshot.
     * If we don't explicitly check the contents of keepalive messages then a keepalive is detected
     * rather quickly after initial replication - perhaps due to other WAL events.
     * If we do explicitly check the contents of messages, we need an actual keepalive payload in order
     * to advance the active sync rules LSN.
     */
    await sendKeepAlive(db);
  }

  static *getQueryData(results: Iterable<DatabaseInputRow>): Generator<SqliteRow> {
    for (let row of results) {
      yield toSyncRulesRow(row);
    }
  }
  private async snapshotTableInTx(
    batch: storage.BucketStorageBatch,
    db: pgwire.PgConnection,
    table: storage.SourceTable,
    limited?: PrimaryKeyValue[]
  ): Promise<storage.SourceTable> {
    // Note: We use the default "Read Committed" isolation level here, not snapshot isolation.
    // The data may change during the transaction, but that is compensated for in the streaming
    // replication afterwards.
    await db.query('BEGIN');
    try {
      let tableLsnNotBefore: string;
      await this.snapshotTable(batch, db, table, limited);

      // Get the current LSN.
      // The data will only be consistent once incremental replication has passed that point.
      // We have to get this LSN _after_ we have finished the table snapshot.
      //
      // There are basically two relevant LSNs here:
      // A: The LSN before the snapshot starts. We don't explicitly record this on the PowerSync side,
      //    but it is implicitly recorded in the replication slot.
      // B: The LSN after the table snapshot is complete, which is what we get here.
      // When we do the snapshot queries, the data that we get back for each chunk could match the state
      // anywhere between A and B. To actually have a consistent state on our side, we need to:
      // 1. Complete the snapshot.
      // 2. Wait until logical replication has caught up with all the change between A and B.
      // Calling `markSnapshotDone(LSN B)` covers that.
      const rs = await db.query(`select pg_current_wal_lsn() as lsn`);
      tableLsnNotBefore = rs.rows[0][0];
      // Side note: A ROLLBACK would probably also be fine here, since we only read in this transaction.
      await db.query('COMMIT');
      const [resultTable] = await batch.markSnapshotDone([table], tableLsnNotBefore);
      this.relationCache.update(resultTable);
      return resultTable;
    } catch (e) {
      await db.query('ROLLBACK');
      throw e;
    }
  }

  private async snapshotTable(
    batch: storage.BucketStorageBatch,
    db: pgwire.PgConnection,
    table: storage.SourceTable,
    limited?: PrimaryKeyValue[]
  ) {
    let totalEstimatedCount = table.snapshotStatus?.totalEstimatedCount;
    let at = table.snapshotStatus?.replicatedCount ?? 0;
    let lastCountTime = 0;
    let q: SnapshotQuery;
    // We do streaming on two levels:
    // 1. Coarse level: DELCARE CURSOR, FETCH 10000 at a time.
    // 2. Fine level: Stream chunks from each fetch call.
    if (limited) {
      q = new IdSnapshotQuery(db, table, limited);
    } else if (ChunkedSnapshotQuery.supports(table)) {
      // Single primary key - we can use the primary key for chunking
      const orderByKey = table.replicaIdColumns[0];
      q = new ChunkedSnapshotQuery(db, table, this.snapshotChunkLength, table.snapshotStatus?.lastKey ?? null);
      if (table.snapshotStatus?.lastKey != null) {
        this.logger.info(
          `Replicating ${table.qualifiedName} ${table.formatSnapshotProgress()} - resuming from ${orderByKey.name} > ${(q as ChunkedSnapshotQuery).lastKey}`
        );
      } else {
        this.logger.info(`Replicating ${table.qualifiedName} ${table.formatSnapshotProgress()} - resumable`);
      }
    } else {
      // Fallback case - query the entire table
      this.logger.info(`Replicating ${table.qualifiedName} ${table.formatSnapshotProgress()} - not resumable`);
      q = new SimpleSnapshotQuery(db, table, this.snapshotChunkLength);
      at = 0;
    }
    await q.initialize();

<<<<<<< HEAD
  private async snapshotTable(batch: storage.BucketStorageBatch, db: pgwire.PgConnection, table: storage.SourceTable) {
    logger.info(`${this.slot_name} Replicating ${table.qualifiedName}`);
    const estimatedCount = await this.estimatedCount(db, table);
    let at = 0;
    let lastLogIndex = 0;
    const cursor = db.stream({ statement: `SELECT * FROM ${table.qualifiedName}` });
=======
>>>>>>> f9e8673b
    let columns: { i: number; name: string }[] = [];
    let hasRemainingData = true;
    while (hasRemainingData) {
      // Fetch 10k at a time.
      // The balance here is between latency overhead per FETCH call,
      // and not spending too much time on each FETCH call.
      // We aim for a couple of seconds on each FETCH call.
      const cursor = q.nextChunk();
      hasRemainingData = false;
      // pgwire streams rows in chunks.
      // These chunks can be quite small (as little as 16KB), so we don't flush chunks automatically.
      // There are typically 100-200 rows per chunk.
      for await (let chunk of cursor) {
        if (chunk.tag == 'RowDescription') {
          // We get a RowDescription for each FETCH call, but they should
          // all be the same.
          let i = 0;
          columns = chunk.payload.map((c) => {
            return { i: i++, name: c.name };
          });
          continue;
        }

        const rows = chunk.rows.map((row) => {
          let q: DatabaseInputRow = {};
          for (let c of columns) {
            q[c.name] = row[c.i];
          }
          return q;
        });
        if (rows.length > 0) {
          hasRemainingData = true;
        }

        for (const record of WalStream.getQueryData(rows)) {
          // This auto-flushes when the batch reaches its size limit
          await batch.save({
            tag: storage.SaveOperationTag.INSERT,
            sourceTable: table,
            before: undefined,
            beforeReplicaId: undefined,
            after: record,
            afterReplicaId: getUuidReplicaIdentityBson(record, table.replicaIdColumns)
          });
        }

        at += rows.length;
        this.metrics.getCounter(ReplicationMetric.ROWS_REPLICATED).add(rows.length);

        await touch();
      }

      // Important: flush before marking progress
      await batch.flush();
      if (limited == null) {
        let lastKey: Uint8Array | undefined;
        if (q instanceof ChunkedSnapshotQuery) {
          lastKey = q.getLastKeySerialized();
        }
        if (lastCountTime < performance.now() - 10 * 60 * 1000) {
          // Even though we're doing the snapshot inside a transaction, the transaction uses
          // the default "Read Committed" isolation level. This means we can get new data
          // within the transaction, so we re-estimate the count every 10 minutes when replicating
          // large tables.
          totalEstimatedCount = await this.estimatedCountNumber(db, table);
          lastCountTime = performance.now();
        }
        table = await batch.updateTableProgress(table, {
          lastKey: lastKey,
          replicatedCount: at,
          totalEstimatedCount: totalEstimatedCount
        });
        this.relationCache.update(table);

        this.logger.info(`Replicating ${table.qualifiedName} ${table.formatSnapshotProgress()}`);
      } else {
        this.logger.info(`Replicating ${table.qualifiedName} ${at}/${limited.length} for resnapshot`);
      }

      if (this.abort_signal.aborted) {
        // We only abort after flushing
        throw new ReplicationAbortedError(`Initial replication interrupted`);
      }
    }
  }

  async handleRelation(batch: storage.BucketStorageBatch, descriptor: SourceEntityDescriptor, snapshot: boolean) {
    if (!descriptor.objectId && typeof descriptor.objectId != 'number') {
      throw new ReplicationAssertionError(`objectId expected, got ${typeof descriptor.objectId}`);
    }
    const result = await this.storage.resolveTable({
      group_id: this.group_id,
      connection_id: this.connection_id,
      connection_tag: this.connections.connectionTag,
      entity_descriptor: descriptor,
      sync_rules: this.sync_rules
    });
    this.relationCache.update(result.table);

    // Drop conflicting tables. This includes for example renamed tables.
    await batch.drop(result.dropTables);

    // Snapshot if:
    // 1. Snapshot is requested (false for initial snapshot, since that process handles it elsewhere)
    // 2. Snapshot is not already done, AND:
    // 3. The table is used in sync rules.
    const shouldSnapshot = snapshot && !result.table.snapshotComplete && result.table.syncAny;

    if (shouldSnapshot) {
      // Truncate this table, in case a previous snapshot was interrupted.
      await batch.truncate([result.table]);

      // Start the snapshot inside a transaction.
      // We use a dedicated connection for this.
      const db = await this.connections.snapshotConnection();
      try {
        const table = await this.snapshotTableInTx(batch, db, result.table);
        // After the table snapshot, we wait for replication to catch up.
        // To make sure there is actually something to replicate, we send a keepalive
        // message.
        await sendKeepAlive(db);
        return table;
      } finally {
        await db.end();
      }
    }

    return result.table;
  }

  /**
   * Process rows that have missing TOAST values.
   *
   * This can happen during edge cases in the chunked intial snapshot process.
   *
   * We handle this similar to an inline table snapshot, but limited to the specific
   * set of rows.
   */
  private async resnapshot(batch: BucketStorageBatch, rows: MissingRow[]) {
    const byTable = new Map<number, MissingRow[]>();
    for (let row of rows) {
      const relId = row.table.objectId as number; // always a number for postgres
      if (!byTable.has(relId)) {
        byTable.set(relId, []);
      }
      byTable.get(relId)!.push(row);
    }
    const db = await this.connections.snapshotConnection();
    try {
      for (let rows of byTable.values()) {
        const table = rows[0].table;
        await this.snapshotTableInTx(
          batch,
          db,
          table,
          rows.map((r) => r.key)
        );
      }
    } finally {
      await db.end();
    }
  }

  private getTable(relationId: number): storage.SourceTable {
    const table = this.relationCache.get(relationId);
    if (table == null) {
      // We should always receive a replication message before the relation is used.
      // If we can't find it, it's a bug.
      throw new ReplicationAssertionError(`Missing relation cache for ${relationId}`);
    }
    return table;
  }

  async writeChange(
    batch: storage.BucketStorageBatch,
    msg: pgwire.PgoutputMessage
  ): Promise<storage.FlushedResult | null> {
    if (msg.lsn == null) {
      return null;
    }
    if (msg.tag == 'insert' || msg.tag == 'update' || msg.tag == 'delete') {
      const table = this.getTable(getRelId(msg.relation));
      if (!table.syncAny) {
        this.logger.debug(`Table ${table.qualifiedName} not used in sync rules - skipping`);
        return null;
      }

      if (msg.tag == 'insert') {
        this.metrics.getCounter(ReplicationMetric.ROWS_REPLICATED).add(1);
        const baseRecord = pg_utils.constructAfterRecord(msg);
        return await batch.save({
          tag: storage.SaveOperationTag.INSERT,
          sourceTable: table,
          before: undefined,
          beforeReplicaId: undefined,
          after: baseRecord,
          afterReplicaId: getUuidReplicaIdentityBson(baseRecord, table.replicaIdColumns)
        });
      } else if (msg.tag == 'update') {
        this.metrics.getCounter(ReplicationMetric.ROWS_REPLICATED).add(1);
        // "before" may be null if the replica id columns are unchanged
        // It's fine to treat that the same as an insert.
        const before = pg_utils.constructBeforeRecord(msg);
        const after = pg_utils.constructAfterRecord(msg);
        return await batch.save({
          tag: storage.SaveOperationTag.UPDATE,
          sourceTable: table,
          before: before,
          beforeReplicaId: before ? getUuidReplicaIdentityBson(before, table.replicaIdColumns) : undefined,
          after: after,
          afterReplicaId: getUuidReplicaIdentityBson(after, table.replicaIdColumns)
        });
      } else if (msg.tag == 'delete') {
        this.metrics.getCounter(ReplicationMetric.ROWS_REPLICATED).add(1);
        const before = pg_utils.constructBeforeRecord(msg)!;

        return await batch.save({
          tag: storage.SaveOperationTag.DELETE,
          sourceTable: table,
          before: before,
          beforeReplicaId: getUuidReplicaIdentityBson(before, table.replicaIdColumns),
          after: undefined,
          afterReplicaId: undefined
        });
      }
    } else if (msg.tag == 'truncate') {
      let tables: storage.SourceTable[] = [];
      for (let relation of msg.relations) {
        const table = this.getTable(getRelId(relation));
        tables.push(table);
      }
      return await batch.truncate(tables);
    }
    return null;
  }

  async replicate() {
    try {
      // If anything errors here, the entire replication process is halted, and
      // all connections automatically closed, including this one.
      const replicationConnection = await this.connections.replicationConnection();
      await this.initReplication(replicationConnection);
      await this.streamChanges(replicationConnection);
    } catch (e) {
      await this.storage.reportError(e);
      throw e;
    }
  }

  async initReplication(replicationConnection: pgwire.PgConnection) {
    const result = await this.initSlot();
    if (result.needsInitialSync) {
      await this.startInitialReplication(replicationConnection, result);
    }
  }

  async streamChanges(replicationConnection: pgwire.PgConnection) {
    // When changing any logic here, check /docs/wal-lsns.md.

    const { createEmptyCheckpoints } = await this.ensureStorageCompatibility();

    const replicationOptions: Record<string, string> = {
      proto_version: '1',
      publication_names: PUBLICATION_NAME
    };

    /**
     * Viewing the contents of logical messages emitted with `pg_logical_emit_message`
     * is only supported on Postgres >= 14.0.
     * https://www.postgresql.org/docs/14/protocol-logical-replication.html
     */
    const exposesLogicalMessages = await this.checkLogicalMessageSupport();
    if (exposesLogicalMessages) {
      /**
       * Only add this option if the Postgres server supports it.
       * Adding the option to a server that doesn't support it will throw an exception when starting logical replication.
       * Error: `unrecognized pgoutput option: messages`
       */
      replicationOptions['messages'] = 'true';
    }

    const replicationStream = replicationConnection.logicalReplication({
      slot: this.slot_name,
      options: replicationOptions
    });

    this.startedStreaming = true;

    // Auto-activate as soon as initial replication is done
    await this.storage.autoActivate();

    let resnapshot: { table: storage.SourceTable; key: PrimaryKeyValue }[] = [];

    const markRecordUnavailable = (record: SaveUpdate) => {
      if (!IdSnapshotQuery.supports(record.sourceTable)) {
        // If it's not supported, it's also safe to ignore
        return;
      }
      let key: PrimaryKeyValue = {};
      for (let column of record.sourceTable.replicaIdColumns) {
        const name = column.name;
        const value = record.after[name];
        if (value == null) {
          // We don't expect this to actually happen.
          // The key should always be present in the "after" record.
          return;
        }
        key[name] = value;
      }
      resnapshot.push({
        table: record.sourceTable,
        key: key
      });
    };

    await this.storage.startBatch(
      {
        logger: this.logger,
        zeroLSN: ZERO_LSN,
        defaultSchema: POSTGRES_DEFAULT_SCHEMA,
        storeCurrentData: true,
        skipExistingRows: false,
        markRecordUnavailable
      },
      async (batch) => {
        // We don't handle any plain keepalive messages while we have transactions.
        // While we have transactions, we use that to advance the position.
        // Replication never starts in the middle of a transaction, so this starts as false.
        let skipKeepalive = false;
        let count = 0;

        for await (const chunk of replicationStream.pgoutputDecode()) {
          await touch();

          if (this.abort_signal.aborted) {
            break;
          }

          // chunkLastLsn may come from normal messages in the chunk,
          // or from a PrimaryKeepalive message.
          const { messages, lastLsn: chunkLastLsn } = chunk;

          /**
           * We can check if an explicit keepalive was sent if `exposesLogicalMessages == true`.
           * If we can't check the logical messages, we should assume a keepalive if we
           * receive an empty array of messages in a replication event.
           */
          const assumeKeepAlive = !exposesLogicalMessages;
          let keepAliveDetected = false;
          const lastCommit = messages.findLast((msg) => msg.tag == 'commit');

          for (const msg of messages) {
            if (msg.tag == 'relation') {
              await this.handleRelation(batch, getPgOutputRelation(msg), true);
            } else if (msg.tag == 'begin') {
              // This may span multiple transactions in the same chunk, or even across chunks.
              skipKeepalive = true;
              if (this.oldestUncommittedChange == null) {
                this.oldestUncommittedChange = new Date(Number(msg.commitTime / 1000n));
              }
            } else if (msg.tag == 'commit') {
              this.metrics.getCounter(ReplicationMetric.TRANSACTIONS_REPLICATED).add(1);
              if (msg == lastCommit) {
                // Only commit if this is the last commit in the chunk.
                // This effectively lets us batch multiple transactions within the same chunk
                // into a single flush, increasing throughput for many small transactions.
                skipKeepalive = false;
                // flush() must be before the resnapshot check - that is
                // typically what reports the resnapshot records.
                await batch.flush();
                // This _must_ be checked after the flush(), and before
                // commit() or ack(). We never persist the resnapshot list,
                // so we have to process it before marking our progress.
                if (resnapshot.length > 0) {
                  await this.resnapshot(batch, resnapshot);
                  resnapshot = [];
                }
                const didCommit = await batch.commit(msg.lsn!, {
                  createEmptyCheckpoints,
                  oldestUncommittedChange: this.oldestUncommittedChange
                });
                await this.ack(msg.lsn!, replicationStream);
                if (didCommit) {
                  this.oldestUncommittedChange = null;
                  this.isStartingReplication = false;
                }
              }
            } else {
              if (count % 100 == 0) {
                this.logger.info(`Replicating op ${count} ${msg.lsn}`);
              }

              /**
               * If we can see the contents of logical messages, then we can check if a keepalive
               * message is present. We only perform a keepalive (below) if we explicitly detect a keepalive message.
               * If we can't see the contents of logical messages, then we should assume a keepalive is required
               * due to the default value of `assumeKeepalive`.
               */
              if (exposesLogicalMessages && isKeepAliveMessage(msg)) {
                keepAliveDetected = true;
              }

              count += 1;
              const flushResult = await this.writeChange(batch, msg);
              if (flushResult != null && resnapshot.length > 0) {
                // If we have large transactions, we also need to flush the resnapshot list
                // periodically.
                // TODO: make sure this bit is actually triggered
                await this.resnapshot(batch, resnapshot);
                resnapshot = [];
              }
            }
          }

          if (!skipKeepalive) {
            if (assumeKeepAlive || keepAliveDetected) {
              // Reset the detection flag.
              keepAliveDetected = false;

              // In a transaction, we ack and commit according to the transaction progress.
              // Outside transactions, we use the PrimaryKeepalive messages to advance progress.
              // Big caveat: This _must not_ be used to skip individual messages, since this LSN
              // may be in the middle of the next transaction.
              // It must only be used to associate checkpoints with LSNs.
              await batch.keepalive(chunkLastLsn);
              this.isStartingReplication = false;
            }

            // We receive chunks with empty messages often (about each second).
            // Acknowledging here progresses the slot past these and frees up resources.
            await this.ack(chunkLastLsn, replicationStream);
          }

          this.metrics.getCounter(ReplicationMetric.CHUNKS_REPLICATED).add(1);
        }
      }
    );
  }

  async ack(lsn: string, replicationStream: pgwire.ReplicationStream) {
    if (lsn == ZERO_LSN) {
      return;
    }

    replicationStream.ack(lsn);
  }

  /**
   * Ensures that the storage is compatible with the replication connection.
   * @throws {DatabaseConnectionError} If the storage is not compatible with the replication connection.
   */
  protected async ensureStorageCompatibility(): Promise<storage.ResolvedBucketBatchCommitOptions> {
    const supportsLogicalMessages = await this.checkLogicalMessageSupport();

    const storageIdentifier = await this.storage.factory.getSystemIdentifier();
    if (storageIdentifier.type != lib_postgres.POSTGRES_CONNECTION_TYPE) {
      return {
        // Keep the same behaviour as before allowing Postgres storage.
        createEmptyCheckpoints: true,
        oldestUncommittedChange: null
      };
    }

    const parsedStorageIdentifier = lib_postgres.utils.decodePostgresSystemIdentifier(storageIdentifier.id);
    /**
     * Check if the same server is being used for both the sync bucket storage and the logical replication.
     */
    const replicationIdentifier = await lib_postgres.utils.queryPostgresSystemIdentifier(this.connections.pool);

    if (!supportsLogicalMessages && replicationIdentifier.server_id == parsedStorageIdentifier.server_id) {
      throw new DatabaseConnectionError(
        ErrorCode.PSYNC_S1144,
        `Separate Postgres servers are required for the replication source and sync bucket storage when using Postgres versions below 14.0.`,
        new Error('Postgres version is below 14')
      );
    }

    return {
      /**
       * Don't create empty checkpoints if the same Postgres database is used for the data source
       * and sync bucket storage. Creating empty checkpoints will cause WAL feedback loops.
       */
      createEmptyCheckpoints: replicationIdentifier.database_name != parsedStorageIdentifier.database_name,
      oldestUncommittedChange: null
    };
  }

  /**
   * Check if the replication connection Postgres server supports
   * viewing the contents of logical replication messages.
   */
  protected async checkLogicalMessageSupport() {
    const version = await this.connections.getServerVersion();
    return version ? version.compareMain('14.0.0') >= 0 : false;
  }

  async getReplicationLagMillis(): Promise<number | undefined> {
    if (this.oldestUncommittedChange == null) {
      if (this.isStartingReplication) {
        // We don't have anything to compute replication lag with yet.
        return undefined;
      } else {
        // We don't have any uncommitted changes, so replication is up-to-date.
        return 0;
      }
    }
    return Date.now() - this.oldestUncommittedChange.getTime();
  }
}

async function touch() {
  // FIXME: The hosted Kubernetes probe does not actually check the timestamp on this.
  // FIXME: We need a timeout of around 5+ minutes in Kubernetes if we do start checking the timestamp,
  // or reduce PING_INTERVAL here.
  return container.probes.touch();
}<|MERGE_RESOLUTION|>--- conflicted
+++ resolved
@@ -579,15 +579,6 @@
     }
     await q.initialize();
 
-<<<<<<< HEAD
-  private async snapshotTable(batch: storage.BucketStorageBatch, db: pgwire.PgConnection, table: storage.SourceTable) {
-    logger.info(`${this.slot_name} Replicating ${table.qualifiedName}`);
-    const estimatedCount = await this.estimatedCount(db, table);
-    let at = 0;
-    let lastLogIndex = 0;
-    const cursor = db.stream({ statement: `SELECT * FROM ${table.qualifiedName}` });
-=======
->>>>>>> f9e8673b
     let columns: { i: number; name: string }[] = [];
     let hasRemainingData = true;
     while (hasRemainingData) {
