import { container, errors, logger } from '@powersync/lib-services-framework';
import { Metrics, SourceEntityDescriptor, storage } from '@powersync/service-core';
import * as pgwire from '@powersync/service-jpgwire';
import { DatabaseInputRow, SqliteRow, SqlSyncRules, TablePattern, toSyncRulesRow } from '@powersync/service-sync-rules';
import * as util from '../utils/pgwire_utils.js';
import { PgManager } from './PgManager.js';
import { getPgOutputRelation, getRelId } from './PgRelation.js';
<<<<<<< HEAD
=======
import { getUuidReplicaIdentityBson, Metrics, SourceEntityDescriptor, storage } from '@powersync/service-core';
>>>>>>> 2feb6799
import { checkSourceConfiguration, getReplicationIdentityColumns } from './replication-utils.js';

export const ZERO_LSN = '00000000/00000000';
export const PUBLICATION_NAME = 'powersync';
export const POSTGRES_DEFAULT_SCHEMA = 'public';

export interface WalStreamOptions {
  connections: PgManager;
  storage: storage.SyncRulesBucketStorage;
  abort_signal: AbortSignal;
}

interface InitResult {
  needsInitialSync: boolean;
}

export class MissingReplicationSlotError extends Error {
  constructor(message: string) {
    super(message);
  }
}

export class WalStream {
  sync_rules: SqlSyncRules;
  group_id: number;

  connection_id = 1;

  private readonly storage: storage.SyncRulesBucketStorage;

  private readonly slot_name: string;

  private connections: PgManager;

  private abort_signal: AbortSignal;

  private relation_cache = new Map<string | number, storage.SourceTable>();

  private startedStreaming = false;

  constructor(options: WalStreamOptions) {
    this.storage = options.storage;
    this.sync_rules = options.storage.getParsedSyncRules({ defaultSchema: POSTGRES_DEFAULT_SCHEMA });
    this.group_id = options.storage.group_id;
    this.slot_name = options.storage.slot_name;
    this.connections = options.connections;

    this.abort_signal = options.abort_signal;
    this.abort_signal.addEventListener(
      'abort',
      () => {
        if (this.startedStreaming) {
          // Ping to speed up cancellation of streaming replication
          // We're not using pg_snapshot here, since it could be in the middle of
          // an initial replication transaction.
          const promise = util.retriedQuery(
            this.connections.pool,
            `SELECT * FROM pg_logical_emit_message(false, 'powersync', 'ping')`
          );
          promise.catch((e) => {
            // Failures here are okay - this only speeds up stopping the process.
            logger.warn('Failed to ping connection', e);
          });
        } else {
          // If we haven't started streaming yet, it could be due to something like
          // and invalid password. In that case, don't attempt to ping.
        }
      },
      { once: true }
    );
  }

  get stopped() {
    return this.abort_signal.aborted;
  }

  async getQualifiedTableNames(
    batch: storage.BucketStorageBatch,
    db: pgwire.PgConnection,
    tablePattern: TablePattern
  ): Promise<storage.SourceTable[]> {
    const schema = tablePattern.schema;
    if (tablePattern.connectionTag != this.connections.connectionTag) {
      return [];
    }

    let tableRows: any[];
    const prefix = tablePattern.isWildcard ? tablePattern.tablePrefix : undefined;
    if (tablePattern.isWildcard) {
      const result = await db.query({
        statement: `SELECT c.oid AS relid, c.relname AS table_name
      FROM pg_class c
      JOIN pg_namespace n ON n.oid = c.relnamespace
      WHERE n.nspname = $1
      AND c.relkind = 'r'
      AND c.relname LIKE $2`,
        params: [
          { type: 'varchar', value: schema },
          { type: 'varchar', value: tablePattern.tablePattern }
        ]
      });
      tableRows = pgwire.pgwireRows(result);
    } else {
      const result = await db.query({
        statement: `SELECT c.oid AS relid, c.relname AS table_name
      FROM pg_class c
      JOIN pg_namespace n ON n.oid = c.relnamespace
      WHERE n.nspname = $1
      AND c.relkind = 'r'
      AND c.relname = $2`,
        params: [
          { type: 'varchar', value: schema },
          { type: 'varchar', value: tablePattern.tablePattern }
        ]
      });

      tableRows = pgwire.pgwireRows(result);
    }
    let result: storage.SourceTable[] = [];

    for (let row of tableRows) {
      const name = row.table_name as string;
      if (typeof row.relid != 'bigint') {
        throw new Error(`missing relid for ${name}`);
      }
      const relid = Number(row.relid as bigint);

      if (prefix && !name.startsWith(prefix)) {
        continue;
      }

      const rs = await db.query({
        statement: `SELECT 1 FROM pg_publication_tables WHERE pubname = $1 AND schemaname = $2 AND tablename = $3`,
        params: [
          { type: 'varchar', value: PUBLICATION_NAME },
          { type: 'varchar', value: tablePattern.schema },
          { type: 'varchar', value: name }
        ]
      });
      if (rs.rows.length == 0) {
        logger.info(`Skipping ${tablePattern.schema}.${name} - not part of ${PUBLICATION_NAME} publication`);
        continue;
      }

      const cresult = await getReplicationIdentityColumns(db, relid);

      const table = await this.handleRelation(
        batch,
        {
          name,
          schema,
          objectId: relid,
          replicationColumns: cresult.replicationColumns
        } as SourceEntityDescriptor,
        false
      );

      result.push(table);
    }
    return result;
  }

  async initSlot(): Promise<InitResult> {
    await checkSourceConfiguration(this.connections.pool, PUBLICATION_NAME);

    const slotName = this.slot_name;

    const status = await this.storage.getStatus();
    if (status.snapshot_done && status.checkpoint_lsn) {
      logger.info(`${slotName} Initial replication already done`);

      let last_error = null;

      // Check that replication slot exists
      for (let i = 120; i >= 0; i--) {
        await touch();

        if (i == 0) {
          container.reporter.captureException(last_error, {
            level: errors.ErrorSeverity.ERROR,
            metadata: {
              replication_slot: slotName
            }
          });

          throw last_error;
        }
        try {
          // We peek a large number of changes here, to make it more likely to pick up replication slot errors.
          // For example, "publication does not exist" only occurs here if the peek actually includes changes related
          // to the slot.
          logger.info(`Checking ${slotName}`);

          // The actual results can be quite large, so we don't actually return everything
          // due to memory and processing overhead that would create.
          const cursor = await this.connections.pool.stream({
            statement: `SELECT 1 FROM pg_catalog.pg_logical_slot_peek_binary_changes($1, NULL, 1000, 'proto_version', '1', 'publication_names', $2)`,
            params: [
              { type: 'varchar', value: slotName },
              { type: 'varchar', value: PUBLICATION_NAME }
            ]
          });

          for await (let _chunk of cursor) {
            // No-op, just exhaust the cursor
          }

          // Success
          logger.info(`Slot ${slotName} appears healthy`);
          return { needsInitialSync: false };
        } catch (e) {
          last_error = e;
          logger.warn(`${slotName} Replication slot error`, e);

          if (this.stopped) {
            throw e;
          }

          // Could also be `publication "powersync" does not exist`, although this error may show up much later
          // in some cases.

          if (
            /incorrect prev-link/.test(e.message) ||
            /replication slot.*does not exist/.test(e.message) ||
            /publication.*does not exist/.test(e.message)
          ) {
            container.reporter.captureException(e, {
              level: errors.ErrorSeverity.WARNING,
              metadata: {
                try_index: i,
                replication_slot: slotName
              }
            });
            // Sample: record with incorrect prev-link 10000/10000 at 0/18AB778
            //   Seen during development. Some internal error, fixed by re-creating slot.
            //
            // Sample: publication "powersync" does not exist
            //   Happens when publication deleted or never created.
            //   Slot must be re-created in this case.
            logger.info(`${slotName} does not exist anymore, will create new slot`);

            throw new MissingReplicationSlotError(`Replication slot ${slotName} does not exist anymore`);
          }
          // Try again after a pause
          await new Promise((resolve) => setTimeout(resolve, 1000));
        }
      }
    }

    return { needsInitialSync: true };
  }

  async estimatedCount(db: pgwire.PgConnection, table: storage.SourceTable): Promise<string> {
    const results = await db.query({
      statement: `SELECT reltuples::bigint AS estimate
FROM   pg_class
WHERE  oid = $1::regclass`,
      params: [{ value: table.qualifiedName, type: 'varchar' }]
    });
    const row = results.rows[0];
    if ((row?.[0] ?? -1n) == -1n) {
      return '?';
    } else {
      return `~${row[0]}`;
    }
  }

  /**
   * Start initial replication.
   *
   * If (partial) replication was done before on this slot, this clears the state
   * and starts again from scratch.
   */
  async startInitialReplication(replicationConnection: pgwire.PgConnection) {
    // If anything here errors, the entire replication process is aborted,
    // and all connections closed, including this one.
    const db = await this.connections.snapshotConnection();

    const slotName = this.slot_name;

    await this.storage.clear();

    await db.query({
      statement: 'SELECT pg_drop_replication_slot(slot_name) FROM pg_replication_slots WHERE slot_name = $1',
      params: [{ type: 'varchar', value: slotName }]
    });

    // We use the replication connection here, not a pool.
    // This connection needs to stay open at least until the snapshot is used below.
    const result = await replicationConnection.query(
      `CREATE_REPLICATION_SLOT ${slotName} LOGICAL pgoutput EXPORT_SNAPSHOT`
    );
    const columns = result.columns;
    const row = result.rows[0]!;
    if (columns[1]?.name != 'consistent_point' || columns[2]?.name != 'snapshot_name' || row == null) {
      throw new Error(`Invalid CREATE_REPLICATION_SLOT output: ${JSON.stringify(columns)}`);
    }
    // This LSN could be used in initialReplication below.
    // But it's also safe to just use ZERO_LSN - we won't get any changes older than this lsn
    // with streaming replication.
    const lsn = pgwire.lsnMakeComparable(row[1]);
    const snapshot = row[2];
    logger.info(`Created replication slot ${slotName} at ${lsn} with snapshot ${snapshot}`);

    // https://stackoverflow.com/questions/70160769/postgres-logical-replication-starting-from-given-lsn
    await db.query('BEGIN');
    // Use the snapshot exported above.
    // Using SERIALIZABLE isolation level may give stronger guarantees, but that complicates
    // the replication slot + snapshot above. And we still won't have SERIALIZABLE
    // guarantees with streaming replication.
    // See: ./docs/serializability.md for details.
    //
    // Another alternative here is to use the same pgwire connection for initial replication as well,
    // instead of synchronizing a separate transaction to the snapshot.

    try {
      await db.query(`SET TRANSACTION ISOLATION LEVEL REPEATABLE READ`);
      await db.query(`SET TRANSACTION READ ONLY`);
      await db.query(`SET TRANSACTION SNAPSHOT '${snapshot}'`);

      // Disable statement timeout for the duration of this transaction.
      // On Supabase, the default is 2 minutes.
      await db.query(`set local statement_timeout = 0`);

      logger.info(`${slotName} Starting initial replication`);
      await this.initialReplication(db, lsn);
      logger.info(`${slotName} Initial replication done`);
      await db.query('COMMIT');
    } catch (e) {
      await db.query('ROLLBACK');
      throw e;
    }
  }

  async initialReplication(db: pgwire.PgConnection, lsn: string) {
    const sourceTables = this.sync_rules.getSourceTables();
    await this.storage.startBatch({ zeroLSN: ZERO_LSN, defaultSchema: POSTGRES_DEFAULT_SCHEMA }, async (batch) => {
      for (let tablePattern of sourceTables) {
        const tables = await this.getQualifiedTableNames(batch, db, tablePattern);
        for (let table of tables) {
          await this.snapshotTable(batch, db, table);
          await batch.markSnapshotDone([table], lsn);

          await touch();
        }
      }
      await batch.commit(lsn);
    });
  }

  static *getQueryData(results: Iterable<DatabaseInputRow>): Generator<SqliteRow> {
    for (let row of results) {
      yield toSyncRulesRow(row);
    }
  }

  private async snapshotTable(batch: storage.BucketStorageBatch, db: pgwire.PgConnection, table: storage.SourceTable) {
    logger.info(`${this.slot_name} Replicating ${table.qualifiedName}`);
    const estimatedCount = await this.estimatedCount(db, table);
    let at = 0;
    let lastLogIndex = 0;
    const cursor = db.stream({ statement: `SELECT * FROM ${table.escapedIdentifier}` });
    let columns: { i: number; name: string }[] = [];
    // pgwire streams rows in chunks.
    // These chunks can be quite small (as little as 16KB), so we don't flush chunks automatically.

    for await (let chunk of cursor) {
      if (chunk.tag == 'RowDescription') {
        let i = 0;
        columns = chunk.payload.map((c) => {
          return { i: i++, name: c.name };
        });
        continue;
      }

      const rows = chunk.rows.map((row) => {
        let q: DatabaseInputRow = {};
        for (let c of columns) {
          q[c.name] = row[c.i];
        }
        return q;
      });
      if (rows.length > 0 && at - lastLogIndex >= 5000) {
        logger.info(`${this.slot_name} Replicating ${table.qualifiedName} ${at}/${estimatedCount}`);
        lastLogIndex = at;
      }
      if (this.abort_signal.aborted) {
        throw new Error(`Aborted initial replication of ${this.slot_name}`);
      }

      for (let record of WalStream.getQueryData(rows)) {
        // This auto-flushes when the batch reaches its size limit
        await batch.save({
<<<<<<< HEAD
          tag: storage.SaveOperationTag.INSERT,
          sourceTable: table,
          before: undefined,
          after: record
=======
          tag: 'insert',
          sourceTable: table,
          before: undefined,
          beforeReplicaId: undefined,
          after: record,
          afterReplicaId: getUuidReplicaIdentityBson(record, table.replicaIdColumns)
>>>>>>> 2feb6799
        });
      }
      at += rows.length;
      Metrics.getInstance().rows_replicated_total.add(rows.length);

      await touch();
    }

    await batch.flush();
  }

  async handleRelation(batch: storage.BucketStorageBatch, descriptor: SourceEntityDescriptor, snapshot: boolean) {
    if (!descriptor.objectId && typeof descriptor.objectId != 'number') {
      throw new Error('objectId expected');
    }
    const result = await this.storage.resolveTable({
      group_id: this.group_id,
      connection_id: this.connection_id,
      connection_tag: this.connections.connectionTag,
      entity_descriptor: descriptor,
      sync_rules: this.sync_rules
    });
    this.relation_cache.set(descriptor.objectId, result.table);

    // Drop conflicting tables. This includes for example renamed tables.
    await batch.drop(result.dropTables);

    // Snapshot if:
    // 1. Snapshot is requested (false for initial snapshot, since that process handles it elsewhere)
    // 2. Snapshot is not already done, AND:
    // 3. The table is used in sync rules.
    const shouldSnapshot = snapshot && !result.table.snapshotComplete && result.table.syncAny;

    if (shouldSnapshot) {
      // Truncate this table, in case a previous snapshot was interrupted.
      await batch.truncate([result.table]);

      let lsn: string = ZERO_LSN;
      // Start the snapshot inside a transaction.
      // We use a dedicated connection for this.
      const db = await this.connections.snapshotConnection();
      try {
        await db.query('BEGIN');
        try {
          // Get the current LSN.
          // The data will only be consistent once incremental replication
          // has passed that point.
          const rs = await db.query(`select pg_current_wal_lsn() as lsn`);
          lsn = rs.rows[0][0];
          await this.snapshotTable(batch, db, result.table);
          await db.query('COMMIT');
        } catch (e) {
          await db.query('ROLLBACK');
          throw e;
        }
      } finally {
        await db.end();
      }
      const [table] = await batch.markSnapshotDone([result.table], lsn);
      return table;
    }

    return result.table;
  }

  private getTable(relationId: number): storage.SourceTable {
    const table = this.relation_cache.get(relationId);
    if (table == null) {
      // We should always receive a replication message before the relation is used.
      // If we can't find it, it's a bug.
      throw new Error(`Missing relation cache for ${relationId}`);
    }
    return table;
  }

  async writeChange(
    batch: storage.BucketStorageBatch,
    msg: pgwire.PgoutputMessage
  ): Promise<storage.FlushedResult | null> {
    if (msg.lsn == null) {
      return null;
    }
    if (
      msg.tag == storage.SaveOperationTag.INSERT ||
      msg.tag == storage.SaveOperationTag.UPDATE ||
      msg.tag == storage.SaveOperationTag.DELETE
    ) {
      const table = this.getTable(getRelId(msg.relation));
      if (!table.syncAny) {
        logger.debug(`Table ${table.qualifiedName} not used in sync rules - skipping`);
        return null;
      }

      if (msg.tag == storage.SaveOperationTag.INSERT) {
        Metrics.getInstance().rows_replicated_total.add(1);
        const baseRecord = util.constructAfterRecord(msg);
        return await batch.save({
<<<<<<< HEAD
          tag: storage.SaveOperationTag.INSERT,
          sourceTable: table,
          before: undefined,
          after: baseRecord
        });
      } else if (msg.tag == storage.SaveOperationTag.UPDATE) {
=======
          tag: 'insert',
          sourceTable: table,
          before: undefined,
          beforeReplicaId: undefined,
          after: baseRecord,
          afterReplicaId: getUuidReplicaIdentityBson(baseRecord, table.replicaIdColumns)
        });
      } else if (msg.tag == 'update') {
>>>>>>> 2feb6799
        Metrics.getInstance().rows_replicated_total.add(1);
        // "before" may be null if the replica id columns are unchanged
        // It's fine to treat that the same as an insert.
        const before = util.constructBeforeRecord(msg);
        const after = util.constructAfterRecord(msg);
        return await batch.save({
<<<<<<< HEAD
          tag: storage.SaveOperationTag.UPDATE,
          sourceTable: table,
          before: before,
          after: after
        });
      } else if (msg.tag == storage.SaveOperationTag.DELETE) {
=======
          tag: 'update',
          sourceTable: table,
          before: before,
          beforeReplicaId: before ? getUuidReplicaIdentityBson(before, table.replicaIdColumns) : undefined,
          after: after,
          afterReplicaId: getUuidReplicaIdentityBson(after, table.replicaIdColumns)
        });
      } else if (msg.tag == 'delete') {
>>>>>>> 2feb6799
        Metrics.getInstance().rows_replicated_total.add(1);
        const before = util.constructBeforeRecord(msg)!;

        return await batch.save({
<<<<<<< HEAD
          tag: storage.SaveOperationTag.DELETE,
          sourceTable: table,
          before: before,
          after: undefined
=======
          tag: 'delete',
          sourceTable: table,
          before: before,
          beforeReplicaId: getUuidReplicaIdentityBson(before, table.replicaIdColumns),
          after: undefined,
          afterReplicaId: undefined
>>>>>>> 2feb6799
        });
      }
    } else if (msg.tag == 'truncate') {
      let tables: storage.SourceTable[] = [];
      for (let relation of msg.relations) {
        const table = this.getTable(getRelId(relation));
        tables.push(table);
      }
      return await batch.truncate(tables);
    }
    return null;
  }

  async replicate() {
    try {
      // If anything errors here, the entire replication process is halted, and
      // all connections automatically closed, including this one.
      const replicationConnection = await this.connections.replicationConnection();
      await this.initReplication(replicationConnection);
      await this.streamChanges(replicationConnection);
    } catch (e) {
      await this.storage.reportError(e);
      throw e;
    }
  }

  async initReplication(replicationConnection: pgwire.PgConnection) {
    const result = await this.initSlot();
    if (result.needsInitialSync) {
      await this.startInitialReplication(replicationConnection);
    }
  }

  async streamChanges(replicationConnection: pgwire.PgConnection) {
    // When changing any logic here, check /docs/wal-lsns.md.

    const replicationStream = replicationConnection.logicalReplication({
      slot: this.slot_name,
      options: {
        proto_version: '1',
        publication_names: PUBLICATION_NAME
      }
    });
    this.startedStreaming = true;

    // Auto-activate as soon as initial replication is done
    await this.storage.autoActivate();

    await this.storage.startBatch({ zeroLSN: ZERO_LSN, defaultSchema: POSTGRES_DEFAULT_SCHEMA }, async (batch) => {
      // Replication never starts in the middle of a transaction
      let inTx = false;
      let count = 0;

      for await (const chunk of replicationStream.pgoutputDecode()) {
        await touch();

        if (this.abort_signal.aborted) {
          break;
        }

        // chunkLastLsn may come from normal messages in the chunk,
        // or from a PrimaryKeepalive message.
        const { messages, lastLsn: chunkLastLsn } = chunk;

        for (const msg of messages) {
          if (msg.tag == 'relation') {
            await this.handleRelation(batch, getPgOutputRelation(msg), true);
          } else if (msg.tag == 'begin') {
            inTx = true;
          } else if (msg.tag == 'commit') {
            Metrics.getInstance().transactions_replicated_total.add(1);
            inTx = false;
            await batch.commit(msg.lsn!);
            await this.ack(msg.lsn!, replicationStream);
          } else {
            if (count % 100 == 0) {
              logger.info(`${this.slot_name} replicating op ${count} ${msg.lsn}`);
            }

            count += 1;
            const result = await this.writeChange(batch, msg);
          }
        }

        if (!inTx) {
          // In a transaction, we ack and commit according to the transaction progress.
          // Outside transactions, we use the PrimaryKeepalive messages to advance progress.
          // Big caveat: This _must not_ be used to skip individual messages, since this LSN
          // may be in the middle of the next transaction.
          // It must only be used to associate checkpoints with LSNs.
          if (await batch.keepalive(chunkLastLsn)) {
            await this.ack(chunkLastLsn, replicationStream);
          }
        }

        Metrics.getInstance().chunks_replicated_total.add(1);
      }
    });
  }

  async ack(lsn: string, replicationStream: pgwire.ReplicationStream) {
    if (lsn == ZERO_LSN) {
      return;
    }

    replicationStream.ack(lsn);
  }
}

async function touch() {
  // FIXME: The hosted Kubernetes probe does not actually check the timestamp on this.
  // FIXME: We need a timeout of around 5+ minutes in Kubernetes if we do start checking the timestamp,
  // or reduce PING_INTERVAL here.
  return container.probes.touch();
}<|MERGE_RESOLUTION|>--- conflicted
+++ resolved
@@ -1,15 +1,11 @@
+import * as pgwire from '@powersync/service-jpgwire';
+import * as util from '../utils/pgwire_utils.js';
 import { container, errors, logger } from '@powersync/lib-services-framework';
-import { Metrics, SourceEntityDescriptor, storage } from '@powersync/service-core';
-import * as pgwire from '@powersync/service-jpgwire';
 import { DatabaseInputRow, SqliteRow, SqlSyncRules, TablePattern, toSyncRulesRow } from '@powersync/service-sync-rules';
-import * as util from '../utils/pgwire_utils.js';
+import { getPgOutputRelation, getRelId } from './PgRelation.js';
+import { getUuidReplicaIdentityBson, Metrics, SourceEntityDescriptor, storage } from '@powersync/service-core';
+import { checkSourceConfiguration, getReplicationIdentityColumns } from './replication-utils.js';
 import { PgManager } from './PgManager.js';
-import { getPgOutputRelation, getRelId } from './PgRelation.js';
-<<<<<<< HEAD
-=======
-import { getUuidReplicaIdentityBson, Metrics, SourceEntityDescriptor, storage } from '@powersync/service-core';
->>>>>>> 2feb6799
-import { checkSourceConfiguration, getReplicationIdentityColumns } from './replication-utils.js';
 
 export const ZERO_LSN = '00000000/00000000';
 export const PUBLICATION_NAME = 'powersync';
@@ -402,19 +398,12 @@
       for (let record of WalStream.getQueryData(rows)) {
         // This auto-flushes when the batch reaches its size limit
         await batch.save({
-<<<<<<< HEAD
           tag: storage.SaveOperationTag.INSERT,
-          sourceTable: table,
-          before: undefined,
-          after: record
-=======
-          tag: 'insert',
           sourceTable: table,
           before: undefined,
           beforeReplicaId: undefined,
           after: record,
           afterReplicaId: getUuidReplicaIdentityBson(record, table.replicaIdColumns)
->>>>>>> 2feb6799
         });
       }
       at += rows.length;
@@ -497,30 +486,18 @@
     if (msg.lsn == null) {
       return null;
     }
-    if (
-      msg.tag == storage.SaveOperationTag.INSERT ||
-      msg.tag == storage.SaveOperationTag.UPDATE ||
-      msg.tag == storage.SaveOperationTag.DELETE
-    ) {
+    if (msg.tag == 'insert' || msg.tag == 'update' || msg.tag == 'delete') {
       const table = this.getTable(getRelId(msg.relation));
       if (!table.syncAny) {
         logger.debug(`Table ${table.qualifiedName} not used in sync rules - skipping`);
         return null;
       }
 
-      if (msg.tag == storage.SaveOperationTag.INSERT) {
+      if (msg.tag == 'insert') {
         Metrics.getInstance().rows_replicated_total.add(1);
         const baseRecord = util.constructAfterRecord(msg);
         return await batch.save({
-<<<<<<< HEAD
           tag: storage.SaveOperationTag.INSERT,
-          sourceTable: table,
-          before: undefined,
-          after: baseRecord
-        });
-      } else if (msg.tag == storage.SaveOperationTag.UPDATE) {
-=======
-          tag: 'insert',
           sourceTable: table,
           before: undefined,
           beforeReplicaId: undefined,
@@ -528,22 +505,13 @@
           afterReplicaId: getUuidReplicaIdentityBson(baseRecord, table.replicaIdColumns)
         });
       } else if (msg.tag == 'update') {
->>>>>>> 2feb6799
         Metrics.getInstance().rows_replicated_total.add(1);
         // "before" may be null if the replica id columns are unchanged
         // It's fine to treat that the same as an insert.
         const before = util.constructBeforeRecord(msg);
         const after = util.constructAfterRecord(msg);
         return await batch.save({
-<<<<<<< HEAD
           tag: storage.SaveOperationTag.UPDATE,
-          sourceTable: table,
-          before: before,
-          after: after
-        });
-      } else if (msg.tag == storage.SaveOperationTag.DELETE) {
-=======
-          tag: 'update',
           sourceTable: table,
           before: before,
           beforeReplicaId: before ? getUuidReplicaIdentityBson(before, table.replicaIdColumns) : undefined,
@@ -551,24 +519,16 @@
           afterReplicaId: getUuidReplicaIdentityBson(after, table.replicaIdColumns)
         });
       } else if (msg.tag == 'delete') {
->>>>>>> 2feb6799
         Metrics.getInstance().rows_replicated_total.add(1);
         const before = util.constructBeforeRecord(msg)!;
 
         return await batch.save({
-<<<<<<< HEAD
           tag: storage.SaveOperationTag.DELETE,
-          sourceTable: table,
-          before: before,
-          after: undefined
-=======
-          tag: 'delete',
           sourceTable: table,
           before: before,
           beforeReplicaId: getUuidReplicaIdentityBson(before, table.replicaIdColumns),
           after: undefined,
           afterReplicaId: undefined
->>>>>>> 2feb6799
         });
       }
     } else if (msg.tag == 'truncate') {
