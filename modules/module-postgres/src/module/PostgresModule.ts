--- conflicted
+++ resolved
@@ -1,23 +1,13 @@
-import {
-  api,
-  auth,
-  ConfigurationFileSyncRulesProvider,
-  replication,
-  system,
-  TearDownOptions
-} from '@powersync/service-core';
+import { api, auth, ConfigurationFileSyncRulesProvider, replication, system } from '@powersync/service-core';
 import * as jpgwire from '@powersync/service-jpgwire';
 import { PostgresRouteAPIAdapter } from '../api/PostgresRouteAPIAdapter.js';
 import { SupabaseKeyCollector } from '../auth/SupabaseKeyCollector.js';
 import { ConnectionManagerFactory } from '../replication/ConnectionManagerFactory.js';
+import { PgManager } from '../replication/PgManager.js';
 import { PostgresErrorRateLimiter } from '../replication/PostgresErrorRateLimiter.js';
-<<<<<<< HEAD
+import { cleanUpReplicationSlot } from '../replication/replication-utils.js';
 import { WalStreamReplicator } from '../replication/WalStreamReplicator.js';
 import * as types from '../types/types.js';
-=======
-import { cleanUpReplicationSlot } from '../replication/replication-utils.js';
-import { PgManager } from '../replication/PgManager.js';
->>>>>>> 7b10465d
 
 export class PostgresModule extends replication.ReplicationModule<types.PostgresConnectionConfig> {
   constructor() {
@@ -60,7 +50,7 @@
       storageEngine: context.storageEngine,
       connectionFactory: connectionFactory,
       rateLimiter: new PostgresErrorRateLimiter(),
-      eventManager: context.replicationEngine.eventManager
+      eventManager: context.replicationEngine!.eventManager
     });
   }
 
