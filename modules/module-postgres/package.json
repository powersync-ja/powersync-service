--- conflicted
+++ resolved
@@ -42,13 +42,8 @@
   },
   "devDependencies": {
     "@types/uuid": "^9.0.4",
-<<<<<<< HEAD
-    "typescript": "^5.5.4",
-    "vitest": "^0.34.6",
-=======
     "typescript": "^5.6.2",
     "vitest": "^2.1.1",
->>>>>>> 2feb6799
     "vite-tsconfig-paths": "^4.3.2"
   }
 }