--- conflicted
+++ resolved
@@ -36,12 +36,8 @@
     "@powersync/service-sync-rules": "workspace:*",
     "@powersync/service-types": "workspace:*",
     "jose": "^4.15.1",
-<<<<<<< HEAD
     "p-defer": "^4.0.1",
-    "pgwire": "github:kagis/pgwire#f1cb95f9a0f42a612bb5a6b67bb2eb793fc5fc87",
-=======
     "pgwire": "github:exe-dealer/pgwire#f1cb95f9a0f42a612bb5a6b67bb2eb793fc5fc87",
->>>>>>> b77bb2cf
     "semver": "^7.5.4",
     "ts-codec": "^1.3.0",
     "uri-js": "^4.4.1",
