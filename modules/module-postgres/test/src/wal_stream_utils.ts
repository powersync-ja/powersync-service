import { PgManager } from '@module/replication/PgManager.js';
import { PUBLICATION_NAME, WalStream, WalStreamOptions } from '@module/replication/WalStream.js';
import {
  BucketStorageFactory,
<<<<<<< HEAD
  createCoreReplicationMetrics,
  initializeCoreReplicationMetrics,
=======
  InternalOpId,
>>>>>>> 04e6fcc2
  OplogEntry,
  storage,
  SyncRulesBucketStorage
} from '@powersync/service-core';
<<<<<<< HEAD
import { METRICS_HELPER, test_utils } from '@powersync/service-core-tests';
=======
import { test_utils } from '@powersync/service-core-tests';
>>>>>>> 04e6fcc2
import * as pgwire from '@powersync/service-jpgwire';
import { clearTestDb, getClientCheckpoint, TEST_CONNECTION_OPTIONS } from './util.js';

export class WalStreamTestContext implements AsyncDisposable {
  private _walStream?: WalStream;
  private abortController = new AbortController();
  private streamPromise?: Promise<void>;
  public storage?: SyncRulesBucketStorage;
  private replicationConnection?: pgwire.PgConnection;

  /**
   * Tests operating on the wal stream need to configure the stream and manage asynchronous
   * replication, which gets a little tricky.
   *
   * This configures all the context, and tears it down afterwards.
   */
  static async open(
    factory: (options: storage.TestStorageOptions) => Promise<BucketStorageFactory>,
    options?: { doNotClear?: boolean }
  ) {
    const f = await factory({ doNotClear: options?.doNotClear });
    const connectionManager = new PgManager(TEST_CONNECTION_OPTIONS, {});

    if (!options?.doNotClear) {
      await clearTestDb(connectionManager.pool);
    }

    return new WalStreamTestContext(f, connectionManager);
  }

  constructor(
    public factory: BucketStorageFactory,
    public connectionManager: PgManager
  ) {
    createCoreReplicationMetrics(METRICS_HELPER.metricsEngine);
    initializeCoreReplicationMetrics(METRICS_HELPER.metricsEngine);
  }

  async [Symbol.asyncDispose]() {
    await this.dispose();
  }

  async dispose() {
    this.abortController.abort();
    await this.streamPromise;
    await this.connectionManager.destroy();
    await this.factory?.[Symbol.asyncDispose]();
  }

  get pool() {
    return this.connectionManager.pool;
  }

  get connectionTag() {
    return this.connectionManager.connectionTag;
  }

  get publicationName() {
    return PUBLICATION_NAME;
  }

  async updateSyncRules(content: string) {
    const syncRules = await this.factory.updateSyncRules({ content: content, validate: true });
    this.storage = this.factory.getInstance(syncRules);
    return this.storage!;
  }

  async loadNextSyncRules() {
    const syncRules = await this.factory.getNextSyncRulesContent();
    if (syncRules == null) {
      throw new Error(`Next sync rules not available`);
    }

    this.storage = this.factory.getInstance(syncRules);
    return this.storage!;
  }

  async loadActiveSyncRules() {
    const syncRules = await this.factory.getActiveSyncRulesContent();
    if (syncRules == null) {
      throw new Error(`Active sync rules not available`);
    }

    this.storage = this.factory.getInstance(syncRules);
    return this.storage!;
  }

  get walStream() {
    if (this.storage == null) {
      throw new Error('updateSyncRules() first');
    }
    if (this._walStream) {
      return this._walStream;
    }
    const options: WalStreamOptions = {
      storage: this.storage,
      metrics: METRICS_HELPER.metricsEngine,
      connections: this.connectionManager,
      abort_signal: this.abortController.signal
    };
    this._walStream = new WalStream(options);
    return this._walStream!;
  }

  async replicateSnapshot() {
    this.replicationConnection = await this.connectionManager.replicationConnection();
    await this.walStream.initReplication(this.replicationConnection);
    await this.storage!.autoActivate();
  }

  startStreaming() {
    if (this.replicationConnection == null) {
      throw new Error('Call replicateSnapshot() before startStreaming()');
    }
    this.streamPromise = this.walStream.streamChanges(this.replicationConnection!);
  }

  async getCheckpoint(options?: { timeout?: number }) {
    let checkpoint = await Promise.race([
      getClientCheckpoint(this.pool, this.factory, { timeout: options?.timeout ?? 15_000 }),
      this.streamPromise
    ]);
    if (checkpoint == null) {
      // This indicates an issue with the test setup - streamingPromise completed instead
      // of getClientCheckpoint()
      throw new Error('Test failure - streamingPromise completed');
    }
    return checkpoint;
  }

  async getBucketsDataBatch(buckets: Record<string, InternalOpId>, options?: { timeout?: number }) {
    let checkpoint = await this.getCheckpoint(options);
    const map = new Map<string, InternalOpId>(Object.entries(buckets));
    return test_utils.fromAsync(this.storage!.getBucketDataBatch(checkpoint, map));
  }

  /**
   * This waits for a client checkpoint.
   */
  async getBucketData(bucket: string, start?: InternalOpId | string | undefined, options?: { timeout?: number }) {
    start ??= 0n;
    if (typeof start == 'string') {
      start = BigInt(start);
    }
    const checkpoint = await this.getCheckpoint(options);
    const map = new Map<string, InternalOpId>([[bucket, start]]);
    let data: OplogEntry[] = [];
    while (true) {
      const batch = this.storage!.getBucketDataBatch(checkpoint, map);

      const batches = await test_utils.fromAsync(batch);
      data = data.concat(batches[0]?.batch.data ?? []);
      if (batches.length == 0 || !batches[0]!.batch.has_more) {
        break;
      }
      map.set(bucket, BigInt(batches[0]!.batch.next_after));
    }
    return data;
  }

  /**
   * This does not wait for a client checkpoint.
   */
  async getCurrentBucketData(bucket: string, start?: InternalOpId | string | undefined) {
    start ??= 0n;
    if (typeof start == 'string') {
      start = BigInt(start);
    }
    const { checkpoint } = await this.storage!.getCheckpoint();
    const map = new Map<string, InternalOpId>([[bucket, start]]);
    const batch = this.storage!.getBucketDataBatch(checkpoint, map);
    const batches = await test_utils.fromAsync(batch);
    return batches[0]?.batch.data ?? [];
  }
}<|MERGE_RESOLUTION|>--- conflicted
+++ resolved
@@ -2,21 +2,14 @@
 import { PUBLICATION_NAME, WalStream, WalStreamOptions } from '@module/replication/WalStream.js';
 import {
   BucketStorageFactory,
-<<<<<<< HEAD
   createCoreReplicationMetrics,
   initializeCoreReplicationMetrics,
-=======
   InternalOpId,
->>>>>>> 04e6fcc2
   OplogEntry,
   storage,
   SyncRulesBucketStorage
 } from '@powersync/service-core';
-<<<<<<< HEAD
 import { METRICS_HELPER, test_utils } from '@powersync/service-core-tests';
-=======
-import { test_utils } from '@powersync/service-core-tests';
->>>>>>> 04e6fcc2
 import * as pgwire from '@powersync/service-jpgwire';
 import { clearTestDb, getClientCheckpoint, TEST_CONNECTION_OPTIONS } from './util.js';
 
