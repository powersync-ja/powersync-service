import { PgManager } from '@module/replication/PgManager.js';
import { PUBLICATION_NAME, WalStream, WalStreamOptions } from '@module/replication/WalStream.js';
<<<<<<< HEAD
import { BucketStorageFactory, SyncRulesBucketStorage } from '@powersync/service-core';
import { test_utils } from '@powersync/service-core-tests';
=======
import { BucketStorageFactory, OplogEntry, SyncRulesBucketStorage } from '@powersync/service-core';
>>>>>>> 4590b389
import * as pgwire from '@powersync/service-jpgwire';
import { clearTestDb, getClientCheckpoint, TEST_CONNECTION_OPTIONS } from './util.js';
import { StorageOptions } from '@core-tests/util.js';

export class WalStreamTestContext implements AsyncDisposable {
  private _walStream?: WalStream;
  private abortController = new AbortController();
  private streamPromise?: Promise<void>;
  public storage?: SyncRulesBucketStorage;
  private replicationConnection?: pgwire.PgConnection;

  /**
   * Tests operating on the wal stream need to configure the stream and manage asynchronous
   * replication, which gets a little tricky.
   *
   * This configures all the context, and tears it down afterwards.
   */
  static async open(
    factory: (options: StorageOptions) => Promise<BucketStorageFactory>,
    options?: { doNotClear?: boolean }
  ) {
    const f = await factory({ doNotClear: options?.doNotClear });
    const connectionManager = new PgManager(TEST_CONNECTION_OPTIONS, {});

    if (!options?.doNotClear) {
      await clearTestDb(connectionManager.pool);
    }

    return new WalStreamTestContext(f, connectionManager);
  }

  constructor(
    public factory: BucketStorageFactory,
    public connectionManager: PgManager
  ) {}

  async [Symbol.asyncDispose]() {
    await this.dispose();
  }

  async dispose() {
    this.abortController.abort();
    await this.streamPromise;
    await this.connectionManager.destroy();
    this.storage?.[Symbol.dispose]();
  }

  get pool() {
    return this.connectionManager.pool;
  }

  get connectionTag() {
    return this.connectionManager.connectionTag;
  }

  get publicationName() {
    return PUBLICATION_NAME;
  }

  async updateSyncRules(content: string) {
    const syncRules = await this.factory.updateSyncRules({ content: content });
    this.storage = this.factory.getInstance(syncRules);
    return this.storage!;
  }

  async loadNextSyncRules() {
    const syncRules = await this.factory.getNextSyncRulesContent();
    if (syncRules == null) {
      throw new Error(`Next sync rules not available`);
    }

    this.storage = this.factory.getInstance(syncRules);
    return this.storage!;
  }

  get walStream() {
    if (this.storage == null) {
      throw new Error('updateSyncRules() first');
    }
    if (this._walStream) {
      return this._walStream;
    }
    const options: WalStreamOptions = {
      storage: this.storage,
      connections: this.connectionManager,
      abort_signal: this.abortController.signal
    };
    this._walStream = new WalStream(options);
    return this._walStream!;
  }

  async replicateSnapshot() {
    this.replicationConnection = await this.connectionManager.replicationConnection();
    await this.walStream.initReplication(this.replicationConnection);
    await this.storage!.autoActivate();
  }

  startStreaming() {
    if (this.replicationConnection == null) {
      throw new Error('Call replicateSnapshot() before startStreaming()');
    }
    this.streamPromise = this.walStream.streamChanges(this.replicationConnection!);
  }

  async getCheckpoint(options?: { timeout?: number }) {
    let checkpoint = await Promise.race([
      getClientCheckpoint(this.pool, this.factory, { timeout: options?.timeout ?? 15_000 }),
      this.streamPromise
    ]);
    if (typeof checkpoint == undefined) {
      // This indicates an issue with the test setup - streamingPromise completed instead
      // of getClientCheckpoint()
      throw new Error('Test failure - streamingPromise completed');
    }
    return checkpoint as string;
  }

  async getBucketsDataBatch(buckets: Record<string, string>, options?: { timeout?: number }) {
    let checkpoint = await this.getCheckpoint(options);
    const map = new Map<string, string>(Object.entries(buckets));
    return test_utils.fromAsync(this.storage!.getBucketDataBatch(checkpoint, map));
  }

  /**
   * This waits for a client checkpoint.
   */
  async getBucketData(bucket: string, start?: string, options?: { timeout?: number }) {
    start ??= '0';
    const checkpoint = await this.getCheckpoint(options);
    const map = new Map<string, string>([[bucket, start]]);
    let data: OplogEntry[] = [];
    while (true) {
      const batch = this.storage!.getBucketDataBatch(checkpoint, map);

      const batches = await fromAsync(batch);
      data = data.concat(batches[0]?.batch.data ?? []);
      if (batches.length == 0 || !batches[0]!.batch.has_more) {
        break;
      }
      map.set(bucket, batches[0]!.batch.next_after);
    }
    return data;
  }

  /**
   * This does not wait for a client checkpoint.
   */
  async getCurrentBucketData(bucket: string, start?: string) {
    start ??= '0';
    const { checkpoint } = await this.storage!.getCheckpoint();
    const map = new Map<string, string>([[bucket, start]]);
    const batch = this.storage!.getBucketDataBatch(checkpoint, map);
    const batches = await test_utils.fromAsync(batch);
    return batches[0]?.batch.data ?? [];
  }
}<|MERGE_RESOLUTION|>--- conflicted
+++ resolved
@@ -1,14 +1,9 @@
 import { PgManager } from '@module/replication/PgManager.js';
 import { PUBLICATION_NAME, WalStream, WalStreamOptions } from '@module/replication/WalStream.js';
-<<<<<<< HEAD
-import { BucketStorageFactory, SyncRulesBucketStorage } from '@powersync/service-core';
-import { test_utils } from '@powersync/service-core-tests';
-=======
 import { BucketStorageFactory, OplogEntry, SyncRulesBucketStorage } from '@powersync/service-core';
->>>>>>> 4590b389
+import { StorageOptions, test_utils } from '@powersync/service-core-tests';
 import * as pgwire from '@powersync/service-jpgwire';
 import { clearTestDb, getClientCheckpoint, TEST_CONNECTION_OPTIONS } from './util.js';
-import { StorageOptions } from '@core-tests/util.js';
 
 export class WalStreamTestContext implements AsyncDisposable {
   private _walStream?: WalStream;
@@ -140,7 +135,7 @@
     while (true) {
       const batch = this.storage!.getBucketDataBatch(checkpoint, map);
 
-      const batches = await fromAsync(batch);
+      const batches = await test_utils.fromAsync(batch);
       data = data.concat(batches[0]?.batch.data ?? []);
       if (batches.length == 0 || !batches[0]!.batch.has_more) {
         break;
