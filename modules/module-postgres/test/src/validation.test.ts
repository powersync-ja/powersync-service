--- conflicted
+++ resolved
@@ -1,24 +1,13 @@
-<<<<<<< HEAD
 import { getDebugTablesInfo } from '@module/replication/replication-utils.js';
 import { expect, test } from 'vitest';
-import { INITIALIZED_MONGO_STORAGE_FACTORY } from './util.js';
-import { walStreamTest } from './wal_stream_utils.js';
 
 // Not quite a walStreamTest, but it helps to manage the connection
-test(
-  'validate tables',
-  walStreamTest(INITIALIZED_MONGO_STORAGE_FACTORY, async (context) => {
-    const { pool } = context;
-=======
-import { MONGO_STORAGE_FACTORY } from '@core-tests/util.js';
-import { getDebugTablesInfo } from '@module/replication/replication-utils.js';
-import { expect, test } from 'vitest';
+import { INITIALIZED_MONGO_STORAGE_FACTORY } from './util.js';
 import { WalStreamTestContext } from './wal_stream_utils.js';
 
 test('validate tables', async () => {
-  await using context = await WalStreamTestContext.open(MONGO_STORAGE_FACTORY);
+  await using context = await WalStreamTestContext.open(INITIALIZED_MONGO_STORAGE_FACTORY);
   const { pool } = context;
->>>>>>> 4590b389
 
   await pool.query(`CREATE TABLE test_data(id uuid primary key default uuid_generate_v4(), description text)`);
 
