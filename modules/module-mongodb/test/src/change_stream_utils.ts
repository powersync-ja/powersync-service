--- conflicted
+++ resolved
@@ -1,22 +1,14 @@
 import { mongo } from '@powersync/lib-service-mongodb';
 import {
   BucketStorageFactory,
-<<<<<<< HEAD
-  OpId,
   createCoreReplicationMetrics,
   initializeCoreReplicationMetrics,
-  ReplicationCheckpoint,
-  SyncRulesBucketStorage
-} from '@powersync/service-core';
-import { METRICS_HELPER, test_utils } from '@powersync/service-core-tests';
-=======
   InternalOpId,
   ProtocolOpId,
   ReplicationCheckpoint,
   SyncRulesBucketStorage
 } from '@powersync/service-core';
-import { test_utils } from '@powersync/service-core-tests';
->>>>>>> 04e6fcc2
+import { METRICS_HELPER, test_utils } from '@powersync/service-core-tests';
 
 import { ChangeStream, ChangeStreamOptions } from '@module/replication/ChangeStream.js';
 import { MongoManager } from '@module/replication/MongoManager.js';
