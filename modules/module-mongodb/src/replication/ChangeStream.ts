import { isMongoNetworkTimeoutError, isMongoServerError, mongo } from '@powersync/lib-service-mongodb';
import {
  container,
  DatabaseConnectionError,
  ErrorCode,
  Logger,
  logger as defaultLogger,
  ReplicationAbortedError,
  ReplicationAssertionError,
  ServiceAssertionError,
  ServiceError
} from '@powersync/lib-services-framework';
import {
  MetricsEngine,
  RelationCache,
  SaveOperationTag,
  SourceEntityDescriptor,
  SourceTable,
  storage
} from '@powersync/service-core';
import { DatabaseInputRow, SqliteRow, SqlSyncRules, TablePattern } from '@powersync/service-sync-rules';
import { ReplicationError, ReplicationMetric } from '@powersync/service-types';
import { MongoLSN } from '../common/MongoLSN.js';
import { PostImagesOption } from '../types/types.js';
import { escapeRegExp } from '../utils.js';
import { MongoManager } from './MongoManager.js';
import {
  constructAfterRecord,
  createCheckpoint,
  getCacheIdentifier,
  getMongoRelation,
  STANDALONE_CHECKPOINT_ID
} from './MongoRelation.js';
<<<<<<< HEAD
import { ChunkedSnapshotQuery } from './MongoSnapshotQuery.js';
import { CHECKPOINTS_COLLECTION } from './replication-utils.js';
=======
import { CHECKPOINTS_COLLECTION, timestampToDate } from './replication-utils.js';
>>>>>>> 0ccd4704

export interface ChangeStreamOptions {
  connections: MongoManager;
  storage: storage.SyncRulesBucketStorage;
  metrics: MetricsEngine;
  abort_signal: AbortSignal;
  /**
   * Override maxAwaitTimeMS for testing.
   *
   * In most cases, the default of 10_000 is fine. However, for MongoDB 6.0, this can cause a delay
   * in closing the stream. To cover that case, reduce the timeout for tests.
   */
  maxAwaitTimeMS?: number;

  logger?: Logger;
}

interface InitResult {
  needsInitialSync: boolean;
  snapshotLsn: string | null;
}

/**
 * Thrown when the change stream is not valid anymore, and replication
 * must be restarted.
 *
 * Possible reasons:
 *  * Some change stream documents do not have postImages.
 *  * startAfter/resumeToken is not valid anymore.
 */
export class ChangeStreamInvalidatedError extends DatabaseConnectionError {
  constructor(message: string, cause: any) {
    super(ErrorCode.PSYNC_S1344, message, cause);
  }
}

export class ChangeStream {
  sync_rules: SqlSyncRules;
  group_id: number;

  connection_id = 1;

  private readonly storage: storage.SyncRulesBucketStorage;

  private connections: MongoManager;
  private readonly client: mongo.MongoClient;
  private readonly defaultDb: mongo.Db;
  private readonly metrics: MetricsEngine;

  private readonly maxAwaitTimeMS: number;

  private abort_signal: AbortSignal;

  private relationCache = new RelationCache(getCacheIdentifier);

  /**
   * Time of the oldest uncommitted change, according to the source db.
   * This is used to determine the replication lag.
   */
  private oldestUncommittedChange: Date | null = null;
  /**
   * Keep track of whether we have done a commit or keepalive yet.
   * We can only compute replication lag if isStartingReplication == false, or oldestUncommittedChange is present.
   */
  private isStartingReplication = true;

  private checkpointStreamId = new mongo.ObjectId();

  private logger: Logger;

  constructor(options: ChangeStreamOptions) {
    this.storage = options.storage;
    this.metrics = options.metrics;
    this.group_id = options.storage.group_id;
    this.connections = options.connections;
    this.maxAwaitTimeMS = options.maxAwaitTimeMS ?? 10_000;
    this.client = this.connections.client;
    this.defaultDb = this.connections.db;
    this.sync_rules = options.storage.getParsedSyncRules({
      defaultSchema: this.defaultDb.databaseName
    });

    this.abort_signal = options.abort_signal;
    this.abort_signal.addEventListener(
      'abort',
      () => {
        // TODO: Fast abort?
      },
      { once: true }
    );

    this.logger = options.logger ?? defaultLogger;
  }

  get stopped() {
    return this.abort_signal.aborted;
  }

  private get usePostImages() {
    return this.connections.options.postImages != PostImagesOption.OFF;
  }

  private get configurePostImages() {
    return this.connections.options.postImages == PostImagesOption.AUTO_CONFIGURE;
  }

  /**
   * This resolves a pattern, persists the related metadata, and returns
   * the resulting SourceTables.
   *
   * This implicitly checks the collection postImage configuration.
   */
  async resolveQualifiedTableNames(
    batch: storage.BucketStorageBatch,
    tablePattern: TablePattern
  ): Promise<storage.SourceTable[]> {
    const schema = tablePattern.schema;
    if (tablePattern.connectionTag != this.connections.connectionTag) {
      return [];
    }

    let nameFilter: RegExp | string;
    if (tablePattern.isWildcard) {
      nameFilter = new RegExp('^' + escapeRegExp(tablePattern.tablePrefix));
    } else {
      nameFilter = tablePattern.name;
    }
    let result: storage.SourceTable[] = [];

    // Check if the collection exists
    const collections = await this.client
      .db(schema)
      .listCollections(
        {
          name: nameFilter
        },
        { nameOnly: false }
      )
      .toArray();

    if (!tablePattern.isWildcard && collections.length == 0) {
      this.logger.warn(`Collection ${schema}.${tablePattern.name} not found`);
    }

    for (let collection of collections) {
      const table = await this.handleRelation(
        batch,
        getMongoRelation({ db: schema, coll: collection.name }),
        // This is done as part of the initial setup - snapshot is handled elsewhere
        { snapshot: false, collectionInfo: collection }
      );

      result.push(table);
    }

    return result;
  }

  async initSlot(): Promise<InitResult> {
    const status = await this.storage.getStatus();
    if (status.snapshot_done && status.checkpoint_lsn) {
      this.logger.info(`Initial replication already done`);
      return { needsInitialSync: false, snapshotLsn: null };
    }

    return { needsInitialSync: true, snapshotLsn: status.snapshot_lsn };
  }

  async estimatedCount(table: storage.SourceTable): Promise<string> {
    const count = await this.estimatedCountNumber(table);
    return `~${count}`;
  }

  async estimatedCountNumber(table: storage.SourceTable): Promise<number> {
    const db = this.client.db(table.schema);
    return await db.collection(table.table).estimatedDocumentCount();
  }

  private async getSnapshotLsn(): Promise<string> {
    const hello = await this.defaultDb.command({ hello: 1 });
    // Basic sanity check
    if (hello.msg == 'isdbgrid') {
      throw new ServiceError(
        ErrorCode.PSYNC_S1341,
        'Sharded MongoDB Clusters are not supported yet (including MongoDB Serverless instances).'
      );
    } else if (hello.setName == null) {
      throw new ServiceError(
        ErrorCode.PSYNC_S1342,
        'Standalone MongoDB instances are not supported - use a replicaset.'
      );
    }

    // Open a change stream just to get a resume token for later use.
    // We could use clusterTime from the hello command, but that won't tell us if the
    // snapshot isn't valid anymore.
    // If we just use the first resumeToken from the stream, we get two potential issues:
    // 1. The resumeToken may just be a wrapped clusterTime, which does not detect changes
    //    in source db or other stream issues.
    // 2. The first actual change we get may have the same clusterTime, causing us to incorrect
    //    skip that event.
    // Instead, we create a new checkpoint document, and wait until we get that document back in the stream.
    // To avoid potential race conditions with the checkpoint creation, we create a new checkpoint document
    // periodically until the timeout is reached.

    const LSN_TIMEOUT_SECONDS = 60;
    const LSN_CREATE_INTERVAL_SECONDS = 1;

    await using streamManager = this.openChangeStream({ lsn: null, maxAwaitTimeMs: 0 });
    const { stream } = streamManager;
    const startTime = performance.now();
    let lastCheckpointCreated = -10_000;
    let eventsSeen = 0;

    while (performance.now() - startTime < LSN_TIMEOUT_SECONDS * 1000) {
      if (performance.now() - lastCheckpointCreated >= LSN_CREATE_INTERVAL_SECONDS * 1000) {
        await createCheckpoint(this.client, this.defaultDb, this.checkpointStreamId);
        lastCheckpointCreated = performance.now();
      }

      // tryNext() doesn't block, while next() / hasNext() does block until there is data on the stream
      const changeDocument = await stream.tryNext().catch((e) => {
        throw mapChangeStreamError(e);
      });
      if (changeDocument == null) {
        continue;
      }

      const ns = 'ns' in changeDocument && 'coll' in changeDocument.ns ? changeDocument.ns : undefined;

      if (ns?.coll == CHECKPOINTS_COLLECTION && 'documentKey' in changeDocument) {
        const checkpointId = changeDocument.documentKey._id as string | mongo.ObjectId;
        if (!this.checkpointStreamId.equals(checkpointId)) {
          continue;
        }
        const { comparable: lsn } = new MongoLSN({
          timestamp: changeDocument.clusterTime!,
          resume_token: changeDocument._id
        });
        return lsn;
      }

      eventsSeen += 1;
    }

    // Could happen if there is a very large replication lag?
    throw new ServiceError(
      ErrorCode.PSYNC_S1301,
      `Timeout after while waiting for checkpoint document for ${LSN_TIMEOUT_SECONDS}s. Streamed events = ${eventsSeen}`
    );
  }

  private async validateSnapshotLsn(lsn: string) {
    await using streamManager = this.openChangeStream({ lsn: lsn, maxAwaitTimeMs: 0 });
    const { stream } = streamManager;
    try {
      // tryNext() doesn't block, while next() / hasNext() does block until there is data on the stream
      await stream.tryNext();
    } catch (e) {
      // Note: A timeout here is not handled as a ChangeStreamInvalidatedError, even though
      // we possibly cannot recover from it.
      throw mapChangeStreamError(e);
    }
  }

  async initialReplication(snapshotLsn: string | null) {
    const sourceTables = this.sync_rules.getSourceTables();
    await this.client.connect();

    await this.storage.startBatch(
      {
        logger: this.logger,
        zeroLSN: MongoLSN.ZERO.comparable,
        defaultSchema: this.defaultDb.databaseName,
        storeCurrentData: false,
        skipExistingRows: true
      },
      async (batch) => {
        if (snapshotLsn == null) {
          // First replication attempt - get a snapshot and store the timestamp
          snapshotLsn = await this.getSnapshotLsn();
          await batch.setSnapshotLsn(snapshotLsn);
          this.logger.info(`Marking snapshot at ${snapshotLsn}`);
        } else {
          this.logger.info(`Resuming snapshot at ${snapshotLsn}`);
          // Check that the snapshot is still valid.
          await this.validateSnapshotLsn(snapshotLsn);
        }

        // Start by resolving all tables.
        // This checks postImage configuration, and that should fail as
        // early as possible.
        let allSourceTables: SourceTable[] = [];
        for (let tablePattern of sourceTables) {
          const tables = await this.resolveQualifiedTableNames(batch, tablePattern);
          allSourceTables.push(...tables);
        }

        let tablesWithStatus: SourceTable[] = [];
        for (let table of allSourceTables) {
          if (table.snapshotComplete) {
            this.logger.info(`Skipping ${table.qualifiedName} - snapshot already done`);
            continue;
          }
          let count = await this.estimatedCountNumber(table);
          const updated = await batch.updateTableProgress(table, {
            totalEstimatedCount: count
          });
          tablesWithStatus.push(updated);
          this.relationCache.update(updated);
          this.logger.info(
            `To replicate: ${table.qualifiedName}: ${updated.snapshotStatus?.replicatedCount}/~${updated.snapshotStatus?.totalEstimatedCount}`
          );
        }

        for (let table of tablesWithStatus) {
          await this.snapshotTable(batch, table);
          await batch.markSnapshotDone([table], MongoLSN.ZERO.comparable);

          await touch();
        }

        this.logger.info(`Snapshot commit at ${snapshotLsn}`);
        await batch.commit(snapshotLsn);
      }
    );
  }

  private async setupCheckpointsCollection() {
    const collection = await this.getCollectionInfo(this.defaultDb.databaseName, CHECKPOINTS_COLLECTION);
    if (collection == null) {
      await this.defaultDb.createCollection(CHECKPOINTS_COLLECTION, {
        changeStreamPreAndPostImages: { enabled: true }
      });
    } else if (this.usePostImages && collection.options?.changeStreamPreAndPostImages?.enabled != true) {
      // Drop + create requires less permissions than collMod,
      // and we don't care about the data in this collection.
      await this.defaultDb.dropCollection(CHECKPOINTS_COLLECTION);
      await this.defaultDb.createCollection(CHECKPOINTS_COLLECTION, {
        changeStreamPreAndPostImages: { enabled: true }
      });
    } else {
      // Clear the collection on startup, to keep it clean
      // We never query this collection directly, and don't want to keep the data around.
      // We only use this to get data into the oplog/changestream.
      await this.defaultDb.collection(CHECKPOINTS_COLLECTION).deleteMany({});
    }
  }

  private getSourceNamespaceFilters(): { $match: any; multipleDatabases: boolean } {
    const sourceTables = this.sync_rules.getSourceTables();

    let $inFilters: any[] = [{ db: this.defaultDb.databaseName, coll: CHECKPOINTS_COLLECTION }];
    let $refilters: any[] = [];
    let multipleDatabases = false;
    for (let tablePattern of sourceTables) {
      if (tablePattern.connectionTag != this.connections.connectionTag) {
        continue;
      }

      if (tablePattern.schema != this.defaultDb.databaseName) {
        multipleDatabases = true;
      }

      if (tablePattern.isWildcard) {
        $refilters.push({
          'ns.db': tablePattern.schema,
          'ns.coll': new RegExp('^' + escapeRegExp(tablePattern.tablePrefix))
        });
      } else {
        $inFilters.push({
          db: tablePattern.schema,
          coll: tablePattern.name
        });
      }
    }
    if ($refilters.length > 0) {
      return { $match: { $or: [{ ns: { $in: $inFilters } }, ...$refilters] }, multipleDatabases };
    }
    return { $match: { ns: { $in: $inFilters } }, multipleDatabases };
  }

  static *getQueryData(results: Iterable<DatabaseInputRow>): Generator<SqliteRow> {
    for (let row of results) {
      yield constructAfterRecord(row);
    }
  }

  private async snapshotTable(batch: storage.BucketStorageBatch, table: storage.SourceTable) {
    const totalEstimatedCount = await this.estimatedCountNumber(table);
    let at = table.snapshotStatus?.replicatedCount ?? 0;
    const db = this.client.db(table.schema);
    const collection = db.collection(table.table);
    await using query = new ChunkedSnapshotQuery({ collection, key: table.snapshotStatus?.lastKey });
    if (query.lastKey != null) {
      this.logger.info(
        `Replicating ${table.qualifiedName} ${table.formatSnapshotProgress()} - resuming at _id > ${query.lastKey}`
      );
    } else {
      this.logger.info(`Replicating ${table.qualifiedName} ${table.formatSnapshotProgress()}`);
    }

    let lastBatch = performance.now();
    let nextChunkPromise = query.nextChunk();
    while (true) {
      const { docs: docBatch, lastKey } = await nextChunkPromise;
      if (docBatch.length == 0) {
        break;
      }
      // Pre-fetch next batch, so that we can read and write concurrently
      nextChunkPromise = query.nextChunk();
      for (let document of docBatch) {
        if (this.abort_signal.aborted) {
          throw new ReplicationAbortedError(`Aborted initial replication`);
        }

        const record = constructAfterRecord(document);

        // This auto-flushes when the batch reaches its size limit
        await batch.save({
          tag: SaveOperationTag.INSERT,
          sourceTable: table,
          before: undefined,
          beforeReplicaId: undefined,
          after: record,
          afterReplicaId: document._id
        });
      }

      // Important: flush before marking progress
      await batch.flush();
      at += docBatch.length;
      this.metrics.getCounter(ReplicationMetric.ROWS_REPLICATED).add(docBatch.length);

      table = await batch.updateTableProgress(table, {
        lastKey,
        replicatedCount: at,
        totalEstimatedCount: totalEstimatedCount
      });
      this.relationCache.update(table);

      const duration = performance.now() - lastBatch;
      lastBatch = performance.now();
      this.logger.info(
        `Replicating ${table.qualifiedName} ${table.formatSnapshotProgress()} in ${duration.toFixed(0)}ms`
      );
      await touch();
    }
    // In case the loop was interrupted, make sure we await the last promise.
    await nextChunkPromise;

    await batch.flush();
    this.logger.info(`Replicated ${at} documents for ${table.qualifiedName}`);
  }

  private async getRelation(
    batch: storage.BucketStorageBatch,
    descriptor: SourceEntityDescriptor,
    options: { snapshot: boolean }
  ): Promise<SourceTable> {
    const existing = this.relationCache.get(descriptor);
    if (existing != null) {
      return existing;
    }

    // Note: collection may have been dropped at this point, so we handle
    // missing values.
    const collection = await this.getCollectionInfo(descriptor.schema, descriptor.name);

    return this.handleRelation(batch, descriptor, { snapshot: options.snapshot, collectionInfo: collection });
  }

  private async getCollectionInfo(db: string, name: string): Promise<mongo.CollectionInfo | undefined> {
    const collection = (
      await this.client
        .db(db)
        .listCollections(
          {
            name: name
          },
          { nameOnly: false }
        )
        .toArray()
    )[0];
    return collection;
  }

  private async checkPostImages(db: string, collectionInfo: mongo.CollectionInfo) {
    if (!this.usePostImages) {
      // Nothing to check
      return;
    }

    const enabled = collectionInfo.options?.changeStreamPreAndPostImages?.enabled == true;

    if (!enabled && this.configurePostImages) {
      await this.client.db(db).command({
        collMod: collectionInfo.name,
        changeStreamPreAndPostImages: { enabled: true }
      });
      this.logger.info(`Enabled postImages on ${db}.${collectionInfo.name}`);
    } else if (!enabled) {
      throw new ServiceError(ErrorCode.PSYNC_S1343, `postImages not enabled on ${db}.${collectionInfo.name}`);
    }
  }

  async handleRelation(
    batch: storage.BucketStorageBatch,
    descriptor: SourceEntityDescriptor,
    options: { snapshot: boolean; collectionInfo: mongo.CollectionInfo | undefined }
  ) {
    if (options.collectionInfo != null) {
      await this.checkPostImages(descriptor.schema, options.collectionInfo);
    } else {
      // If collectionInfo is null, the collection may have been dropped.
      // Ignore the postImages check in this case.
    }

    const snapshot = options.snapshot;
    const result = await this.storage.resolveTable({
      group_id: this.group_id,
      connection_id: this.connection_id,
      connection_tag: this.connections.connectionTag,
      entity_descriptor: descriptor,
      sync_rules: this.sync_rules
    });
    this.relationCache.update(result.table);

    // Drop conflicting collections.
    // This is generally not expected for MongoDB source dbs, so we log an error.
    if (result.dropTables.length > 0) {
      this.logger.error(
        `Conflicting collections found for ${JSON.stringify(descriptor)}. Dropping: ${result.dropTables.map((t) => t.id).join(', ')}`
      );
      await batch.drop(result.dropTables);
    }

    // Snapshot if:
    // 1. Snapshot is requested (false for initial snapshot, since that process handles it elsewhere)
    // 2. Snapshot is not already done, AND:
    // 3. The table is used in sync rules.
    const shouldSnapshot = snapshot && !result.table.snapshotComplete && result.table.syncAny;
    if (shouldSnapshot) {
      this.logger.info(`New collection: ${descriptor.schema}.${descriptor.name}`);
      // Truncate this table, in case a previous snapshot was interrupted.
      await batch.truncate([result.table]);

      await this.snapshotTable(batch, result.table);
      const no_checkpoint_before_lsn = await createCheckpoint(this.client, this.defaultDb, STANDALONE_CHECKPOINT_ID);

      const [table] = await batch.markSnapshotDone([result.table], no_checkpoint_before_lsn);
      return table;
    }

    return result.table;
  }

  async writeChange(
    batch: storage.BucketStorageBatch,
    table: storage.SourceTable,
    change: mongo.ChangeStreamDocument
  ): Promise<storage.FlushedResult | null> {
    if (!table.syncAny) {
      this.logger.debug(`Collection ${table.qualifiedName} not used in sync rules - skipping`);
      return null;
    }

    this.metrics.getCounter(ReplicationMetric.ROWS_REPLICATED).add(1);
    if (change.operationType == 'insert') {
      const baseRecord = constructAfterRecord(change.fullDocument);
      return await batch.save({
        tag: SaveOperationTag.INSERT,
        sourceTable: table,
        before: undefined,
        beforeReplicaId: undefined,
        after: baseRecord,
        afterReplicaId: change.documentKey._id
      });
    } else if (change.operationType == 'update' || change.operationType == 'replace') {
      if (change.fullDocument == null) {
        // Treat as delete
        return await batch.save({
          tag: SaveOperationTag.DELETE,
          sourceTable: table,
          before: undefined,
          beforeReplicaId: change.documentKey._id
        });
      }
      const after = constructAfterRecord(change.fullDocument!);
      return await batch.save({
        tag: SaveOperationTag.UPDATE,
        sourceTable: table,
        before: undefined,
        beforeReplicaId: undefined,
        after: after,
        afterReplicaId: change.documentKey._id
      });
    } else if (change.operationType == 'delete') {
      return await batch.save({
        tag: SaveOperationTag.DELETE,
        sourceTable: table,
        before: undefined,
        beforeReplicaId: change.documentKey._id
      });
    } else {
      throw new ReplicationAssertionError(`Unsupported operation: ${change.operationType}`);
    }
  }

  async replicate() {
    try {
      // If anything errors here, the entire replication process is halted, and
      // all connections automatically closed, including this one.

      await this.initReplication();
      await this.streamChanges();
    } catch (e) {
      await this.storage.reportError(e);
      throw e;
    }
  }

  async initReplication() {
    const result = await this.initSlot();
    await this.setupCheckpointsCollection();
    if (result.needsInitialSync) {
      await this.initialReplication(result.snapshotLsn);
    }
  }

  async streamChanges() {
    try {
      await this.streamChangesInternal();
    } catch (e) {
      if (
        e instanceof mongo.MongoServerError &&
        e.codeName == 'NoMatchingDocument' &&
        e.errmsg?.includes('post-image was not found')
      ) {
        throw new ChangeStreamInvalidatedError(e.errmsg, e);
      }
      throw e;
    }
  }

  private openChangeStream(options: { lsn: string | null; maxAwaitTimeMs?: number }) {
    const lastLsn = options.lsn ? MongoLSN.fromSerialized(options.lsn) : null;
    const startAfter = lastLsn?.timestamp;
    const resumeAfter = lastLsn?.resumeToken;

    const filters = this.getSourceNamespaceFilters();

    const pipeline: mongo.Document[] = [
      {
        $match: filters.$match
      },
      { $changeStreamSplitLargeEvent: {} }
    ];

    let fullDocument: 'required' | 'updateLookup';

    if (this.usePostImages) {
      // 'read_only' or 'auto_configure'
      // Configuration happens during snapshot, or when we see new
      // collections.
      fullDocument = 'required';
    } else {
      fullDocument = 'updateLookup';
    }

    const streamOptions: mongo.ChangeStreamOptions = {
      showExpandedEvents: true,
      maxAwaitTimeMS: options.maxAwaitTimeMs ?? this.maxAwaitTimeMS,
      fullDocument: fullDocument
    };

    /**
     * Only one of these options can be supplied at a time.
     */
    if (resumeAfter) {
      streamOptions.resumeAfter = resumeAfter;
    } else {
      // Legacy: We don't persist lsns without resumeTokens anymore, but we do still handle the
      // case if we have an old one.
      streamOptions.startAtOperationTime = startAfter;
    }

    let stream: mongo.ChangeStream<mongo.Document>;
    if (filters.multipleDatabases) {
      // Requires readAnyDatabase@admin on Atlas
      stream = this.client.watch(pipeline, streamOptions);
    } else {
      // Same general result, but requires less permissions than the above
      stream = this.defaultDb.watch(pipeline, streamOptions);
    }

    this.abort_signal.addEventListener('abort', () => {
      stream.close();
    });

    return {
      stream,
      filters,
      [Symbol.asyncDispose]: async () => {
        return stream.close();
      }
    };
  }

  async streamChangesInternal() {
    // Auto-activate as soon as initial replication is done
    await this.storage.autoActivate();

    await this.storage.startBatch(
      {
        logger: this.logger,
        zeroLSN: MongoLSN.ZERO.comparable,
        defaultSchema: this.defaultDb.databaseName,
        storeCurrentData: false
      },
      async (batch) => {
        const { lastCheckpointLsn } = batch;
        const lastLsn = lastCheckpointLsn ? MongoLSN.fromSerialized(lastCheckpointLsn) : null;
<<<<<<< HEAD
        const startAfter = lastLsn?.timestamp;
=======
        if (lastLsn == null) {
          throw new ServiceAssertionError(`No resume timestamp found`);
        }
        const startAfter = lastLsn.timestamp;
        const resumeAfter = lastLsn.resumeToken;
        // It is normal for this to be a minute or two old when there is a low volume
        // of ChangeStream events.
        const tokenAgeSeconds = Math.round((Date.now() - timestampToDate(startAfter).getTime()) / 1000);

        logger.info(
          `${this.logPrefix} Resume streaming at ${startAfter.inspect()} / ${lastLsn} | Token age: ${tokenAgeSeconds}s`
        );

        const filters = this.getSourceNamespaceFilters();

        const pipeline: mongo.Document[] = [
          {
            $match: filters.$match
          },
          { $changeStreamSplitLargeEvent: {} }
        ];
>>>>>>> 0ccd4704

        this.logger.info(`Resume streaming at ${startAfter?.inspect()} / ${lastLsn}`);

        await using streamManager = this.openChangeStream({ lsn: lastCheckpointLsn });
        const { stream, filters } = streamManager;
        if (this.abort_signal.aborted) {
          await stream.close();
          return;
        }

        // Always start with a checkpoint.
        // This helps us to clear errors when restarting, even if there is
        // no data to replicate.
        let waitForCheckpointLsn: string | null = await createCheckpoint(
          this.client,
          this.defaultDb,
          this.checkpointStreamId
        );

        let splitDocument: mongo.ChangeStreamDocument | null = null;

        let flexDbNameWorkaroundLogged = false;

        let lastEmptyResume = performance.now();

        while (true) {
          if (this.abort_signal.aborted) {
            break;
          }

          const originalChangeDocument = await stream.tryNext().catch((e) => {
            throw mapChangeStreamError(e);
          });
          // The stream was closed, we will only ever receive `null` from it
          if (!originalChangeDocument && stream.closed) {
            break;
          }

          if (this.abort_signal.aborted) {
            break;
          }

          if (originalChangeDocument == null) {
            // We get a new null document after `maxAwaitTimeMS` if there were no other events.
            // In this case, stream.resumeToken is the resume token associated with the last response.
            // stream.resumeToken is not updated if stream.tryNext() returns data, while stream.next()
            // does update it.
            // From observed behavior, the actual resumeToken changes around once every 10 seconds.
            // If we don't update it on empty events, we do keep consistency, but resuming the stream
            // with old tokens may cause connection timeouts.
            // We throttle this further by only persisting a keepalive once a minute.
            // We add an additional check for waitForCheckpointLsn == null, to make sure we're not
            // doing a keepalive in the middle of a transaction.
            if (waitForCheckpointLsn == null && performance.now() - lastEmptyResume > 60_000) {
              const { comparable: lsn, timestamp } = MongoLSN.fromResumeToken(stream.resumeToken);
              await batch.keepalive(lsn);
              await touch();
              lastEmptyResume = performance.now();
              // Log the token update. This helps as a general "replication is still active" message in the logs.
              // This token would typically be around 10s behind.
              logger.info(
                `${this.logPrefix} Idle change stream. Persisted resumeToken for ${timestampToDate(timestamp).toISOString()}`
              );
              this.isStartingReplication = false;
            }
            continue;
          }

          await touch();

          if (startAfter != null && originalChangeDocument.clusterTime?.lte(startAfter)) {
            continue;
          }

          let changeDocument = originalChangeDocument;
          if (originalChangeDocument?.splitEvent != null) {
            // Handle split events from $changeStreamSplitLargeEvent.
            // This is only relevant for very large update operations.
            const splitEvent = originalChangeDocument?.splitEvent;

            if (splitDocument == null) {
              splitDocument = originalChangeDocument;
            } else {
              splitDocument = Object.assign(splitDocument, originalChangeDocument);
            }

            if (splitEvent.fragment == splitEvent.of) {
              // Got all fragments
              changeDocument = splitDocument;
              splitDocument = null;
            } else {
              // Wait for more fragments
              continue;
            }
          } else if (splitDocument != null) {
            // We were waiting for fragments, but got a different event
            throw new ReplicationAssertionError(`Incomplete splitEvent: ${JSON.stringify(splitDocument.splitEvent)}`);
          }

          if (
            !filters.multipleDatabases &&
            'ns' in changeDocument &&
            changeDocument.ns.db != this.defaultDb.databaseName &&
            changeDocument.ns.db.endsWith(`_${this.defaultDb.databaseName}`)
          ) {
            // When all of the following conditions are met:
            // 1. We're replicating from an Atlas Flex instance.
            // 2. There were changestream events recorded while the PowerSync service is paused.
            // 3. We're only replicating from a single database.
            // Then we've observed an ns with for example {db: '67b83e86cd20730f1e766dde_ps'},
            // instead of the expected {db: 'ps'}.
            // We correct this.
            changeDocument.ns.db = this.defaultDb.databaseName;

            if (!flexDbNameWorkaroundLogged) {
              flexDbNameWorkaroundLogged = true;
              this.logger.warn(
                `Incorrect DB name in change stream: ${changeDocument.ns.db}. Changed to ${this.defaultDb.databaseName}.`
              );
            }
          }

          const ns = 'ns' in changeDocument && 'coll' in changeDocument.ns ? changeDocument.ns : undefined;

          if (ns?.coll == CHECKPOINTS_COLLECTION) {
            /**
             * Dropping the database does not provide an `invalidate` event.
             * We typically would receive `drop` events for the collection which we
             * would process below.
             *
             * However we don't commit the LSN after collections are dropped.
             * The prevents the `startAfter` or `resumeToken` from advancing past the drop events.
             * The stream also closes after the drop events.
             * This causes an infinite loop of processing the collection drop events.
             *
             * This check here invalidates the change stream if our `_checkpoints` collection
             * is dropped. This allows for detecting when the DB is dropped.
             */
            if (changeDocument.operationType == 'drop') {
              throw new ChangeStreamInvalidatedError(
                'Internal collections have been dropped',
                new Error('_checkpoints collection was dropped')
              );
            }

            if (
              !(
                changeDocument.operationType == 'insert' ||
                changeDocument.operationType == 'update' ||
                changeDocument.operationType == 'replace'
              )
            ) {
              continue;
            }

            // We handle two types of checkpoint events:
            // 1. "Standalone" checkpoints, typically write checkpoints. We want to process these
            //    immediately, regardless of where they were created.
            // 2. "Batch" checkpoints for the current stream. This is used as a form of dynamic rate
            //    limiting of commits, so we specifically want to exclude checkpoints from other streams.
            //
            // It may be useful to also throttle commits due to standalone checkpoints in the future.
            // However, these typically have a much lower rate than batch checkpoints, so we don't do that for now.

            const checkpointId = changeDocument.documentKey._id as string | mongo.ObjectId;
            if (!(checkpointId == STANDALONE_CHECKPOINT_ID || this.checkpointStreamId.equals(checkpointId))) {
              continue;
            }
            const { comparable: lsn } = new MongoLSN({
              timestamp: changeDocument.clusterTime!,
              resume_token: changeDocument._id
            });

            if (waitForCheckpointLsn != null && lsn >= waitForCheckpointLsn) {
              waitForCheckpointLsn = null;
            }
            const didCommit = await batch.commit(lsn, { oldestUncommittedChange: this.oldestUncommittedChange });

            if (didCommit) {
              this.oldestUncommittedChange = null;
              this.isStartingReplication = false;
            }
          } else if (
            changeDocument.operationType == 'insert' ||
            changeDocument.operationType == 'update' ||
            changeDocument.operationType == 'replace' ||
            changeDocument.operationType == 'delete'
          ) {
            if (waitForCheckpointLsn == null) {
              waitForCheckpointLsn = await createCheckpoint(this.client, this.defaultDb, this.checkpointStreamId);
            }
            const rel = getMongoRelation(changeDocument.ns);
            const table = await this.getRelation(batch, rel, {
              // In most cases, we should not need to snapshot this. But if this is the first time we see the collection
              // for whatever reason, then we do need to snapshot it.
              // This may result in some duplicate operations when a collection is created for the first time after
              // sync rules was deployed.
              snapshot: true
            });
            if (table.syncAny) {
              if (this.oldestUncommittedChange == null && changeDocument.clusterTime != null) {
                this.oldestUncommittedChange = timestampToDate(changeDocument.clusterTime);
              }
              await this.writeChange(batch, table, changeDocument);
            }
          } else if (changeDocument.operationType == 'drop') {
            const rel = getMongoRelation(changeDocument.ns);
            const table = await this.getRelation(batch, rel, {
              // We're "dropping" this collection, so never snapshot it.
              snapshot: false
            });
            if (table.syncAny) {
              await batch.drop([table]);
              this.relationCache.delete(table);
            }
          } else if (changeDocument.operationType == 'rename') {
            const relFrom = getMongoRelation(changeDocument.ns);
            const relTo = getMongoRelation(changeDocument.to);
            const tableFrom = await this.getRelation(batch, relFrom, {
              // We're "dropping" this collection, so never snapshot it.
              snapshot: false
            });
            if (tableFrom.syncAny) {
              await batch.drop([tableFrom]);
              this.relationCache.delete(relFrom);
            }
            // Here we do need to snapshot the new table
            const collection = await this.getCollectionInfo(relTo.schema, relTo.name);
            await this.handleRelation(batch, relTo, {
              // This is a new (renamed) collection, so always snapshot it.
              snapshot: true,
              collectionInfo: collection
            });
          }
        }
      }
    );
  }

  async getReplicationLagMillis(): Promise<number | undefined> {
    if (this.oldestUncommittedChange == null) {
      if (this.isStartingReplication) {
        // We don't have anything to compute replication lag with yet.
        return undefined;
      } else {
        // We don't have any uncommitted changes, so replication is up-to-date.
        return 0;
      }
    }
    return Date.now() - this.oldestUncommittedChange.getTime();
  }
}

async function touch() {
  // FIXME: The hosted Kubernetes probe does not actually check the timestamp on this.
  // FIXME: We need a timeout of around 5+ minutes in Kubernetes if we do start checking the timestamp,
  // or reduce PING_INTERVAL here.
  return container.probes.touch();
}

function mapChangeStreamError(e: any) {
  if (isMongoNetworkTimeoutError(e)) {
    // This typically has an unhelpful message like "connection 2 to 159.41.94.47:27017 timed out".
    // We wrap the error to make it more useful.
    throw new DatabaseConnectionError(ErrorCode.PSYNC_S1345, `Timeout while reading MongoDB ChangeStream`, e);
  } else if (
    isMongoServerError(e) &&
    e.codeName == 'NoMatchingDocument' &&
    e.errmsg?.includes('post-image was not found')
  ) {
    throw new ChangeStreamInvalidatedError(e.errmsg, e);
  } else if (isMongoServerError(e) && e.hasErrorLabel('NonResumableChangeStreamError')) {
    throw new ChangeStreamInvalidatedError(e.message, e);
  } else {
    throw new DatabaseConnectionError(ErrorCode.PSYNC_S1346, `Error reading MongoDB ChangeStream`, e);
  }
}<|MERGE_RESOLUTION|>--- conflicted
+++ resolved
@@ -2,12 +2,11 @@
 import {
   container,
   DatabaseConnectionError,
+  logger as defaultLogger,
   ErrorCode,
   Logger,
-  logger as defaultLogger,
   ReplicationAbortedError,
   ReplicationAssertionError,
-  ServiceAssertionError,
   ServiceError
 } from '@powersync/lib-services-framework';
 import {
@@ -19,7 +18,7 @@
   storage
 } from '@powersync/service-core';
 import { DatabaseInputRow, SqliteRow, SqlSyncRules, TablePattern } from '@powersync/service-sync-rules';
-import { ReplicationError, ReplicationMetric } from '@powersync/service-types';
+import { ReplicationMetric } from '@powersync/service-types';
 import { MongoLSN } from '../common/MongoLSN.js';
 import { PostImagesOption } from '../types/types.js';
 import { escapeRegExp } from '../utils.js';
@@ -31,12 +30,8 @@
   getMongoRelation,
   STANDALONE_CHECKPOINT_ID
 } from './MongoRelation.js';
-<<<<<<< HEAD
 import { ChunkedSnapshotQuery } from './MongoSnapshotQuery.js';
-import { CHECKPOINTS_COLLECTION } from './replication-utils.js';
-=======
 import { CHECKPOINTS_COLLECTION, timestampToDate } from './replication-utils.js';
->>>>>>> 0ccd4704
 
 export interface ChangeStreamOptions {
   connections: MongoManager;
@@ -759,34 +754,14 @@
       },
       async (batch) => {
         const { lastCheckpointLsn } = batch;
-        const lastLsn = lastCheckpointLsn ? MongoLSN.fromSerialized(lastCheckpointLsn) : null;
-<<<<<<< HEAD
+        const lastLsn = MongoLSN.fromSerialized(lastCheckpointLsn!);
         const startAfter = lastLsn?.timestamp;
-=======
-        if (lastLsn == null) {
-          throw new ServiceAssertionError(`No resume timestamp found`);
-        }
-        const startAfter = lastLsn.timestamp;
-        const resumeAfter = lastLsn.resumeToken;
+
         // It is normal for this to be a minute or two old when there is a low volume
         // of ChangeStream events.
         const tokenAgeSeconds = Math.round((Date.now() - timestampToDate(startAfter).getTime()) / 1000);
 
-        logger.info(
-          `${this.logPrefix} Resume streaming at ${startAfter.inspect()} / ${lastLsn} | Token age: ${tokenAgeSeconds}s`
-        );
-
-        const filters = this.getSourceNamespaceFilters();
-
-        const pipeline: mongo.Document[] = [
-          {
-            $match: filters.$match
-          },
-          { $changeStreamSplitLargeEvent: {} }
-        ];
->>>>>>> 0ccd4704
-
-        this.logger.info(`Resume streaming at ${startAfter?.inspect()} / ${lastLsn}`);
+        this.logger.info(`Resume streaming at ${startAfter?.inspect()} / ${lastLsn}  | Token age: ${tokenAgeSeconds}s`);
 
         await using streamManager = this.openChangeStream({ lsn: lastCheckpointLsn });
         const { stream, filters } = streamManager;
@@ -845,8 +820,8 @@
               lastEmptyResume = performance.now();
               // Log the token update. This helps as a general "replication is still active" message in the logs.
               // This token would typically be around 10s behind.
-              logger.info(
-                `${this.logPrefix} Idle change stream. Persisted resumeToken for ${timestampToDate(timestamp).toISOString()}`
+              this.logger.info(
+                `Idle change stream. Persisted resumeToken for ${timestampToDate(timestamp).toISOString()}`
               );
               this.isStartingReplication = false;
             }
