import { isMongoNetworkTimeoutError, isMongoServerError, mongo } from '@powersync/lib-service-mongodb';
import {
  container,
  DatabaseConnectionError,
  ErrorCode,
  logger,
  ReplicationAbortedError,
  ReplicationAssertionError,
  ServiceAssertionError,
  ServiceError
} from '@powersync/lib-services-framework';
import { MetricsEngine, SaveOperationTag, SourceEntityDescriptor, SourceTable, storage } from '@powersync/service-core';
import { DatabaseInputRow, SqliteRow, SqlSyncRules, TablePattern } from '@powersync/service-sync-rules';
import { ReplicationMetric } from '@powersync/service-types';
import { MongoLSN } from '../common/MongoLSN.js';
import { PostImagesOption } from '../types/types.js';
import { escapeRegExp } from '../utils.js';
import { MongoManager } from './MongoManager.js';
<<<<<<< HEAD
import { constructAfterRecord, createCheckpoint, getCacheIdentifier, getMongoRelation } from './MongoRelation.js';
import { CHECKPOINTS_COLLECTION, timestampToDate } from './replication-utils.js';
=======
import {
  constructAfterRecord,
  createCheckpoint,
  getCacheIdentifier,
  getMongoRelation,
  STANDALONE_CHECKPOINT_ID
} from './MongoRelation.js';
import { CHECKPOINTS_COLLECTION } from './replication-utils.js';
>>>>>>> b57f9382

export interface ChangeStreamOptions {
  connections: MongoManager;
  storage: storage.SyncRulesBucketStorage;
  metrics: MetricsEngine;
  abort_signal: AbortSignal;
  /**
   * Override maxAwaitTimeMS for testing.
   *
   * In most cases, the default of 10_000 is fine. However, for MongoDB 6.0, this can cause a delay
   * in closing the stream. To cover that case, reduce the timeout for tests.
   */
  maxAwaitTimeMS?: number;
}

interface InitResult {
  needsInitialSync: boolean;
}

/**
 * Thrown when the change stream is not valid anymore, and replication
 * must be restarted.
 *
 * Possible reasons:
 *  * Some change stream documents do not have postImages.
 *  * startAfter/resumeToken is not valid anymore.
 */
export class ChangeStreamInvalidatedError extends DatabaseConnectionError {
  constructor(message: string, cause: any) {
    super(ErrorCode.PSYNC_S1344, message, cause);
  }
}

export class ChangeStream {
  sync_rules: SqlSyncRules;
  group_id: number;

  connection_id = 1;

  private readonly storage: storage.SyncRulesBucketStorage;

  private connections: MongoManager;
  private readonly client: mongo.MongoClient;
  private readonly defaultDb: mongo.Db;
  private readonly metrics: MetricsEngine;

  private readonly maxAwaitTimeMS: number;

  private abort_signal: AbortSignal;

  private relation_cache = new Map<string | number, storage.SourceTable>();

<<<<<<< HEAD
  /**
   * Time of the oldest uncommitted change, according to the source db.
   * This is used to determine the replication lag.
   */
  private oldestUncommittedChange: Date | null = null;
  /**
   * Keep track of whether we have done a commit or keepalive yet.
   * We can only compute replication lag if isStartingReplication == false, or oldestUncommittedChange is present.
   */
  private isStartingReplication = true;
=======
  private checkpointStreamId = new mongo.ObjectId();
>>>>>>> b57f9382

  constructor(options: ChangeStreamOptions) {
    this.storage = options.storage;
    this.metrics = options.metrics;
    this.group_id = options.storage.group_id;
    this.connections = options.connections;
    this.maxAwaitTimeMS = options.maxAwaitTimeMS ?? 10_000;
    this.client = this.connections.client;
    this.defaultDb = this.connections.db;
    this.sync_rules = options.storage.getParsedSyncRules({
      defaultSchema: this.defaultDb.databaseName
    });

    this.abort_signal = options.abort_signal;
    this.abort_signal.addEventListener(
      'abort',
      () => {
        // TODO: Fast abort?
      },
      { once: true }
    );
  }

  get stopped() {
    return this.abort_signal.aborted;
  }

  private get usePostImages() {
    return this.connections.options.postImages != PostImagesOption.OFF;
  }

  private get configurePostImages() {
    return this.connections.options.postImages == PostImagesOption.AUTO_CONFIGURE;
  }

  private get logPrefix() {
    return `[powersync_${this.group_id}]`;
  }

  /**
   * This resolves a pattern, persists the related metadata, and returns
   * the resulting SourceTables.
   *
   * This implicitly checks the collection postImage configuration.
   */
  async resolveQualifiedTableNames(
    batch: storage.BucketStorageBatch,
    tablePattern: TablePattern
  ): Promise<storage.SourceTable[]> {
    const schema = tablePattern.schema;
    if (tablePattern.connectionTag != this.connections.connectionTag) {
      return [];
    }

    let nameFilter: RegExp | string;
    if (tablePattern.isWildcard) {
      nameFilter = new RegExp('^' + escapeRegExp(tablePattern.tablePrefix));
    } else {
      nameFilter = tablePattern.name;
    }
    let result: storage.SourceTable[] = [];

    // Check if the collection exists
    const collections = await this.client
      .db(schema)
      .listCollections(
        {
          name: nameFilter
        },
        { nameOnly: false }
      )
      .toArray();

    if (!tablePattern.isWildcard && collections.length == 0) {
      logger.warn(`${this.logPrefix} Collection ${schema}.${tablePattern.name} not found`);
    }

    for (let collection of collections) {
      const table = await this.handleRelation(
        batch,
        getMongoRelation({ db: schema, coll: collection.name }),
        // This is done as part of the initial setup - snapshot is handled elsewhere
        { snapshot: false, collectionInfo: collection }
      );

      result.push(table);
    }

    return result;
  }

  async initSlot(): Promise<InitResult> {
    const status = await this.storage.getStatus();
    if (status.snapshot_done && status.checkpoint_lsn) {
      logger.info(`${this.logPrefix} Initial replication already done`);
      return { needsInitialSync: false };
    }

    return { needsInitialSync: true };
  }

  async estimatedCount(table: storage.SourceTable): Promise<string> {
    const db = this.client.db(table.schema);
    const count = await db.collection(table.table).estimatedDocumentCount();
    return `~${count}`;
  }

  /**
   * Start initial replication.
   *
   * If (partial) replication was done before on this slot, this clears the state
   * and starts again from scratch.
   */
  async startInitialReplication() {
    await this.storage.clear();
    await this.initialReplication();
  }

  async initialReplication() {
    const sourceTables = this.sync_rules.getSourceTables();
    await this.client.connect();

    // We need to get the snapshot time before taking the initial snapshot.
    const hello = await this.defaultDb.command({ hello: 1 });
    const snapshotTime = hello.lastWrite?.majorityOpTime?.ts as mongo.Timestamp;
    if (hello.msg == 'isdbgrid') {
      throw new ServiceError(
        ErrorCode.PSYNC_S1341,
        'Sharded MongoDB Clusters are not supported yet (including MongoDB Serverless instances).'
      );
    } else if (hello.setName == null) {
      throw new ServiceError(
        ErrorCode.PSYNC_S1342,
        'Standalone MongoDB instances are not supported - use a replicaset.'
      );
    } else if (snapshotTime == null) {
      // Not known where this would happen apart from the above cases
      throw new ReplicationAssertionError('MongoDB lastWrite timestamp not found.');
    }

    await this.storage.startBatch(
      { zeroLSN: MongoLSN.ZERO.comparable, defaultSchema: this.defaultDb.databaseName, storeCurrentData: false },
      async (batch) => {
        // Start by resolving all tables.
        // This checks postImage configuration, and that should fail as
        // earlier as possible.
        let allSourceTables: SourceTable[] = [];
        for (let tablePattern of sourceTables) {
          const tables = await this.resolveQualifiedTableNames(batch, tablePattern);
          allSourceTables.push(...tables);
        }

        for (let table of allSourceTables) {
          await this.snapshotTable(batch, table);
          await batch.markSnapshotDone([table], MongoLSN.ZERO.comparable);

          await touch();
        }

        const { comparable: lsn } = new MongoLSN({ timestamp: snapshotTime });
        logger.info(`${this.logPrefix} Snapshot commit at ${snapshotTime.inspect()} / ${lsn}`);
        await batch.commit(lsn);
      }
    );
  }

  private async setupCheckpointsCollection() {
    const collection = await this.getCollectionInfo(this.defaultDb.databaseName, CHECKPOINTS_COLLECTION);
    if (collection == null) {
      await this.defaultDb.createCollection(CHECKPOINTS_COLLECTION, {
        changeStreamPreAndPostImages: { enabled: true }
      });
    } else if (this.usePostImages && collection.options?.changeStreamPreAndPostImages?.enabled != true) {
      // Drop + create requires less permissions than collMod,
      // and we don't care about the data in this collection.
      await this.defaultDb.dropCollection(CHECKPOINTS_COLLECTION);
      await this.defaultDb.createCollection(CHECKPOINTS_COLLECTION, {
        changeStreamPreAndPostImages: { enabled: true }
      });
    } else {
      // Clear the collection on startup, to keep it clean
      // We never query this collection directly, and don't want to keep the data around.
      // We only use this to get data into the oplog/changestream.
      await this.defaultDb.collection(CHECKPOINTS_COLLECTION).deleteMany({});
    }
  }

  private getSourceNamespaceFilters(): { $match: any; multipleDatabases: boolean } {
    const sourceTables = this.sync_rules.getSourceTables();

    let $inFilters: any[] = [{ db: this.defaultDb.databaseName, coll: CHECKPOINTS_COLLECTION }];
    let $refilters: any[] = [];
    let multipleDatabases = false;
    for (let tablePattern of sourceTables) {
      if (tablePattern.connectionTag != this.connections.connectionTag) {
        continue;
      }

      if (tablePattern.schema != this.defaultDb.databaseName) {
        multipleDatabases = true;
      }

      if (tablePattern.isWildcard) {
        $refilters.push({
          'ns.db': tablePattern.schema,
          'ns.coll': new RegExp('^' + escapeRegExp(tablePattern.tablePrefix))
        });
      } else {
        $inFilters.push({
          db: tablePattern.schema,
          coll: tablePattern.name
        });
      }
    }
    if ($refilters.length > 0) {
      return { $match: { $or: [{ ns: { $in: $inFilters } }, ...$refilters] }, multipleDatabases };
    }
    return { $match: { ns: { $in: $inFilters } }, multipleDatabases };
  }

  static *getQueryData(results: Iterable<DatabaseInputRow>): Generator<SqliteRow> {
    for (let row of results) {
      yield constructAfterRecord(row);
    }
  }

  private async snapshotTable(batch: storage.BucketStorageBatch, table: storage.SourceTable) {
    logger.info(`${this.logPrefix} Replicating ${table.qualifiedName}`);
    const estimatedCount = await this.estimatedCount(table);
    let at = 0;
    const db = this.client.db(table.schema);
    const collection = db.collection(table.table);
    const cursor = collection.find({}, { batchSize: 6_000, readConcern: 'majority' });

    let lastBatch = performance.now();
    // hasNext() is the call that triggers fetching of the next batch,
    // then we read it with readBufferedDocuments(). This gives us semi-explicit
    // control over the fetching of each batch, and avoids a separate promise per document
    let hasNextPromise = cursor.hasNext();
    while (await hasNextPromise) {
      const docBatch = cursor.readBufferedDocuments();
      // Pre-fetch next batch, so that we can read and write concurrently
      hasNextPromise = cursor.hasNext();
      for (let document of docBatch) {
        if (this.abort_signal.aborted) {
          throw new ReplicationAbortedError(`Aborted initial replication`);
        }

        const record = constructAfterRecord(document);

        // This auto-flushes when the batch reaches its size limit
        await batch.save({
          tag: SaveOperationTag.INSERT,
          sourceTable: table,
          before: undefined,
          beforeReplicaId: undefined,
          after: record,
          afterReplicaId: document._id
        });
      }

      at += docBatch.length;
      this.metrics.getCounter(ReplicationMetric.ROWS_REPLICATED).add(docBatch.length);
      const duration = performance.now() - lastBatch;
      lastBatch = performance.now();
      logger.info(
        `${this.logPrefix} Replicating ${table.qualifiedName} ${at}/${estimatedCount} in ${duration.toFixed(0)}ms`
      );
      await touch();
    }
    // In case the loop was interrupted, make sure we await the last promise.
    await hasNextPromise;

    await batch.flush();
    logger.info(`${this.logPrefix} Replicated ${at} documents for ${table.qualifiedName}`);
  }

  private async getRelation(
    batch: storage.BucketStorageBatch,
    descriptor: SourceEntityDescriptor,
    options: { snapshot: boolean }
  ): Promise<SourceTable> {
    const cacheId = getCacheIdentifier(descriptor);
    const existing = this.relation_cache.get(cacheId);
    if (existing != null) {
      return existing;
    }

    // Note: collection may have been dropped at this point, so we handle
    // missing values.
    const collection = await this.getCollectionInfo(descriptor.schema, descriptor.name);

    return this.handleRelation(batch, descriptor, { snapshot: options.snapshot, collectionInfo: collection });
  }

  private async getCollectionInfo(db: string, name: string): Promise<mongo.CollectionInfo | undefined> {
    const collection = (
      await this.client
        .db(db)
        .listCollections(
          {
            name: name
          },
          { nameOnly: false }
        )
        .toArray()
    )[0];
    return collection;
  }

  private async checkPostImages(db: string, collectionInfo: mongo.CollectionInfo) {
    if (!this.usePostImages) {
      // Nothing to check
      return;
    }

    const enabled = collectionInfo.options?.changeStreamPreAndPostImages?.enabled == true;

    if (!enabled && this.configurePostImages) {
      await this.client.db(db).command({
        collMod: collectionInfo.name,
        changeStreamPreAndPostImages: { enabled: true }
      });
      logger.info(`${this.logPrefix} Enabled postImages on ${db}.${collectionInfo.name}`);
    } else if (!enabled) {
      throw new ServiceError(ErrorCode.PSYNC_S1343, `postImages not enabled on ${db}.${collectionInfo.name}`);
    }
  }

  async handleRelation(
    batch: storage.BucketStorageBatch,
    descriptor: SourceEntityDescriptor,
    options: { snapshot: boolean; collectionInfo: mongo.CollectionInfo | undefined }
  ) {
    if (options.collectionInfo != null) {
      await this.checkPostImages(descriptor.schema, options.collectionInfo);
    } else {
      // If collectionInfo is null, the collection may have been dropped.
      // Ignore the postImages check in this case.
    }

    const snapshot = options.snapshot;
    const result = await this.storage.resolveTable({
      group_id: this.group_id,
      connection_id: this.connection_id,
      connection_tag: this.connections.connectionTag,
      entity_descriptor: descriptor,
      sync_rules: this.sync_rules
    });
    this.relation_cache.set(getCacheIdentifier(descriptor), result.table);

    // Drop conflicting collections.
    // This is generally not expected for MongoDB source dbs, so we log an error.
    if (result.dropTables.length > 0) {
      logger.error(
        `Conflicting collections found for ${JSON.stringify(descriptor)}. Dropping: ${result.dropTables.map((t) => t.id).join(', ')}`
      );
      await batch.drop(result.dropTables);
    }

    // Snapshot if:
    // 1. Snapshot is requested (false for initial snapshot, since that process handles it elsewhere)
    // 2. Snapshot is not already done, AND:
    // 3. The table is used in sync rules.
    const shouldSnapshot = snapshot && !result.table.snapshotComplete && result.table.syncAny;
    if (shouldSnapshot) {
      logger.info(`${this.logPrefix} New collection: ${descriptor.schema}.${descriptor.name}`);
      // Truncate this table, in case a previous snapshot was interrupted.
      await batch.truncate([result.table]);

      await this.snapshotTable(batch, result.table);
      const no_checkpoint_before_lsn = await createCheckpoint(this.client, this.defaultDb, STANDALONE_CHECKPOINT_ID);

      const [table] = await batch.markSnapshotDone([result.table], no_checkpoint_before_lsn);
      return table;
    }

    return result.table;
  }

  async writeChange(
    batch: storage.BucketStorageBatch,
    table: storage.SourceTable,
    change: mongo.ChangeStreamDocument
  ): Promise<storage.FlushedResult | null> {
    if (!table.syncAny) {
      logger.debug(`${this.logPrefix} Collection ${table.qualifiedName} not used in sync rules - skipping`);
      return null;
    }

    this.metrics.getCounter(ReplicationMetric.ROWS_REPLICATED).add(1);
    if (change.operationType == 'insert') {
      const baseRecord = constructAfterRecord(change.fullDocument);
      return await batch.save({
        tag: SaveOperationTag.INSERT,
        sourceTable: table,
        before: undefined,
        beforeReplicaId: undefined,
        after: baseRecord,
        afterReplicaId: change.documentKey._id
      });
    } else if (change.operationType == 'update' || change.operationType == 'replace') {
      if (change.fullDocument == null) {
        // Treat as delete
        return await batch.save({
          tag: SaveOperationTag.DELETE,
          sourceTable: table,
          before: undefined,
          beforeReplicaId: change.documentKey._id
        });
      }
      const after = constructAfterRecord(change.fullDocument!);
      return await batch.save({
        tag: SaveOperationTag.UPDATE,
        sourceTable: table,
        before: undefined,
        beforeReplicaId: undefined,
        after: after,
        afterReplicaId: change.documentKey._id
      });
    } else if (change.operationType == 'delete') {
      return await batch.save({
        tag: SaveOperationTag.DELETE,
        sourceTable: table,
        before: undefined,
        beforeReplicaId: change.documentKey._id
      });
    } else {
      throw new ReplicationAssertionError(`Unsupported operation: ${change.operationType}`);
    }
  }

  async replicate() {
    try {
      // If anything errors here, the entire replication process is halted, and
      // all connections automatically closed, including this one.

      await this.initReplication();
      await this.streamChanges();
    } catch (e) {
      await this.storage.reportError(e);
      throw e;
    }
  }

  async initReplication() {
    const result = await this.initSlot();
    await this.setupCheckpointsCollection();
    if (result.needsInitialSync) {
      await this.startInitialReplication();
    }
  }

  async streamChanges() {
    try {
      await this.streamChangesInternal();
    } catch (e) {
      if (
        e instanceof mongo.MongoServerError &&
        e.codeName == 'NoMatchingDocument' &&
        e.errmsg?.includes('post-image was not found')
      ) {
        throw new ChangeStreamInvalidatedError(e.errmsg, e);
      }
      throw e;
    }
  }

  async streamChangesInternal() {
    // Auto-activate as soon as initial replication is done
    await this.storage.autoActivate();

    await this.storage.startBatch(
      { zeroLSN: MongoLSN.ZERO.comparable, defaultSchema: this.defaultDb.databaseName, storeCurrentData: false },
      async (batch) => {
        const { lastCheckpointLsn } = batch;
        const lastLsn = lastCheckpointLsn ? MongoLSN.fromSerialized(lastCheckpointLsn) : null;
        if (lastLsn == null) {
          throw new ServiceAssertionError(`No resume timestamp found`);
        }
        const startAfter = lastLsn.timestamp;
        const resumeAfter = lastLsn.resumeToken;
        // It is normal for this to be a minute or two old when there is a low volume
        // of ChangeStream events.
        const tokenAgeSeconds = Math.round((Date.now() - timestampToDate(startAfter).getTime()) / 1000);

        logger.info(
          `${this.logPrefix} Resume streaming at ${startAfter.inspect()} / ${lastLsn} | Token age: ${tokenAgeSeconds}s`
        );

        const filters = this.getSourceNamespaceFilters();

        const pipeline: mongo.Document[] = [
          {
            $match: filters.$match
          },
          { $changeStreamSplitLargeEvent: {} }
        ];

        let fullDocument: 'required' | 'updateLookup';

        if (this.usePostImages) {
          // 'read_only' or 'auto_configure'
          // Configuration happens during snapshot, or when we see new
          // collections.
          fullDocument = 'required';
        } else {
          fullDocument = 'updateLookup';
        }

        const streamOptions: mongo.ChangeStreamOptions = {
          showExpandedEvents: true,
          maxAwaitTimeMS: this.maxAwaitTimeMS,
          fullDocument: fullDocument
        };

        /**
         * Only one of these options can be supplied at a time.
         */
        if (resumeAfter) {
          streamOptions.resumeAfter = resumeAfter;
        } else {
          streamOptions.startAtOperationTime = startAfter;
        }

        let stream: mongo.ChangeStream<mongo.Document>;
        if (filters.multipleDatabases) {
          // Requires readAnyDatabase@admin on Atlas
          stream = this.client.watch(pipeline, streamOptions);
        } else {
          // Same general result, but requires less permissions than the above
          stream = this.defaultDb.watch(pipeline, streamOptions);
        }

        if (this.abort_signal.aborted) {
          stream.close();
          return;
        }

        this.abort_signal.addEventListener('abort', () => {
          stream.close();
        });

        // Always start with a checkpoint.
        // This helps us to clear errors when restarting, even if there is
        // no data to replicate.
        let waitForCheckpointLsn: string | null = await createCheckpoint(
          this.client,
          this.defaultDb,
          this.checkpointStreamId
        );

        let splitDocument: mongo.ChangeStreamDocument | null = null;

        let flexDbNameWorkaroundLogged = false;

        let lastEmptyResume = performance.now();

        while (true) {
          if (this.abort_signal.aborted) {
            break;
          }

          const originalChangeDocument = await stream.tryNext().catch((e) => {
            throw mapChangeStreamError(e);
          });
          // The stream was closed, we will only ever receive `null` from it
          if (!originalChangeDocument && stream.closed) {
            break;
          }

          if (this.abort_signal.aborted) {
            break;
          }

          if (originalChangeDocument == null) {
            // We get a new null document after `maxAwaitTimeMS` if there were no other events.
            // In this case, stream.resumeToken is the resume token associated with the last response.
            // stream.resumeToken is not updated if stream.tryNext() returns data, while stream.next()
            // does update it.
            // From observed behavior, the actual resumeToken changes around once every 10 seconds.
            // If we don't update it on empty events, we do keep consistency, but resuming the stream
            // with old tokens may cause connection timeouts.
            // We throttle this further by only persisting a keepalive once a minute.
            // We add an additional check for waitForCheckpointLsn == null, to make sure we're not
            // doing a keepalive in the middle of a transaction.
            if (waitForCheckpointLsn == null && performance.now() - lastEmptyResume > 60_000) {
              const { comparable: lsn, timestamp } = MongoLSN.fromResumeToken(stream.resumeToken);
              await batch.keepalive(lsn);
              await touch();
              lastEmptyResume = performance.now();
              // Log the token update. This helps as a general "replication is still active" message in the logs.
              // This token would typically be around 10s behind.
              logger.info(
                `${this.logPrefix} Idle change stream. Persisted resumeToken for ${timestampToDate(timestamp).toISOString()}`
              );
              this.isStartingReplication = false;
            }
            continue;
          }

          await touch();

          if (startAfter != null && originalChangeDocument.clusterTime?.lte(startAfter)) {
            continue;
          }

          let changeDocument = originalChangeDocument;
          if (originalChangeDocument?.splitEvent != null) {
            // Handle split events from $changeStreamSplitLargeEvent.
            // This is only relevant for very large update operations.
            const splitEvent = originalChangeDocument?.splitEvent;

            if (splitDocument == null) {
              splitDocument = originalChangeDocument;
            } else {
              splitDocument = Object.assign(splitDocument, originalChangeDocument);
            }

            if (splitEvent.fragment == splitEvent.of) {
              // Got all fragments
              changeDocument = splitDocument;
              splitDocument = null;
            } else {
              // Wait for more fragments
              continue;
            }
          } else if (splitDocument != null) {
            // We were waiting for fragments, but got a different event
            throw new ReplicationAssertionError(`Incomplete splitEvent: ${JSON.stringify(splitDocument.splitEvent)}`);
          }

          if (
            !filters.multipleDatabases &&
            'ns' in changeDocument &&
            changeDocument.ns.db != this.defaultDb.databaseName &&
            changeDocument.ns.db.endsWith(`_${this.defaultDb.databaseName}`)
          ) {
            // When all of the following conditions are met:
            // 1. We're replicating from an Atlas Flex instance.
            // 2. There were changestream events recorded while the PowerSync service is paused.
            // 3. We're only replicating from a single database.
            // Then we've observed an ns with for example {db: '67b83e86cd20730f1e766dde_ps'},
            // instead of the expected {db: 'ps'}.
            // We correct this.
            changeDocument.ns.db = this.defaultDb.databaseName;

            if (!flexDbNameWorkaroundLogged) {
              flexDbNameWorkaroundLogged = true;
              logger.warn(
                `${this.logPrefix} Incorrect DB name in change stream: ${changeDocument.ns.db}. Changed to ${this.defaultDb.databaseName}.`
              );
            }
          }

          const ns = 'ns' in changeDocument && 'coll' in changeDocument.ns ? changeDocument.ns : undefined;

          if (ns?.coll == CHECKPOINTS_COLLECTION) {
            /**
             * Dropping the database does not provide an `invalidate` event.
             * We typically would receive `drop` events for the collection which we
             * would process below.
             *
             * However we don't commit the LSN after collections are dropped.
             * The prevents the `startAfter` or `resumeToken` from advancing past the drop events.
             * The stream also closes after the drop events.
             * This causes an infinite loop of processing the collection drop events.
             *
             * This check here invalidates the change stream if our `_checkpoints` collection
             * is dropped. This allows for detecting when the DB is dropped.
             */
            if (changeDocument.operationType == 'drop') {
              throw new ChangeStreamInvalidatedError(
                'Internal collections have been dropped',
                new Error('_checkpoints collection was dropped')
              );
            }

            if (
              !(
                changeDocument.operationType == 'insert' ||
                changeDocument.operationType == 'update' ||
                changeDocument.operationType == 'replace'
              )
            ) {
              continue;
            }

            // We handle two types of checkpoint events:
            // 1. "Standalone" checkpoints, typically write checkpoints. We want to process these
            //    immediately, regardless of where they were created.
            // 2. "Batch" checkpoints for the current stream. This is used as a form of dynamic rate
            //    limiting of commits, so we specifically want to exclude checkpoints from other streams.
            //
            // It may be useful to also throttle commits due to standalone checkpoints in the future.
            // However, these typically have a much lower rate than batch checkpoints, so we don't do that for now.

            const checkpointId = changeDocument.documentKey._id as string | mongo.ObjectId;
            if (!(checkpointId == STANDALONE_CHECKPOINT_ID || this.checkpointStreamId.equals(checkpointId))) {
              continue;
            }
            const { comparable: lsn } = new MongoLSN({
              timestamp: changeDocument.clusterTime!,
              resume_token: changeDocument._id
            });

            if (waitForCheckpointLsn != null && lsn >= waitForCheckpointLsn) {
              waitForCheckpointLsn = null;
            }
            const didCommit = await batch.commit(lsn, { oldestUncommittedChange: this.oldestUncommittedChange });

            if (didCommit) {
              this.oldestUncommittedChange = null;
              this.isStartingReplication = false;
            }
          } else if (
            changeDocument.operationType == 'insert' ||
            changeDocument.operationType == 'update' ||
            changeDocument.operationType == 'replace' ||
            changeDocument.operationType == 'delete'
          ) {
            if (waitForCheckpointLsn == null) {
              waitForCheckpointLsn = await createCheckpoint(this.client, this.defaultDb, this.checkpointStreamId);
            }
            const rel = getMongoRelation(changeDocument.ns);
            const table = await this.getRelation(batch, rel, {
              // In most cases, we should not need to snapshot this. But if this is the first time we see the collection
              // for whatever reason, then we do need to snapshot it.
              // This may result in some duplicate operations when a collection is created for the first time after
              // sync rules was deployed.
              snapshot: true
            });
            if (table.syncAny) {
              if (this.oldestUncommittedChange == null && changeDocument.clusterTime != null) {
                this.oldestUncommittedChange = timestampToDate(changeDocument.clusterTime);
              }
              await this.writeChange(batch, table, changeDocument);
            }
          } else if (changeDocument.operationType == 'drop') {
            const rel = getMongoRelation(changeDocument.ns);
            const table = await this.getRelation(batch, rel, {
              // We're "dropping" this collection, so never snapshot it.
              snapshot: false
            });
            if (table.syncAny) {
              await batch.drop([table]);
              this.relation_cache.delete(getCacheIdentifier(rel));
            }
          } else if (changeDocument.operationType == 'rename') {
            const relFrom = getMongoRelation(changeDocument.ns);
            const relTo = getMongoRelation(changeDocument.to);
            const tableFrom = await this.getRelation(batch, relFrom, {
              // We're "dropping" this collection, so never snapshot it.
              snapshot: false
            });
            if (tableFrom.syncAny) {
              await batch.drop([tableFrom]);
              this.relation_cache.delete(getCacheIdentifier(relFrom));
            }
            // Here we do need to snapshot the new table
            const collection = await this.getCollectionInfo(relTo.schema, relTo.name);
            await this.handleRelation(batch, relTo, {
              // This is a new (renamed) collection, so always snapshot it.
              snapshot: true,
              collectionInfo: collection
            });
          }
        }
      }
    );
  }

  async getReplicationLagMillis(): Promise<number | undefined> {
    if (this.oldestUncommittedChange == null) {
      if (this.isStartingReplication) {
        // We don't have anything to compute replication lag with yet.
        return undefined;
      } else {
        // We don't have any uncommitted changes, so replication is up-to-date.
        return 0;
      }
    }
    return Date.now() - this.oldestUncommittedChange.getTime();
  }
}

async function touch() {
  // FIXME: The hosted Kubernetes probe does not actually check the timestamp on this.
  // FIXME: We need a timeout of around 5+ minutes in Kubernetes if we do start checking the timestamp,
  // or reduce PING_INTERVAL here.
  return container.probes.touch();
}

function mapChangeStreamError(e: any) {
  if (isMongoNetworkTimeoutError(e)) {
    // This typically has an unhelpful message like "connection 2 to 159.41.94.47:27017 timed out".
    // We wrap the error to make it more useful.
    throw new DatabaseConnectionError(ErrorCode.PSYNC_S1345, `Timeout while reading MongoDB ChangeStream`, e);
  } else if (
    isMongoServerError(e) &&
    e.codeName == 'NoMatchingDocument' &&
    e.errmsg?.includes('post-image was not found')
  ) {
    throw new ChangeStreamInvalidatedError(e.errmsg, e);
  } else if (isMongoServerError(e) && e.hasErrorLabel('NonResumableChangeStreamError')) {
    throw new ChangeStreamInvalidatedError(e.message, e);
  } else {
    throw new DatabaseConnectionError(ErrorCode.PSYNC_S1346, `Error reading MongoDB ChangeStream`, e);
  }
}<|MERGE_RESOLUTION|>--- conflicted
+++ resolved
@@ -16,10 +16,6 @@
 import { PostImagesOption } from '../types/types.js';
 import { escapeRegExp } from '../utils.js';
 import { MongoManager } from './MongoManager.js';
-<<<<<<< HEAD
-import { constructAfterRecord, createCheckpoint, getCacheIdentifier, getMongoRelation } from './MongoRelation.js';
-import { CHECKPOINTS_COLLECTION, timestampToDate } from './replication-utils.js';
-=======
 import {
   constructAfterRecord,
   createCheckpoint,
@@ -27,8 +23,7 @@
   getMongoRelation,
   STANDALONE_CHECKPOINT_ID
 } from './MongoRelation.js';
-import { CHECKPOINTS_COLLECTION } from './replication-utils.js';
->>>>>>> b57f9382
+import { CHECKPOINTS_COLLECTION, timestampToDate } from './replication-utils.js';
 
 export interface ChangeStreamOptions {
   connections: MongoManager;
@@ -81,7 +76,6 @@
 
   private relation_cache = new Map<string | number, storage.SourceTable>();
 
-<<<<<<< HEAD
   /**
    * Time of the oldest uncommitted change, according to the source db.
    * This is used to determine the replication lag.
@@ -92,9 +86,8 @@
    * We can only compute replication lag if isStartingReplication == false, or oldestUncommittedChange is present.
    */
   private isStartingReplication = true;
-=======
+
   private checkpointStreamId = new mongo.ObjectId();
->>>>>>> b57f9382
 
   constructor(options: ChangeStreamOptions) {
     this.storage = options.storage;
