--- conflicted
+++ resolved
@@ -4,13 +4,9 @@
 import { logger } from '@powersync/lib-services-framework';
 import {
   BucketStorageFactory,
-<<<<<<< HEAD
   createCoreReplicationMetrics,
   initializeCoreReplicationMetrics,
-  OpId,
-=======
   InternalOpId,
->>>>>>> 04e6fcc2
   OplogEntry,
   ProtocolOpId,
   ReplicationCheckpoint,
