import { readExecutedGtid } from '@module/common/read-executed-gtid.js';
import { BinLogStream, BinLogStreamOptions } from '@module/replication/BinLogStream.js';
import { MySQLConnectionManager } from '@module/replication/MySQLConnectionManager.js';
import { logger } from '@powersync/lib-services-framework';
import {
  ActiveCheckpoint,
  BucketStorageFactory,
  OpId,
  OplogEntry,
  SyncRulesBucketStorage
} from '@powersync/service-core';
import { test_utils } from '@powersync/service-core-tests';
import mysqlPromise from 'mysql2/promise';
<<<<<<< HEAD
import { TEST_CONNECTION_OPTIONS, clearTestDb } from './util.js';
=======
import { readExecutedGtid } from '@module/common/read-executed-gtid.js';
import { logger } from '@powersync/lib-services-framework';
import { StorageFactory } from '@core-tests/util.js';
>>>>>>> c58cb4ae

/**
 * Tests operating on the binlog stream need to configure the stream and manage asynchronous
 * replication, which gets a little tricky.
 *
 * This wraps all the context required for testing, and tears it down afterward
 * by using `await using`.
 */
export class BinlogStreamTestContext {
  private _binlogStream?: BinLogStream;
  private abortController = new AbortController();
  private streamPromise?: Promise<void>;
  public storage?: SyncRulesBucketStorage;
  private replicationDone = false;

  static async open(factory: StorageFactory, options?: { doNotClear?: boolean }) {
    const f = await factory({ doNotClear: options?.doNotClear });
    const connectionManager = new MySQLConnectionManager(TEST_CONNECTION_OPTIONS, {});

    if (!options?.doNotClear) {
      const connection = await connectionManager.getConnection();
      await clearTestDb(connection);
      connection.release();
    }
    return new BinlogStreamTestContext(f, connectionManager);
  }

  constructor(
    public factory: BucketStorageFactory,
    public connectionManager: MySQLConnectionManager
  ) {}

  async dispose() {
    this.abortController.abort();
    await this.streamPromise;
    await this.connectionManager.end();
  }

  [Symbol.asyncDispose]() {
    return this.dispose();
  }

  get connectionTag() {
    return this.connectionManager.connectionTag;
  }

  async updateSyncRules(content: string): Promise<SyncRulesBucketStorage> {
    const syncRules = await this.factory.updateSyncRules({ content: content });
    this.storage = this.factory.getInstance(syncRules);
    return this.storage!;
  }

  async loadNextSyncRules() {
    const syncRules = await this.factory.getNextSyncRulesContent();
    if (syncRules == null) {
      throw new Error(`Next sync rules not available`);
    }

    this.storage = this.factory.getInstance(syncRules);
    return this.storage!;
  }

  async loadActiveSyncRules() {
    const syncRules = await this.factory.getActiveSyncRulesContent();
    if (syncRules == null) {
      throw new Error(`Active sync rules not available`);
    }

    this.storage = this.factory.getInstance(syncRules);
    this.replicationDone = true;
    return this.storage!;
  }

  get binlogStream(): BinLogStream {
    if (this.storage == null) {
      throw new Error('updateSyncRules() first');
    }
    if (this._binlogStream) {
      return this._binlogStream;
    }
    const options: BinLogStreamOptions = {
      storage: this.storage,
      connections: this.connectionManager,
      abortSignal: this.abortController.signal
    };
    this._binlogStream = new BinLogStream(options);
    return this._binlogStream!;
  }

  async replicateSnapshot() {
    await this.binlogStream.initReplication();
    this.replicationDone = true;
  }

  startStreaming() {
    if (!this.replicationDone) {
      throw new Error('Call replicateSnapshot() before startStreaming()');
    }
    this.streamPromise = this.binlogStream.streamChanges();
  }

  async getCheckpoint(options?: { timeout?: number }): Promise<string> {
    const connection = await this.connectionManager.getConnection();
    let checkpoint = await Promise.race([
      getClientCheckpoint(connection, this.factory, { timeout: options?.timeout ?? 60_000 }),
      this.streamPromise
    ]);
    connection.release();
    if (typeof checkpoint == undefined) {
      // This indicates an issue with the test setup - streamingPromise completed instead
      // of getClientCheckpoint()
      throw new Error('Test failure - streamingPromise completed');
    }
    return checkpoint as string;
  }

  async getBucketsDataBatch(buckets: Record<string, string>, options?: { timeout?: number }) {
    const checkpoint = await this.getCheckpoint(options);
    const map = new Map<string, string>(Object.entries(buckets));
    return test_utils.fromAsync(this.storage!.getBucketDataBatch(checkpoint, map));
  }

  async getBucketData(bucket: string, start = '0', options?: { timeout?: number }): Promise<OplogEntry[]> {
    const checkpoint = await this.getCheckpoint(options);
    const map = new Map<string, string>([[bucket, start]]);
    const batch = this.storage!.getBucketDataBatch(checkpoint, map);
    const batches = await test_utils.fromAsync(batch);
    return batches[0]?.batch.data ?? [];
  }
}

export async function getClientCheckpoint(
  connection: mysqlPromise.Connection,
  bucketStorage: BucketStorageFactory,
  options?: { timeout?: number }
): Promise<OpId> {
  const start = Date.now();
  const gtid = await readExecutedGtid(connection);
  // This old API needs a persisted checkpoint id.
  // Since we don't use LSNs anymore, the only way to get that is to wait.

  const timeout = options?.timeout ?? 50_000;
  let lastCp: ActiveCheckpoint | null = null;

  logger.info('Expected Checkpoint: ' + gtid.comparable);
  while (Date.now() - start < timeout) {
    const cp = await bucketStorage.getActiveCheckpoint();
    lastCp = cp;
    //logger.info('Last Checkpoint: ' + lastCp.lsn);
    if (!cp.hasSyncRules()) {
      throw new Error('No sync rules available');
    }
    if (cp.lsn && cp.lsn >= gtid.comparable) {
      return cp.checkpoint;
    }

    await new Promise((resolve) => setTimeout(resolve, 30));
  }

  throw new Error(`Timeout while waiting for checkpoint ${gtid.comparable}. Last checkpoint: ${lastCp?.lsn}`);
}<|MERGE_RESOLUTION|>--- conflicted
+++ resolved
@@ -9,15 +9,9 @@
   OplogEntry,
   SyncRulesBucketStorage
 } from '@powersync/service-core';
-import { test_utils } from '@powersync/service-core-tests';
+import { StorageFactory, test_utils } from '@powersync/service-core-tests';
 import mysqlPromise from 'mysql2/promise';
-<<<<<<< HEAD
-import { TEST_CONNECTION_OPTIONS, clearTestDb } from './util.js';
-=======
-import { readExecutedGtid } from '@module/common/read-executed-gtid.js';
-import { logger } from '@powersync/lib-services-framework';
-import { StorageFactory } from '@core-tests/util.js';
->>>>>>> c58cb4ae
+import { clearTestDb, TEST_CONNECTION_OPTIONS } from './util.js';
 
 /**
  * Tests operating on the binlog stream need to configure the stream and manage asynchronous
