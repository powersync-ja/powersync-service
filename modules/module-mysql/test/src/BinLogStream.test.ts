<<<<<<< HEAD
import { BucketStorageFactory, Metrics } from '@powersync/service-core';
import { test_utils } from '@powersync/service-core-tests';
import { v4 as uuid } from 'uuid';
import { describe, expect, test } from 'vitest';
import { binlogStreamTest } from './BinlogStreamUtils.js';
import { INITIALIZED_MONGO_STORAGE_FACTORY } from './util.js';

type StorageFactory = () => Promise<BucketStorageFactory>;
=======
import { putOp, removeOp } from '@core-tests/stream_utils.js';
import { MONGO_STORAGE_FACTORY, StorageFactory } from '@core-tests/util.js';
import { Metrics } from '@powersync/service-core';
import { v4 as uuid } from 'uuid';
import { describe, expect, test } from 'vitest';
import { BinlogStreamTestContext } from './BinlogStreamUtils.js';
>>>>>>> c58cb4ae

const BASIC_SYNC_RULES = `
bucket_definitions:
  global:
    data:
      - SELECT id, description FROM "test_data"
`;

<<<<<<< HEAD
describe(
  ' Binlog stream - mongodb',
  function () {
    defineBinlogStreamTests(INITIALIZED_MONGO_STORAGE_FACTORY);
  },
  { timeout: 20_000 }
);
=======
describe('Binlog stream - mongodb', { timeout: 20_000 }, function () {
  defineBinlogStreamTests(MONGO_STORAGE_FACTORY);
});
>>>>>>> c58cb4ae

function defineBinlogStreamTests(factory: StorageFactory) {
  test('Replicate basic values', async () => {
    await using context = await BinlogStreamTestContext.open(factory);
    const { connectionManager } = context;
    await context.updateSyncRules(`
  bucket_definitions:
    global:
      data:
        - SELECT id, description, num FROM "test_data"`);

<<<<<<< HEAD
      await connectionManager.query(`CREATE TABLE test_data (id CHAR(36) PRIMARY KEY, description TEXT, num BIGINT)`);

      await context.replicateSnapshot();

      const startRowCount =
        (await Metrics.getInstance().getMetricValueForTests('powersync_rows_replicated_total')) ?? 0;
      const startTxCount =
        (await Metrics.getInstance().getMetricValueForTests('powersync_transactions_replicated_total')) ?? 0;

      context.startStreaming();
      const testId = uuid();
      await connectionManager.query(
        `INSERT INTO test_data(id, description, num) VALUES('${testId}', 'test1', 1152921504606846976)`
      );
      const data = await context.getBucketData('global[]');

      expect(data).toMatchObject([test_utils.putOp('test_data', { id: testId, description: 'test1', num: 1152921504606846976n })]);
      const endRowCount = (await Metrics.getInstance().getMetricValueForTests('powersync_rows_replicated_total')) ?? 0;
      const endTxCount =
        (await Metrics.getInstance().getMetricValueForTests('powersync_transactions_replicated_total')) ?? 0;
      expect(endRowCount - startRowCount).toEqual(1);
      expect(endTxCount - startTxCount).toEqual(1);
    })
  );

  test(
    'replicating case sensitive table',
    binlogStreamTest(factory, async (context) => {
      const { connectionManager } = context;
      await context.updateSyncRules(`
=======
    await connectionManager.query(`CREATE TABLE test_data (id CHAR(36) PRIMARY KEY, description TEXT, num BIGINT)`);

    await context.replicateSnapshot();

    const startRowCount = (await Metrics.getInstance().getMetricValueForTests('powersync_rows_replicated_total')) ?? 0;
    const startTxCount =
      (await Metrics.getInstance().getMetricValueForTests('powersync_transactions_replicated_total')) ?? 0;

    context.startStreaming();
    const testId = uuid();
    await connectionManager.query(
      `INSERT INTO test_data(id, description, num) VALUES('${testId}', 'test1', 1152921504606846976)`
    );
    const data = await context.getBucketData('global[]');

    expect(data).toMatchObject([putOp('test_data', { id: testId, description: 'test1', num: 1152921504606846976n })]);
    const endRowCount = (await Metrics.getInstance().getMetricValueForTests('powersync_rows_replicated_total')) ?? 0;
    const endTxCount =
      (await Metrics.getInstance().getMetricValueForTests('powersync_transactions_replicated_total')) ?? 0;
    expect(endRowCount - startRowCount).toEqual(1);
    expect(endTxCount - startTxCount).toEqual(1);
  });

  test('replicating case sensitive table', async () => {
    await using context = await BinlogStreamTestContext.open(factory);
    const { connectionManager } = context;
    await context.updateSyncRules(`
>>>>>>> c58cb4ae
      bucket_definitions:
        global:
          data:
            - SELECT id, description FROM "test_DATA"
      `);

    await connectionManager.query(`CREATE TABLE test_DATA (id CHAR(36) PRIMARY KEY, description text)`);

    await context.replicateSnapshot();

    const startRowCount = (await Metrics.getInstance().getMetricValueForTests('powersync_rows_replicated_total')) ?? 0;
    const startTxCount =
      (await Metrics.getInstance().getMetricValueForTests('powersync_transactions_replicated_total')) ?? 0;

    context.startStreaming();

    const testId = uuid();
    await connectionManager.query(`INSERT INTO test_DATA(id, description) VALUES('${testId}','test1')`);

    const data = await context.getBucketData('global[]');

    expect(data).toMatchObject([putOp('test_DATA', { id: testId, description: 'test1' })]);
    const endRowCount = (await Metrics.getInstance().getMetricValueForTests('powersync_rows_replicated_total')) ?? 0;
    const endTxCount =
      (await Metrics.getInstance().getMetricValueForTests('powersync_transactions_replicated_total')) ?? 0;
    expect(endRowCount - startRowCount).toEqual(1);
    expect(endTxCount - startTxCount).toEqual(1);
  });

<<<<<<< HEAD
      expect(data).toMatchObject([test_utils.putOp('test_DATA', { id: testId, description: 'test1' })]);
      const endRowCount = (await Metrics.getInstance().getMetricValueForTests('powersync_rows_replicated_total')) ?? 0;
      const endTxCount =
        (await Metrics.getInstance().getMetricValueForTests('powersync_transactions_replicated_total')) ?? 0;
      expect(endRowCount - startRowCount).toEqual(1);
      expect(endTxCount - startTxCount).toEqual(1);
    })
  );

  //   TODO: Not supported yet
  //   test(
  //     'replicating TRUNCATE',
  //     binlogStreamTest(factory, async (context) => {
  //       const { connectionManager } = context;
  //       const syncRuleContent = `
=======
  // TODO: Not supported yet
  // test('replicating TRUNCATE', async () => {
  //   await using context = await BinlogStreamTestContext.create(factory);
  //   const { connectionManager } = context;
  //   const syncRuleContent = `
>>>>>>> c58cb4ae
  // bucket_definitions:
  //   global:
  //     data:
  //       - SELECT id, description FROM "test_data"
  //   by_test_data:
  //     parameters: SELECT id FROM test_data WHERE id = token_parameters.user_id
  //     data: []
  // `;
  //   await context.updateSyncRules(syncRuleContent);
  //   await connectionManager.query(`DROP TABLE IF EXISTS test_data`);
  //   await connectionManager.query(
  //     `CREATE TABLE test_data(id uuid primary key default uuid_generate_v4(), description text)`
  //   );

  //   await context.replicateSnapshot();
  //   context.startStreaming();

<<<<<<< HEAD
      // Re-use old id again
      await connectionManager.query(`INSERT INTO test_data(id, description) VALUES('${testId1}', 'test1b')`);
      await connectionManager.query(`UPDATE test_data SET description = 'test1c' WHERE id = '${testId1}'`);

      const data = await context.getBucketData('global[]');
      expect(data).toMatchObject([
        // Initial insert
        test_utils.putOp('test_data', { id: testId1, description: 'test1' }),
        // Update id, then description
        test_utils.removeOp('test_data', testId1),
        test_utils.putOp('test_data', { id: testId2, description: 'test2a' }),
        test_utils.putOp('test_data', { id: testId2, description: 'test2b' }),
        // Re-use old id
        test_utils.putOp('test_data', { id: testId1, description: 'test1b' }),
        test_utils.putOp('test_data', { id: testId1, description: 'test1c' })
      ]);
    })
  );

  test(
    'initial sync',
    binlogStreamTest(factory, async (context) => {
      const { connectionManager } = context;
      await context.updateSyncRules(BASIC_SYNC_RULES);

      await connectionManager.query(`CREATE TABLE test_data (id CHAR(36) PRIMARY KEY, description text)`);

      const testId = uuid();
      await connectionManager.query(`INSERT INTO test_data(id, description) VALUES('${testId}','test1')`);

      await context.replicateSnapshot();

      const data = await context.getBucketData('global[]');
      expect(data).toMatchObject([test_utils.putOp('test_data', { id: testId, description: 'test1' })]);
    })
  );

  test(
    'snapshot with date values',
    binlogStreamTest(factory, async (context) => {
      const { connectionManager } = context;
      await context.updateSyncRules(`
=======
  //   const [{ test_id }] = pgwireRows(
  //     await connectionManager.query(`INSERT INTO test_data(description) VALUES('test1') returning id as test_id`)
  //   );
  //   await connectionManager.query(`TRUNCATE test_data`);

  //   const data = await context.getBucketData('global[]');

  //   expect(data).toMatchObject([
  //     putOp('test_data', { id: test_id, description: 'test1' }),
  //     removeOp('test_data', test_id)
  //   ]);
  // });

  test('replicating changing primary key', async () => {
    await using context = await BinlogStreamTestContext.open(factory);
    const { connectionManager } = context;
    await context.updateSyncRules(BASIC_SYNC_RULES);

    await connectionManager.query(`CREATE TABLE test_data (id CHAR(36) PRIMARY KEY, description text)`);

    await context.replicateSnapshot();
    context.startStreaming();

    const testId1 = uuid();
    await connectionManager.query(`INSERT INTO test_data(id, description) VALUES('${testId1}','test1')`);

    const testId2 = uuid();
    await connectionManager.query(
      `UPDATE test_data SET id = '${testId2}', description = 'test2a' WHERE id = '${testId1}'`
    );

    // This update may fail replicating with:
    // Error: Update on missing record public.test_data:074a601e-fc78-4c33-a15d-f89fdd4af31d :: {"g":1,"t":"651e9fbe9fec6155895057ec","k":"1a0b34da-fb8c-5e6f-8421-d7a3c5d4df4f"}
    await connectionManager.query(`UPDATE test_data SET description = 'test2b' WHERE id = '${testId2}'`);

    // Re-use old id again
    await connectionManager.query(`INSERT INTO test_data(id, description) VALUES('${testId1}', 'test1b')`);
    await connectionManager.query(`UPDATE test_data SET description = 'test1c' WHERE id = '${testId1}'`);

    const data = await context.getBucketData('global[]');
    expect(data).toMatchObject([
      // Initial insert
      putOp('test_data', { id: testId1, description: 'test1' }),
      // Update id, then description
      removeOp('test_data', testId1),
      putOp('test_data', { id: testId2, description: 'test2a' }),
      putOp('test_data', { id: testId2, description: 'test2b' }),
      // Re-use old id
      putOp('test_data', { id: testId1, description: 'test1b' }),
      putOp('test_data', { id: testId1, description: 'test1c' })
    ]);
  });

  test('initial sync', async () => {
    await using context = await BinlogStreamTestContext.open(factory);
    const { connectionManager } = context;
    await context.updateSyncRules(BASIC_SYNC_RULES);

    await connectionManager.query(`CREATE TABLE test_data (id CHAR(36) PRIMARY KEY, description text)`);

    const testId = uuid();
    await connectionManager.query(`INSERT INTO test_data(id, description) VALUES('${testId}','test1')`);

    await context.replicateSnapshot();

    const data = await context.getBucketData('global[]');
    expect(data).toMatchObject([putOp('test_data', { id: testId, description: 'test1' })]);
  });

  test('snapshot with date values', async () => {
    await using context = await BinlogStreamTestContext.open(factory);
    const { connectionManager } = context;
    await context.updateSyncRules(`
>>>>>>> c58cb4ae
      bucket_definitions:
        global:
          data:
            - SELECT * FROM "test_data"
      `);

    await connectionManager.query(
      `CREATE TABLE test_data (id CHAR(36) PRIMARY KEY, description TEXT, date DATE, datetime DATETIME, timestamp TIMESTAMP)`
    );

    const testId = uuid();
    await connectionManager.query(`
        INSERT INTO test_data(id, description, date, datetime, timestamp) VALUES('${testId}','testDates', '2023-03-06', '2023-03-06 15:47', '2023-03-06 15:47')
      `);

<<<<<<< HEAD
      await context.replicateSnapshot();

      const data = await context.getBucketData('global[]');
      expect(data).toMatchObject([
        test_utils.putOp('test_data', {
          id: testId,
          description: 'testDates',
          date: `2023-03-06`,
          datetime: '2023-03-06T15:47:00.000Z',
          timestamp: '2023-03-06T15:47:00.000Z'
        })
      ]);
    })
  );

  test(
    'replication with date values',
    binlogStreamTest(factory, async (context) => {
      const { connectionManager } = context;
      await context.updateSyncRules(`
=======
    await context.replicateSnapshot();

    const data = await context.getBucketData('global[]');
    expect(data).toMatchObject([
      putOp('test_data', {
        id: testId,
        description: 'testDates',
        date: `2023-03-06`,
        datetime: '2023-03-06T15:47:00.000Z',
        timestamp: '2023-03-06T15:47:00.000Z'
      })
    ]);
  });

  test('replication with date values', async () => {
    await using context = await BinlogStreamTestContext.open(factory);
    const { connectionManager } = context;
    await context.updateSyncRules(`
>>>>>>> c58cb4ae
      bucket_definitions:
        global:
          data:
            - SELECT * FROM "test_data"
      `);

    await connectionManager.query(
      `CREATE TABLE test_data (id CHAR(36) PRIMARY KEY, description TEXT, date DATE, datetime DATETIME NULL, timestamp TIMESTAMP NULL)`
    );

    await context.replicateSnapshot();

    const startRowCount = (await Metrics.getInstance().getMetricValueForTests('powersync_rows_replicated_total')) ?? 0;
    const startTxCount =
      (await Metrics.getInstance().getMetricValueForTests('powersync_transactions_replicated_total')) ?? 0;

    context.startStreaming();

    const testId = uuid();
    await connectionManager.query(`
        INSERT INTO test_data(id, description, date, datetime, timestamp) VALUES('${testId}','testDates', '2023-03-06', '2023-03-06 15:47', '2023-03-06 15:47')
      `);
    await connectionManager.query(`UPDATE test_data SET description = ? WHERE id = ?`, ['testUpdated', testId]);

    const data = await context.getBucketData('global[]');
    expect(data).toMatchObject([
      putOp('test_data', {
        id: testId,
        description: 'testDates',
        date: `2023-03-06`,
        datetime: '2023-03-06T15:47:00.000Z',
        timestamp: '2023-03-06T15:47:00.000Z'
      }),
      putOp('test_data', {
        id: testId,
        description: 'testUpdated',
        date: `2023-03-06`,
        datetime: '2023-03-06T15:47:00.000Z',
        timestamp: '2023-03-06T15:47:00.000Z'
      })
    ]);
    const endRowCount = (await Metrics.getInstance().getMetricValueForTests('powersync_rows_replicated_total')) ?? 0;
    const endTxCount =
      (await Metrics.getInstance().getMetricValueForTests('powersync_transactions_replicated_total')) ?? 0;
    expect(endRowCount - startRowCount).toEqual(2);
    expect(endTxCount - startTxCount).toEqual(2);
  });

  test('table not in sync rules', async () => {
    await using context = await BinlogStreamTestContext.open(factory);
    const { connectionManager } = context;
    await context.updateSyncRules(BASIC_SYNC_RULES);

    await connectionManager.query(`CREATE TABLE test_donotsync (id CHAR(36) PRIMARY KEY, description text)`);

    await context.replicateSnapshot();

    const startRowCount = (await Metrics.getInstance().getMetricValueForTests('powersync_rows_replicated_total')) ?? 0;
    const startTxCount =
      (await Metrics.getInstance().getMetricValueForTests('powersync_transactions_replicated_total')) ?? 0;

    context.startStreaming();

    await connectionManager.query(`INSERT INTO test_donotsync(id, description) VALUES('${uuid()}','test1')`);
    const data = await context.getBucketData('global[]');

    expect(data).toMatchObject([]);
    const endRowCount = (await Metrics.getInstance().getMetricValueForTests('powersync_rows_replicated_total')) ?? 0;
    const endTxCount =
      (await Metrics.getInstance().getMetricValueForTests('powersync_transactions_replicated_total')) ?? 0;

    // There was a transaction, but we should not replicate any actual data
    expect(endRowCount - startRowCount).toEqual(0);
    expect(endTxCount - startTxCount).toEqual(1);
  });

  test('Resume replication', async () => {
    const testId1 = uuid();
    const testId2 = uuid();
    {
      await using context = await BinlogStreamTestContext.open(factory);
      const { connectionManager } = context;
      await context.updateSyncRules(`
  bucket_definitions:
    global:
      data:
        - SELECT id, description, num FROM "test_data"`);

      await connectionManager.query(`CREATE TABLE test_data (id CHAR(36) PRIMARY KEY, description TEXT, num BIGINT)`);

      await context.replicateSnapshot();
      context.startStreaming();
      await connectionManager.query(
        `INSERT INTO test_data(id, description, num) VALUES('${testId1}', 'test1', 1152921504606846976)`
      );
      const data = await context.getBucketData('global[]');
      expect(data).toMatchObject([
<<<<<<< HEAD
        test_utils.putOp('test_data', {
          id: testId,
          description: 'testDates',
          date: `2023-03-06`,
          datetime: '2023-03-06T15:47:00.000Z',
          timestamp: '2023-03-06T15:47:00.000Z'
        })
=======
        putOp('test_data', { id: testId1, description: 'test1', num: 1152921504606846976n })
>>>>>>> c58cb4ae
      ]);
    }
    {
      await using context = await BinlogStreamTestContext.open(factory, { doNotClear: true });
      const { connectionManager } = context;
      await context.loadActiveSyncRules();
      // Does not actually do a snapshot again - just does the required intialization.
      await context.replicateSnapshot();
      context.startStreaming();
      await connectionManager.query(`INSERT INTO test_data(id, description, num) VALUES('${testId2}', 'test2', 0)`);
      const data = await context.getBucketData('global[]');

      expect(data).toMatchObject([
        putOp('test_data', { id: testId1, description: 'test1', num: 1152921504606846976n }),
        putOp('test_data', { id: testId2, description: 'test2', num: 0n })
      ]);
    }
  });
}<|MERGE_RESOLUTION|>--- conflicted
+++ resolved
@@ -1,20 +1,9 @@
-<<<<<<< HEAD
-import { BucketStorageFactory, Metrics } from '@powersync/service-core';
-import { test_utils } from '@powersync/service-core-tests';
-import { v4 as uuid } from 'uuid';
-import { describe, expect, test } from 'vitest';
-import { binlogStreamTest } from './BinlogStreamUtils.js';
-import { INITIALIZED_MONGO_STORAGE_FACTORY } from './util.js';
-
-type StorageFactory = () => Promise<BucketStorageFactory>;
-=======
-import { putOp, removeOp } from '@core-tests/stream_utils.js';
-import { MONGO_STORAGE_FACTORY, StorageFactory } from '@core-tests/util.js';
 import { Metrics } from '@powersync/service-core';
+import { putOp, StorageFactory } from '@powersync/service-core-tests';
 import { v4 as uuid } from 'uuid';
 import { describe, expect, test } from 'vitest';
 import { BinlogStreamTestContext } from './BinlogStreamUtils.js';
->>>>>>> c58cb4ae
+import { INITIALIZED_MONGO_STORAGE_FACTORY } from './util.js';
 
 const BASIC_SYNC_RULES = `
 bucket_definitions:
@@ -23,7 +12,6 @@
       - SELECT id, description FROM "test_data"
 `;
 
-<<<<<<< HEAD
 describe(
   ' Binlog stream - mongodb',
   function () {
@@ -31,11 +19,6 @@
   },
   { timeout: 20_000 }
 );
-=======
-describe('Binlog stream - mongodb', { timeout: 20_000 }, function () {
-  defineBinlogStreamTests(MONGO_STORAGE_FACTORY);
-});
->>>>>>> c58cb4ae
 
 function defineBinlogStreamTests(factory: StorageFactory) {
   test('Replicate basic values', async () => {
@@ -47,38 +30,6 @@
       data:
         - SELECT id, description, num FROM "test_data"`);
 
-<<<<<<< HEAD
-      await connectionManager.query(`CREATE TABLE test_data (id CHAR(36) PRIMARY KEY, description TEXT, num BIGINT)`);
-
-      await context.replicateSnapshot();
-
-      const startRowCount =
-        (await Metrics.getInstance().getMetricValueForTests('powersync_rows_replicated_total')) ?? 0;
-      const startTxCount =
-        (await Metrics.getInstance().getMetricValueForTests('powersync_transactions_replicated_total')) ?? 0;
-
-      context.startStreaming();
-      const testId = uuid();
-      await connectionManager.query(
-        `INSERT INTO test_data(id, description, num) VALUES('${testId}', 'test1', 1152921504606846976)`
-      );
-      const data = await context.getBucketData('global[]');
-
-      expect(data).toMatchObject([test_utils.putOp('test_data', { id: testId, description: 'test1', num: 1152921504606846976n })]);
-      const endRowCount = (await Metrics.getInstance().getMetricValueForTests('powersync_rows_replicated_total')) ?? 0;
-      const endTxCount =
-        (await Metrics.getInstance().getMetricValueForTests('powersync_transactions_replicated_total')) ?? 0;
-      expect(endRowCount - startRowCount).toEqual(1);
-      expect(endTxCount - startTxCount).toEqual(1);
-    })
-  );
-
-  test(
-    'replicating case sensitive table',
-    binlogStreamTest(factory, async (context) => {
-      const { connectionManager } = context;
-      await context.updateSyncRules(`
-=======
     await connectionManager.query(`CREATE TABLE test_data (id CHAR(36) PRIMARY KEY, description TEXT, num BIGINT)`);
 
     await context.replicateSnapshot();
@@ -106,7 +57,6 @@
     await using context = await BinlogStreamTestContext.open(factory);
     const { connectionManager } = context;
     await context.updateSyncRules(`
->>>>>>> c58cb4ae
       bucket_definitions:
         global:
           data:
@@ -136,29 +86,11 @@
     expect(endTxCount - startTxCount).toEqual(1);
   });
 
-<<<<<<< HEAD
-      expect(data).toMatchObject([test_utils.putOp('test_DATA', { id: testId, description: 'test1' })]);
-      const endRowCount = (await Metrics.getInstance().getMetricValueForTests('powersync_rows_replicated_total')) ?? 0;
-      const endTxCount =
-        (await Metrics.getInstance().getMetricValueForTests('powersync_transactions_replicated_total')) ?? 0;
-      expect(endRowCount - startRowCount).toEqual(1);
-      expect(endTxCount - startTxCount).toEqual(1);
-    })
-  );
-
-  //   TODO: Not supported yet
-  //   test(
-  //     'replicating TRUNCATE',
-  //     binlogStreamTest(factory, async (context) => {
-  //       const { connectionManager } = context;
-  //       const syncRuleContent = `
-=======
   // TODO: Not supported yet
   // test('replicating TRUNCATE', async () => {
   //   await using context = await BinlogStreamTestContext.create(factory);
   //   const { connectionManager } = context;
   //   const syncRuleContent = `
->>>>>>> c58cb4ae
   // bucket_definitions:
   //   global:
   //     data:
@@ -176,50 +108,6 @@
   //   await context.replicateSnapshot();
   //   context.startStreaming();
 
-<<<<<<< HEAD
-      // Re-use old id again
-      await connectionManager.query(`INSERT INTO test_data(id, description) VALUES('${testId1}', 'test1b')`);
-      await connectionManager.query(`UPDATE test_data SET description = 'test1c' WHERE id = '${testId1}'`);
-
-      const data = await context.getBucketData('global[]');
-      expect(data).toMatchObject([
-        // Initial insert
-        test_utils.putOp('test_data', { id: testId1, description: 'test1' }),
-        // Update id, then description
-        test_utils.removeOp('test_data', testId1),
-        test_utils.putOp('test_data', { id: testId2, description: 'test2a' }),
-        test_utils.putOp('test_data', { id: testId2, description: 'test2b' }),
-        // Re-use old id
-        test_utils.putOp('test_data', { id: testId1, description: 'test1b' }),
-        test_utils.putOp('test_data', { id: testId1, description: 'test1c' })
-      ]);
-    })
-  );
-
-  test(
-    'initial sync',
-    binlogStreamTest(factory, async (context) => {
-      const { connectionManager } = context;
-      await context.updateSyncRules(BASIC_SYNC_RULES);
-
-      await connectionManager.query(`CREATE TABLE test_data (id CHAR(36) PRIMARY KEY, description text)`);
-
-      const testId = uuid();
-      await connectionManager.query(`INSERT INTO test_data(id, description) VALUES('${testId}','test1')`);
-
-      await context.replicateSnapshot();
-
-      const data = await context.getBucketData('global[]');
-      expect(data).toMatchObject([test_utils.putOp('test_data', { id: testId, description: 'test1' })]);
-    })
-  );
-
-  test(
-    'snapshot with date values',
-    binlogStreamTest(factory, async (context) => {
-      const { connectionManager } = context;
-      await context.updateSyncRules(`
-=======
   //   const [{ test_id }] = pgwireRows(
   //     await connectionManager.query(`INSERT INTO test_data(description) VALUES('test1') returning id as test_id`)
   //   );
@@ -293,7 +181,6 @@
     await using context = await BinlogStreamTestContext.open(factory);
     const { connectionManager } = context;
     await context.updateSyncRules(`
->>>>>>> c58cb4ae
       bucket_definitions:
         global:
           data:
@@ -309,28 +196,6 @@
         INSERT INTO test_data(id, description, date, datetime, timestamp) VALUES('${testId}','testDates', '2023-03-06', '2023-03-06 15:47', '2023-03-06 15:47')
       `);
 
-<<<<<<< HEAD
-      await context.replicateSnapshot();
-
-      const data = await context.getBucketData('global[]');
-      expect(data).toMatchObject([
-        test_utils.putOp('test_data', {
-          id: testId,
-          description: 'testDates',
-          date: `2023-03-06`,
-          datetime: '2023-03-06T15:47:00.000Z',
-          timestamp: '2023-03-06T15:47:00.000Z'
-        })
-      ]);
-    })
-  );
-
-  test(
-    'replication with date values',
-    binlogStreamTest(factory, async (context) => {
-      const { connectionManager } = context;
-      await context.updateSyncRules(`
-=======
     await context.replicateSnapshot();
 
     const data = await context.getBucketData('global[]');
@@ -349,7 +214,6 @@
     await using context = await BinlogStreamTestContext.open(factory);
     const { connectionManager } = context;
     await context.updateSyncRules(`
->>>>>>> c58cb4ae
       bucket_definitions:
         global:
           data:
@@ -447,17 +311,7 @@
       );
       const data = await context.getBucketData('global[]');
       expect(data).toMatchObject([
-<<<<<<< HEAD
-        test_utils.putOp('test_data', {
-          id: testId,
-          description: 'testDates',
-          date: `2023-03-06`,
-          datetime: '2023-03-06T15:47:00.000Z',
-          timestamp: '2023-03-06T15:47:00.000Z'
-        })
-=======
         putOp('test_data', { id: testId1, description: 'test1', num: 1152921504606846976n })
->>>>>>> c58cb4ae
       ]);
     }
     {
