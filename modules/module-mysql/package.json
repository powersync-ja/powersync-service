{
  "name": "@powersync/service-module-mysql",
  "repository": "https://github.com/powersync-ja/powersync-service",
  "types": "dist/index.d.ts",
  "version": "0.6.5",
  "license": "FSL-1.1-Apache-2.0",
  "main": "dist/index.js",
  "type": "module",
  "publishConfig": {
    "access": "public"
  },
  "scripts": {
    "build": "tsc -b",
    "build:tests": "tsc -b test/tsconfig.json",
    "clean": "rm -rf ./dist && tsc -b --clean",
    "test": "vitest"
  },
  "exports": {
    ".": {
      "import": "./dist/index.js",
      "require": "./dist/index.js",
      "default": "./dist/index.js"
    },
    "./types": {
      "import": "./dist/types/types.js",
      "require": "./dist/types/types.js",
      "default": "./dist/types/types.js"
    }
  },
  "dependencies": {
    "@powersync/lib-services-framework": "workspace:*",
    "@powersync/service-core": "workspace:*",
    "@powersync/service-sync-rules": "workspace:*",
    "@powersync/service-types": "workspace:*",
    "@powersync/service-jsonbig": "workspace:*",
<<<<<<< HEAD
    "@powersync/mysql-zongji": "0.0.0-dev-20250610140703",
=======
    "@powersync/mysql-zongji": "0.2.0",
>>>>>>> f9e8673b
    "async": "^3.2.4",
    "mysql2": "^3.11.0",
    "node-sql-parser": "^5.3.9",
    "semver": "^7.5.4",
    "ts-codec": "^1.3.0",
    "uri-js": "^4.4.1",
    "lodash": "^4.17.21",
    "uuid": "^11.1.0"
  },
  "devDependencies": {
    "@powersync/service-core-tests": "workspace:*",
    "@powersync/service-module-mongodb-storage": "workspace:*",
    "@powersync/service-module-postgres-storage": "workspace:*",
    "@types/async": "^3.2.24",
    "@types/lodash": "^4.17.5",
    "@types/semver": "^7.5.4"
  }
}<|MERGE_RESOLUTION|>--- conflicted
+++ resolved
@@ -33,18 +33,13 @@
     "@powersync/service-sync-rules": "workspace:*",
     "@powersync/service-types": "workspace:*",
     "@powersync/service-jsonbig": "workspace:*",
-<<<<<<< HEAD
     "@powersync/mysql-zongji": "0.0.0-dev-20250610140703",
-=======
-    "@powersync/mysql-zongji": "0.2.0",
->>>>>>> f9e8673b
     "async": "^3.2.4",
     "mysql2": "^3.11.0",
     "node-sql-parser": "^5.3.9",
     "semver": "^7.5.4",
     "ts-codec": "^1.3.0",
     "uri-js": "^4.4.1",
-    "lodash": "^4.17.21",
     "uuid": "^11.1.0"
   },
   "devDependencies": {
@@ -52,7 +47,6 @@
     "@powersync/service-module-mongodb-storage": "workspace:*",
     "@powersync/service-module-postgres-storage": "workspace:*",
     "@types/async": "^3.2.24",
-    "@types/lodash": "^4.17.5",
     "@types/semver": "^7.5.4"
   }
 }