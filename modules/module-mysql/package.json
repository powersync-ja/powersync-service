--- conflicted
+++ resolved
@@ -29,17 +29,11 @@
   },
   "dependencies": {
     "@powersync/lib-services-framework": "workspace:*",
-    "@powersync/mysql-zongji": "^0.1.0",
     "@powersync/service-core": "workspace:*",
-    "@powersync/service-jsonbig": "workspace:*",
     "@powersync/service-sync-rules": "workspace:*",
     "@powersync/service-types": "workspace:*",
-<<<<<<< HEAD
     "@powersync/service-jsonbig": "workspace:*",
     "@powersync/mysql-zongji": "0.0.0-dev-20250521092520",
-    "semver": "^7.5.4",
-=======
->>>>>>> 5b390393
     "async": "^3.2.4",
     "mysql2": "^3.11.0",
     "semver": "^7.5.4",
