import {
  Logger,
  logger as defaultLogger,
  ReplicationAbortedError,
  ReplicationAssertionError
} from '@powersync/lib-services-framework';
import * as sync_rules from '@powersync/service-sync-rules';

import {
  ColumnDescriptor,
  framework,
  getUuidReplicaIdentityBson,
  MetricsEngine,
  storage
} from '@powersync/service-core';
import mysql from 'mysql2';
import mysqlPromise from 'mysql2/promise';

import { TableMapEntry } from '@powersync/mysql-zongji';
import * as common from '../common/common-index.js';
import { createRandomServerId, escapeMysqlTableName } from '../utils/mysql-utils.js';
import { MySQLConnectionManager } from './MySQLConnectionManager.js';
import { ReplicationMetric } from '@powersync/service-types';
import { BinLogEventHandler, BinLogListener, Row } from './zongji/BinLogListener.js';

export interface BinLogStreamOptions {
  connections: MySQLConnectionManager;
  storage: storage.SyncRulesBucketStorage;
  metrics: MetricsEngine;
  abortSignal: AbortSignal;
  logger?: Logger;
}

interface MysqlRelId {
  schema: string;
  name: string;
}

interface WriteChangePayload {
  type: storage.SaveOperationTag;
  row: Row;
  previous_row?: Row;
  database: string;
  table: string;
  sourceTable: storage.SourceTable;
  columns: Map<string, ColumnDescriptor>;
}

export class BinlogConfigurationError extends Error {
  constructor(message: string) {
    super(message);
  }
}

/**
 * MySQL does not have same relation structure. Just returning unique key as string.
 * @param source
 */
function getMysqlRelId(source: MysqlRelId): string {
  return `${source.schema}.${source.name}`;
}

export class BinLogStream {
  private readonly syncRules: sync_rules.SqlSyncRules;
  private readonly groupId: number;

  private readonly storage: storage.SyncRulesBucketStorage;

  private readonly connections: MySQLConnectionManager;

  private abortSignal: AbortSignal;

  private tableCache = new Map<string | number, storage.SourceTable>();

<<<<<<< HEAD
  private logger: Logger;
=======
  /**
   * Time of the oldest uncommitted change, according to the source db.
   * This is used to determine the replication lag.
   */
  private oldestUncommittedChange: Date | null = null;
  /**
   * Keep track of whether we have done a commit or keepalive yet.
   * We can only compute replication lag if isStartingReplication == false, or oldestUncommittedChange is present.
   */
  private isStartingReplication = true;
>>>>>>> 0ccd4704

  constructor(private options: BinLogStreamOptions) {
    this.logger = options.logger ?? defaultLogger;
    this.storage = options.storage;
    this.connections = options.connections;
    this.syncRules = options.storage.getParsedSyncRules({ defaultSchema: this.defaultSchema });
    this.groupId = options.storage.group_id;
    this.abortSignal = options.abortSignal;
  }

  get connectionTag() {
    return this.connections.connectionTag;
  }

  private get metrics() {
    return this.options.metrics;
  }

  get connectionId() {
    const { connectionId } = this.connections;
    // Default to 1 if not set
    if (!connectionId) {
      return 1;
    }
    /**
     * This is often `"default"` (string) which will parse to `NaN`
     */
    const parsed = Number.parseInt(connectionId);
    if (isNaN(parsed)) {
      return 1;
    }
    return parsed;
  }

  get stopped() {
    return this.abortSignal.aborted;
  }

  get defaultSchema() {
    return this.connections.databaseName;
  }

  async handleRelation(batch: storage.BucketStorageBatch, entity: storage.SourceEntityDescriptor, snapshot: boolean) {
    const result = await this.storage.resolveTable({
      group_id: this.groupId,
      connection_id: this.connectionId,
      connection_tag: this.connectionTag,
      entity_descriptor: entity,
      sync_rules: this.syncRules
    });
    // objectId is always defined for mysql
    this.tableCache.set(entity.objectId!, result.table);

    // Drop conflicting tables. This includes for example renamed tables.
    await batch.drop(result.dropTables);

    // Snapshot if:
    // 1. Snapshot is requested (false for initial snapshot, since that process handles it elsewhere)
    // 2. Snapshot is not already done, AND:
    // 3. The table is used in sync rules.
    const shouldSnapshot = snapshot && !result.table.snapshotComplete && result.table.syncAny;

    if (shouldSnapshot) {
      // Truncate this table, in case a previous snapshot was interrupted.
      await batch.truncate([result.table]);

      let gtid: common.ReplicatedGTID;
      // Start the snapshot inside a transaction.
      // We use a dedicated connection for this.
      const connection = await this.connections.getStreamingConnection();

      const promiseConnection = (connection as mysql.Connection).promise();
      try {
        await promiseConnection.query(`SET time_zone = '+00:00'`);
        await promiseConnection.query('BEGIN');
        try {
          gtid = await common.readExecutedGtid(promiseConnection);
          await this.snapshotTable(connection.connection, batch, result.table);
          await promiseConnection.query('COMMIT');
        } catch (e) {
          await this.tryRollback(promiseConnection);
          throw e;
        }
      } finally {
        connection.release();
      }
      const [table] = await batch.markSnapshotDone([result.table], gtid.comparable);
      return table;
    }

    return result.table;
  }

  async getQualifiedTableNames(
    batch: storage.BucketStorageBatch,
    tablePattern: sync_rules.TablePattern
  ): Promise<storage.SourceTable[]> {
    if (tablePattern.connectionTag != this.connectionTag) {
      return [];
    }

    let tableRows: any[];
    const prefix = tablePattern.isWildcard ? tablePattern.tablePrefix : undefined;
    if (tablePattern.isWildcard) {
      const result = await this.connections.query(
        `SELECT TABLE_NAME
FROM information_schema.tables
WHERE TABLE_SCHEMA = ? AND TABLE_NAME LIKE ?;
`,
        [tablePattern.schema, tablePattern.tablePattern]
      );
      tableRows = result[0];
    } else {
      const result = await this.connections.query(
        `SELECT TABLE_NAME
FROM information_schema.tables
WHERE TABLE_SCHEMA = ? AND TABLE_NAME = ?;
`,
        [tablePattern.schema, tablePattern.tablePattern]
      );
      tableRows = result[0];
    }
    let tables: storage.SourceTable[] = [];

    for (let row of tableRows) {
      const name = row['TABLE_NAME'] as string;
      if (prefix && !name.startsWith(prefix)) {
        continue;
      }

      const result = await this.connections.query(
        `SELECT 1
FROM information_schema.tables
WHERE table_schema = ? AND table_name = ?
AND table_type = 'BASE TABLE';`,
        [tablePattern.schema, tablePattern.name]
      );
      if (result[0].length == 0) {
        this.logger.info(`Skipping ${tablePattern.schema}.${name} - no table exists/is not a base table`);
        continue;
      }

      const connection = await this.connections.getConnection();
      const replicationColumns = await common.getReplicationIdentityColumns({
        connection: connection,
        schema: tablePattern.schema,
        table_name: tablePattern.name
      });
      connection.release();

      const table = await this.handleRelation(
        batch,
        {
          name,
          schema: tablePattern.schema,
          objectId: getMysqlRelId(tablePattern),
          replicationColumns: replicationColumns.columns
        },
        false
      );

      tables.push(table);
    }
    return tables;
  }

  /**
   * Checks if the initial sync has been completed yet.
   */
  protected async checkInitialReplicated(): Promise<boolean> {
    const status = await this.storage.getStatus();
    const lastKnowGTID = status.checkpoint_lsn ? common.ReplicatedGTID.fromSerialized(status.checkpoint_lsn) : null;
    if (status.snapshot_done && status.checkpoint_lsn) {
      this.logger.info(`Initial replication already done.`);

      if (lastKnowGTID) {
        // Check if the binlog is still available. If it isn't we need to snapshot again.
        const connection = await this.connections.getConnection();
        try {
          const isAvailable = await common.isBinlogStillAvailable(connection, lastKnowGTID.position.filename);
          if (!isAvailable) {
            this.logger.info(
              `BinLog file ${lastKnowGTID.position.filename} is no longer available, starting initial replication again.`
            );
          }
          return isAvailable;
        } finally {
          connection.release();
        }
      }

      return true;
    }

    return false;
  }

  /**
   * Does the initial replication of the database tables.
   *
   * If (partial) replication was done before on this slot, this clears the state
   * and starts again from scratch.
   */
  async startInitialReplication() {
    await this.storage.clear();
    // Replication will be performed in a single transaction on this connection
    const connection = await this.connections.getStreamingConnection();
    const promiseConnection = (connection as mysql.Connection).promise();
    const headGTID = await common.readExecutedGtid(promiseConnection);
    this.logger.info(`Using snapshot checkpoint GTID: '${headGTID}'`);
    try {
      this.logger.info(`Starting initial replication`);
      await promiseConnection.query<mysqlPromise.RowDataPacket[]>(
        'SET TRANSACTION ISOLATION LEVEL REPEATABLE READ, READ ONLY'
      );
      await promiseConnection.query<mysqlPromise.RowDataPacket[]>('START TRANSACTION');
      await promiseConnection.query(`SET time_zone = '+00:00'`);

      const sourceTables = this.syncRules.getSourceTables();
      await this.storage.startBatch(
        {
          logger: this.logger,
          zeroLSN: common.ReplicatedGTID.ZERO.comparable,
          defaultSchema: this.defaultSchema,
          storeCurrentData: true
        },
        async (batch) => {
          for (let tablePattern of sourceTables) {
            const tables = await this.getQualifiedTableNames(batch, tablePattern);
            for (let table of tables) {
              await this.snapshotTable(connection as mysql.Connection, batch, table);
              await batch.markSnapshotDone([table], headGTID.comparable);
              await framework.container.probes.touch();
            }
          }
          await batch.commit(headGTID.comparable);
        }
      );
      this.logger.info(`Initial replication done`);
      await promiseConnection.query('COMMIT');
    } catch (e) {
      await this.tryRollback(promiseConnection);
      throw e;
    } finally {
      connection.release();
    }
  }

  private async snapshotTable(
    connection: mysql.Connection,
    batch: storage.BucketStorageBatch,
    table: storage.SourceTable
  ) {
    this.logger.info(`Replicating ${table.qualifiedName}`);
    // TODO count rows and log progress at certain batch sizes

    // MAX_EXECUTION_TIME(0) hint disables execution timeout for this query
    const query = connection.query(`SELECT /*+ MAX_EXECUTION_TIME(0) */ * FROM ${escapeMysqlTableName(table)}`);
    const stream = query.stream();

    let columns: Map<string, ColumnDescriptor> | undefined = undefined;
    stream.on('fields', (fields: mysql.FieldPacket[]) => {
      // Map the columns and their types
      columns = common.toColumnDescriptors(fields);
    });

    for await (let row of stream) {
      if (this.stopped) {
        throw new ReplicationAbortedError('Abort signal received - initial replication interrupted.');
      }

      if (columns == null) {
        throw new ReplicationAssertionError(`No 'fields' event emitted`);
      }

      const record = common.toSQLiteRow(row, columns!);
      await batch.save({
        tag: storage.SaveOperationTag.INSERT,
        sourceTable: table,
        before: undefined,
        beforeReplicaId: undefined,
        after: record,
        afterReplicaId: getUuidReplicaIdentityBson(record, table.replicaIdColumns)
      });

      this.metrics.getCounter(ReplicationMetric.ROWS_REPLICATED).add(1);
    }
    await batch.flush();
  }

  async replicate() {
    try {
      // If anything errors here, the entire replication process is halted, and
      // all connections automatically closed, including this one.
      await this.initReplication();
      await this.streamChanges();
      this.logger.info('BinLogStream has been shut down');
    } catch (e) {
      await this.storage.reportError(e);
      throw e;
    }
  }

  async initReplication() {
    const connection = await this.connections.getConnection();
    const errors = await common.checkSourceConfiguration(connection);
    connection.release();

    if (errors.length > 0) {
      throw new BinlogConfigurationError(`BinLog Configuration Errors: ${errors.join(', ')}`);
    }

    const initialReplicationCompleted = await this.checkInitialReplicated();
    if (!initialReplicationCompleted) {
      await this.startInitialReplication();
    } else {
      // We need to find the existing tables, to populate our table cache.
      // This is needed for includeSchema to work correctly.
      const sourceTables = this.syncRules.getSourceTables();
      await this.storage.startBatch(
        {
          logger: this.logger,
          zeroLSN: common.ReplicatedGTID.ZERO.comparable,
          defaultSchema: this.defaultSchema,
          storeCurrentData: true
        },
        async (batch) => {
          for (let tablePattern of sourceTables) {
            await this.getQualifiedTableNames(batch, tablePattern);
          }
        }
      );
    }
  }

  private getTable(tableId: string): storage.SourceTable {
    const table = this.tableCache.get(tableId);
    if (table == null) {
      // We should always receive a replication message before the relation is used.
      // If we can't find it, it's a bug.
      throw new ReplicationAssertionError(`Missing relation cache for ${tableId}`);
    }
    return table;
  }

  async streamChanges() {
    // Auto-activate as soon as initial replication is done
    await this.storage.autoActivate();
    const serverId = createRandomServerId(this.storage.group_id);

    const connection = await this.connections.getConnection();
    const { checkpoint_lsn } = await this.storage.getStatus();
    if (checkpoint_lsn) {
      this.logger.info(`Existing checkpoint found: ${checkpoint_lsn}`);
    }
    const fromGTID = checkpoint_lsn
      ? common.ReplicatedGTID.fromSerialized(checkpoint_lsn)
      : await common.readExecutedGtid(connection);
    const binLogPositionState = fromGTID.position;
    connection.release();

    if (!this.stopped) {
      await this.storage.startBatch(
        { zeroLSN: common.ReplicatedGTID.ZERO.comparable, defaultSchema: this.defaultSchema, storeCurrentData: true },
        async (batch) => {
          const binlogEventHandler = this.createBinlogEventHandler(batch);
          // Only listen for changes to tables in the sync rules
          const includedTables = [...this.tableCache.values()].map((table) => table.table);
          const binlogListener = new BinLogListener({
            logger: this.logger,
            includedTables: includedTables,
            startPosition: binLogPositionState,
            connectionManager: this.connections,
            serverId: serverId,
            eventHandler: binlogEventHandler
          });

          this.abortSignal.addEventListener(
            'abort',
            () => {
              this.logger.info('Abort signal received, stopping replication...');
              binlogListener.stop();
            },
            { once: true }
          );

          // Only returns when the replication is stopped or interrupted by an error
          await binlogListener.start();
        }
      );
    }
  }

  private createBinlogEventHandler(batch: storage.BucketStorageBatch): BinLogEventHandler {
    return {
      onWrite: async (rows: Row[], tableMap: TableMapEntry) => {
        await this.writeChanges(batch, {
          type: storage.SaveOperationTag.INSERT,
          rows: rows,
          tableEntry: tableMap
        });
      },

      onUpdate: async (rowsAfter: Row[], rowsBefore: Row[], tableMap: TableMapEntry) => {
        await this.writeChanges(batch, {
          type: storage.SaveOperationTag.UPDATE,
          rows: rowsAfter,
          rows_before: rowsBefore,
          tableEntry: tableMap
        });
      },
      onDelete: async (rows: Row[], tableMap: TableMapEntry) => {
        await this.writeChanges(batch, {
          type: storage.SaveOperationTag.DELETE,
          rows: rows,
          tableEntry: tableMap
        });
      },
      onCommit: async (lsn: string) => {
        this.metrics.getCounter(ReplicationMetric.TRANSACTIONS_REPLICATED).add(1);
        const didCommit = await batch.commit(lsn, { oldestUncommittedChange: this.oldestUncommittedChange });
        if (didCommit) {
          this.oldestUncommittedChange = null;
          this.isStartingReplication = false;
        }
      },
      onTransactionStart: async (options) => {
        if (this.oldestUncommittedChange == null) {
          this.oldestUncommittedChange = options.timestamp;
        }
      },
      onRotate: async () => {
        this.isStartingReplication = false;
      }
    };
  }

  private async writeChanges(
    batch: storage.BucketStorageBatch,
    msg: {
      type: storage.SaveOperationTag;
      rows: Row[];
      rows_before?: Row[];
      tableEntry: TableMapEntry;
    }
  ): Promise<storage.FlushedResult | null> {
    const columns = common.toColumnDescriptors(msg.tableEntry);

    for (const [index, row] of msg.rows.entries()) {
      await this.writeChange(batch, {
        type: msg.type,
        database: msg.tableEntry.parentSchema,
        sourceTable: this.getTable(
          getMysqlRelId({
            schema: msg.tableEntry.parentSchema,
            name: msg.tableEntry.tableName
          })
        ),
        table: msg.tableEntry.tableName,
        columns: columns,
        row: row,
        previous_row: msg.rows_before?.[index]
      });
    }
    return null;
  }

  private async writeChange(
    batch: storage.BucketStorageBatch,
    payload: WriteChangePayload
  ): Promise<storage.FlushedResult | null> {
    switch (payload.type) {
      case storage.SaveOperationTag.INSERT:
        this.metrics.getCounter(ReplicationMetric.ROWS_REPLICATED).add(1);
        const record = common.toSQLiteRow(payload.row, payload.columns);
        return await batch.save({
          tag: storage.SaveOperationTag.INSERT,
          sourceTable: payload.sourceTable,
          before: undefined,
          beforeReplicaId: undefined,
          after: record,
          afterReplicaId: getUuidReplicaIdentityBson(record, payload.sourceTable.replicaIdColumns)
        });
      case storage.SaveOperationTag.UPDATE:
        this.metrics.getCounter(ReplicationMetric.ROWS_REPLICATED).add(1);
        // "before" may be null if the replica id columns are unchanged
        // It's fine to treat that the same as an insert.
        const beforeUpdated = payload.previous_row
          ? common.toSQLiteRow(payload.previous_row, payload.columns)
          : undefined;
        const after = common.toSQLiteRow(payload.row, payload.columns);

        return await batch.save({
          tag: storage.SaveOperationTag.UPDATE,
          sourceTable: payload.sourceTable,
          before: beforeUpdated,
          beforeReplicaId: beforeUpdated
            ? getUuidReplicaIdentityBson(beforeUpdated, payload.sourceTable.replicaIdColumns)
            : undefined,
          after: after,
          afterReplicaId: getUuidReplicaIdentityBson(after, payload.sourceTable.replicaIdColumns)
        });

      case storage.SaveOperationTag.DELETE:
        this.metrics.getCounter(ReplicationMetric.ROWS_REPLICATED).add(1);
        const beforeDeleted = common.toSQLiteRow(payload.row, payload.columns);

        return await batch.save({
          tag: storage.SaveOperationTag.DELETE,
          sourceTable: payload.sourceTable,
          before: beforeDeleted,
          beforeReplicaId: getUuidReplicaIdentityBson(beforeDeleted, payload.sourceTable.replicaIdColumns),
          after: undefined,
          afterReplicaId: undefined
        });
      default:
        return null;
    }
  }
<<<<<<< HEAD
=======

  async getReplicationLagMillis(): Promise<number | undefined> {
    if (this.oldestUncommittedChange == null) {
      if (this.isStartingReplication) {
        // We don't have anything to compute replication lag with yet.
        return undefined;
      } else {
        // We don't have any uncommitted changes, so replication is up-to-date.
        return 0;
      }
    }
    return Date.now() - this.oldestUncommittedChange.getTime();
  }
}
>>>>>>> 0ccd4704

  async tryRollback(promiseConnection: mysqlPromise.Connection) {
    try {
      await promiseConnection.query('ROLLBACK');
    } catch (e) {
      this.logger.error('Failed to rollback transaction', e);
    }
  }
}<|MERGE_RESOLUTION|>--- conflicted
+++ resolved
@@ -72,9 +72,8 @@
 
   private tableCache = new Map<string | number, storage.SourceTable>();
 
-<<<<<<< HEAD
   private logger: Logger;
-=======
+
   /**
    * Time of the oldest uncommitted change, according to the source db.
    * This is used to determine the replication lag.
@@ -85,7 +84,6 @@
    * We can only compute replication lag if isStartingReplication == false, or oldestUncommittedChange is present.
    */
   private isStartingReplication = true;
->>>>>>> 0ccd4704
 
   constructor(private options: BinLogStreamOptions) {
     this.logger = options.logger ?? defaultLogger;
@@ -605,8 +603,6 @@
         return null;
     }
   }
-<<<<<<< HEAD
-=======
 
   async getReplicationLagMillis(): Promise<number | undefined> {
     if (this.oldestUncommittedChange == null) {
@@ -620,8 +616,6 @@
     }
     return Date.now() - this.oldestUncommittedChange.getTime();
   }
-}
->>>>>>> 0ccd4704
 
   async tryRollback(promiseConnection: mysqlPromise.Connection) {
     try {
