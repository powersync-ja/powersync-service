--- conflicted
+++ resolved
@@ -21,11 +21,7 @@
 import { createRandomServerId, escapeMysqlTableName } from '../utils/mysql-utils.js';
 import { MySQLConnectionManager } from './MySQLConnectionManager.js';
 import { ReplicationMetric } from '@powersync/service-types';
-<<<<<<< HEAD
 import { BinLogEventHandler, BinLogListener, Row, SchemaChange, SchemaChangeType } from './zongji/BinLogListener.js';
-=======
-import { BinLogEventHandler, BinLogListener, Row } from './zongji/BinLogListener.js';
->>>>>>> f9e8673b
 
 export interface BinLogStreamOptions {
   connections: MySQLConnectionManager;
@@ -189,51 +185,8 @@
       return [];
     }
 
-<<<<<<< HEAD
     const connection = await this.connections.getConnection();
     const matchedTables: string[] = await common.getTablesFromPattern(connection, tablePattern);
-=======
-    let tableRows: any[];
-    const prefix = tablePattern.isWildcard ? tablePattern.tablePrefix : undefined;
-    if (tablePattern.isWildcard) {
-      const result = await this.connections.query(
-        `SELECT TABLE_NAME
-FROM information_schema.tables
-WHERE TABLE_SCHEMA = ? AND TABLE_NAME LIKE ?;
-`,
-        [tablePattern.schema, tablePattern.tablePattern]
-      );
-      tableRows = result[0];
-    } else {
-      const result = await this.connections.query(
-        `SELECT TABLE_NAME
-FROM information_schema.tables
-WHERE TABLE_SCHEMA = ? AND TABLE_NAME = ?;
-`,
-        [tablePattern.schema, tablePattern.tablePattern]
-      );
-      tableRows = result[0];
-    }
-    let tables: storage.SourceTable[] = [];
-
-    for (let row of tableRows) {
-      const name = row['TABLE_NAME'] as string;
-      if (prefix && !name.startsWith(prefix)) {
-        continue;
-      }
-
-      const result = await this.connections.query(
-        `SELECT 1
-FROM information_schema.tables
-WHERE table_schema = ? AND table_name = ?
-AND table_type = 'BASE TABLE';`,
-        [tablePattern.schema, tablePattern.name]
-      );
-      if (result[0].length == 0) {
-        this.logger.info(`Skipping ${tablePattern.schema}.${name} - no table exists/is not a base table`);
-        continue;
-      }
->>>>>>> f9e8673b
 
     let tables: storage.SourceTable[] = [];
     for (const matchedTable of matchedTables) {
@@ -275,11 +228,7 @@
         try {
           const isAvailable = await common.isBinlogStillAvailable(connection, lastKnowGTID.position.filename);
           if (!isAvailable) {
-<<<<<<< HEAD
-            logger.info(
-=======
             this.logger.info(
->>>>>>> f9e8673b
               `BinLog file ${lastKnowGTID.position.filename} is no longer available, starting initial replication again.`
             );
           }
@@ -318,16 +267,12 @@
 
       const sourceTables = this.syncRules.getSourceTables();
       await this.storage.startBatch(
-<<<<<<< HEAD
-        { zeroLSN: common.ReplicatedGTID.ZERO.comparable, defaultSchema: this.defaultSchema, storeCurrentData: true },
-=======
         {
           logger: this.logger,
           zeroLSN: common.ReplicatedGTID.ZERO.comparable,
           defaultSchema: this.defaultSchema,
           storeCurrentData: true
         },
->>>>>>> f9e8673b
         async (batch) => {
           for (let tablePattern of sourceTables) {
             const tables = await this.getQualifiedTableNames(batch, tablePattern);
@@ -398,11 +343,7 @@
       // all connections automatically closed, including this one.
       await this.initReplication();
       await this.streamChanges();
-<<<<<<< HEAD
-      logger.info('BinLogStream has been shut down.');
-=======
       this.logger.info('BinLogStream has been shut down');
->>>>>>> f9e8673b
     } catch (e) {
       await this.storage.reportError(e);
       throw e;
@@ -426,16 +367,12 @@
       // This is needed for includeSchema to work correctly.
       const sourceTables = this.syncRules.getSourceTables();
       await this.storage.startBatch(
-<<<<<<< HEAD
-        { zeroLSN: common.ReplicatedGTID.ZERO.comparable, defaultSchema: this.defaultSchema, storeCurrentData: true },
-=======
         {
           logger: this.logger,
           zeroLSN: common.ReplicatedGTID.ZERO.comparable,
           defaultSchema: this.defaultSchema,
           storeCurrentData: true
         },
->>>>>>> f9e8673b
         async (batch) => {
           for (let tablePattern of sourceTables) {
             await this.getQualifiedTableNames(batch, tablePattern);
@@ -477,14 +414,9 @@
         async (batch) => {
           const binlogEventHandler = this.createBinlogEventHandler(batch);
           // Only listen for changes to tables in the sync rules
-<<<<<<< HEAD
           const includedTables = [...this.tableCache.values()].map((table) => table.name);
           const binlogListener = new BinLogListener({
-=======
-          const includedTables = [...this.tableCache.values()].map((table) => table.table);
-          const binlogListener = new BinLogListener({
             logger: this.logger,
->>>>>>> f9e8673b
             includedTables: includedTables,
             startPosition: binLogPositionState,
             connectionManager: this.connections,
@@ -494,20 +426,13 @@
 
           this.abortSignal.addEventListener(
             'abort',
-<<<<<<< HEAD
             async () => {
               logger.info('Abort signal received, stopping replication...');
               await binlogListener.stop();
-=======
-            () => {
-              this.logger.info('Abort signal received, stopping replication...');
-              binlogListener.stop();
->>>>>>> f9e8673b
             },
             { once: true }
           );
 
-<<<<<<< HEAD
           await binlogListener.start();
           await binlogListener.replicateUntilStopped();
         }
@@ -542,7 +467,19 @@
       },
       onCommit: async (lsn: string) => {
         this.metrics.getCounter(ReplicationMetric.TRANSACTIONS_REPLICATED).add(1);
-        await batch.commit(lsn);
+        const didCommit = await batch.commit(lsn, { oldestUncommittedChange: this.oldestUncommittedChange });
+        if (didCommit) {
+          this.oldestUncommittedChange = null;
+          this.isStartingReplication = false;
+        }
+      },
+      onTransactionStart: async (options) => {
+        if (this.oldestUncommittedChange == null) {
+          this.oldestUncommittedChange = options.timestamp;
+        }
+      },
+      onRotate: async () => {
+        this.isStartingReplication = false;
       },
       onSchemaChange: async (change: SchemaChange) => {
         await this.handleSchemaChange(batch, change);
@@ -602,57 +539,8 @@
           replicaIdColumns: replicaIdColumns.columns
         },
         true
-=======
-          // Only returns when the replication is stopped or interrupted by an error
-          await binlogListener.start();
-        }
->>>>>>> f9e8673b
       );
     }
-  }
-
-  private createBinlogEventHandler(batch: storage.BucketStorageBatch): BinLogEventHandler {
-    return {
-      onWrite: async (rows: Row[], tableMap: TableMapEntry) => {
-        await this.writeChanges(batch, {
-          type: storage.SaveOperationTag.INSERT,
-          rows: rows,
-          tableEntry: tableMap
-        });
-      },
-
-      onUpdate: async (rowsAfter: Row[], rowsBefore: Row[], tableMap: TableMapEntry) => {
-        await this.writeChanges(batch, {
-          type: storage.SaveOperationTag.UPDATE,
-          rows: rowsAfter,
-          rows_before: rowsBefore,
-          tableEntry: tableMap
-        });
-      },
-      onDelete: async (rows: Row[], tableMap: TableMapEntry) => {
-        await this.writeChanges(batch, {
-          type: storage.SaveOperationTag.DELETE,
-          rows: rows,
-          tableEntry: tableMap
-        });
-      },
-      onCommit: async (lsn: string) => {
-        this.metrics.getCounter(ReplicationMetric.TRANSACTIONS_REPLICATED).add(1);
-        const didCommit = await batch.commit(lsn, { oldestUncommittedChange: this.oldestUncommittedChange });
-        if (didCommit) {
-          this.oldestUncommittedChange = null;
-          this.isStartingReplication = false;
-        }
-      },
-      onTransactionStart: async (options) => {
-        if (this.oldestUncommittedChange == null) {
-          this.oldestUncommittedChange = options.timestamp;
-        }
-      },
-      onRotate: async () => {
-        this.isStartingReplication = false;
-      }
-    };
   }
 
   private async writeChanges(
