--- conflicted
+++ resolved
@@ -675,22 +675,6 @@
     await this.flush(options);
 
     const now = new Date();
-<<<<<<< HEAD
-=======
-    const update: Partial<SyncRuleDocument> = {
-      last_checkpoint_lsn: lsn,
-      last_checkpoint_ts: now,
-      last_keepalive_ts: now,
-      snapshot_done: true,
-      last_fatal_error: null,
-      last_fatal_error_ts: null,
-      keepalive_op: null
-    };
-
-    if (this.persisted_op != null) {
-      update.last_checkpoint = this.persisted_op;
-    }
->>>>>>> dc696b18
 
     // Mark relevant write checkpoints as "processed".
     // This makes it easier to identify write checkpoints that are "valid" in order.
@@ -771,9 +755,8 @@
               $cond: ['$_can_checkpoint', { $literal: now }, '$last_checkpoint_ts']
             },
             last_keepalive_ts: { $literal: now },
-            last_fatal_error: {
-              $cond: ['$_can_checkpoint', { $literal: null }, '$last_fatal_error']
-            },
+            last_fatal_error: { $literal: null },
+            last_fatal_error_ts: { $literal: null },
             keepalive_op: new_keepalive_op,
             last_checkpoint: new_last_checkpoint,
             // Unset snapshot_lsn on checkpoint
@@ -916,62 +899,7 @@
   }
 
   async keepalive(lsn: string): Promise<boolean> {
-<<<<<<< HEAD
     return await this.commit(lsn);
-=======
-    if (this.last_checkpoint_lsn != null && lsn < this.last_checkpoint_lsn) {
-      // No-op
-      return false;
-    }
-
-    if (lsn < this.no_checkpoint_before_lsn) {
-      return false;
-    }
-
-    if (this.persisted_op != null) {
-      // The commit may have been skipped due to "no_checkpoint_before_lsn".
-      // Apply it now if relevant
-      this.logger.info(`Commit due to keepalive at ${lsn} / ${this.persisted_op}`);
-      return await this.commit(lsn);
-    }
-
-    await this.db.write_checkpoints.updateMany(
-      {
-        processed_at_lsn: null,
-        'lsns.1': { $lte: lsn }
-      },
-      {
-        $set: {
-          processed_at_lsn: lsn
-        }
-      },
-      {
-        session: this.session
-      }
-    );
-
-    await this.db.sync_rules.updateOne(
-      {
-        _id: this.group_id
-      },
-      {
-        $set: {
-          last_checkpoint_lsn: lsn,
-          snapshot_done: true,
-          last_fatal_error: null,
-          last_fatal_error_ts: null,
-          last_keepalive_ts: new Date()
-        },
-        $unset: { snapshot_lsn: 1 }
-      },
-      { session: this.session }
-    );
-    await this.autoActivate(lsn);
-    await this.db.notifyCheckpoint();
-    this.last_checkpoint_lsn = lsn;
-
-    return true;
->>>>>>> dc696b18
   }
 
   async setResumeLsn(lsn: string): Promise<void> {
