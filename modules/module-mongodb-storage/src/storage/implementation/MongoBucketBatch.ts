import { mongo } from '@powersync/lib-service-mongodb';
import { SqlEventDescriptor, SqliteRow, SqlSyncRules } from '@powersync/service-sync-rules';
import * as bson from 'bson';

import {
  BaseObserver,
  container,
  ErrorCode,
  errors,
  Logger,
  logger as defaultLogger,
  ReplicationAssertionError,
  ServiceError
} from '@powersync/lib-services-framework';
import {
  BucketStorageMarkRecordUnavailable,
  deserializeBson,
  InternalOpId,
  SaveOperationTag,
  storage,
  utils
} from '@powersync/service-core';
import * as timers from 'node:timers/promises';
import { PowerSyncMongo } from './db.js';
import { CurrentBucket, CurrentDataDocument, SourceKey, SyncRuleDocument } from './models.js';
import { MongoIdSequence } from './MongoIdSequence.js';
import { batchCreateCustomWriteCheckpoints } from './MongoWriteCheckpointAPI.js';
import { cacheKey, OperationBatch, RecordOperation } from './OperationBatch.js';
import { PersistedBatch } from './PersistedBatch.js';
import { idPrefixFilter } from './util.js';

/**
 * 15MB
 */
export const MAX_ROW_SIZE = 15 * 1024 * 1024;

// Currently, we can only have a single flush() at a time, since it locks the op_id sequence.
// While the MongoDB transaction retry mechanism handles this okay, using an in-process Mutex
// makes it more fair and has less overhead.
//
// In the future, we can investigate allowing multiple replication streams operating independently.
const replicationMutex = new utils.Mutex();

export interface MongoBucketBatchOptions {
  db: PowerSyncMongo;
  syncRules: SqlSyncRules;
  groupId: number;
  slotName: string;
  lastCheckpointLsn: string | null;
  keepaliveOp: InternalOpId | null;
  noCheckpointBeforeLsn: string;
  storeCurrentData: boolean;
  /**
   * Set to true for initial replication.
   */
  skipExistingRows: boolean;

  markRecordUnavailable: BucketStorageMarkRecordUnavailable | undefined;

  logger?: Logger;
}

export class MongoBucketBatch
  extends BaseObserver<storage.BucketBatchStorageListener>
  implements storage.BucketStorageBatch
{
  private logger: Logger;

  private readonly client: mongo.MongoClient;
  public readonly db: PowerSyncMongo;
  public readonly session: mongo.ClientSession;
  private readonly sync_rules: SqlSyncRules;

  private readonly group_id: number;

  private readonly slot_name: string;
  private readonly storeCurrentData: boolean;
  private readonly skipExistingRows: boolean;

  private batch: OperationBatch | null = null;
  private write_checkpoint_batch: storage.CustomWriteCheckpointOptions[] = [];
  private markRecordUnavailable: BucketStorageMarkRecordUnavailable | undefined;

  /**
   * Last LSN received associated with a checkpoint.
   *
   * This could be either:
   * 1. A commit LSN.
   * 2. A keepalive message LSN.
   */
  private last_checkpoint_lsn: string | null = null;

  private no_checkpoint_before_lsn: string;

  private persisted_op: InternalOpId | null = null;

  /**
   * For tests only - not for persistence logic.
   */
  public last_flushed_op: InternalOpId | null = null;

  constructor(options: MongoBucketBatchOptions) {
    super();
    this.logger = options.logger ?? defaultLogger;
    this.client = options.db.client;
    this.db = options.db;
    this.group_id = options.groupId;
    this.last_checkpoint_lsn = options.lastCheckpointLsn;
    this.no_checkpoint_before_lsn = options.noCheckpointBeforeLsn;
    this.session = this.client.startSession();
    this.slot_name = options.slotName;
    this.sync_rules = options.syncRules;
    this.storeCurrentData = options.storeCurrentData;
    this.skipExistingRows = options.skipExistingRows;
    this.markRecordUnavailable = options.markRecordUnavailable;
    this.batch = new OperationBatch();

    this.persisted_op = options.keepaliveOp ?? null;
  }

  addCustomWriteCheckpoint(checkpoint: storage.BatchedCustomWriteCheckpointOptions): void {
    this.write_checkpoint_batch.push({
      ...checkpoint,
      sync_rules_id: this.group_id
    });
  }

  get lastCheckpointLsn() {
    return this.last_checkpoint_lsn;
  }

  async flush(options?: storage.BucketBatchCommitOptions): Promise<storage.FlushedResult | null> {
    let result: storage.FlushedResult | null = null;
    // One flush may be split over multiple transactions.
    // Each flushInner() is one transaction.
    while (this.batch != null) {
      let r = await this.flushInner(options);
      if (r) {
        result = r;
      }
    }
    await batchCreateCustomWriteCheckpoints(this.db, this.write_checkpoint_batch);
    this.write_checkpoint_batch = [];
    return result;
  }

  private async flushInner(options?: storage.BucketBatchCommitOptions): Promise<storage.FlushedResult | null> {
    const batch = this.batch;
    if (batch == null) {
      return null;
    }

    let last_op: InternalOpId | null = null;
    let resumeBatch: OperationBatch | null = null;

    await this.withReplicationTransaction(`Flushing ${batch.length} ops`, async (session, opSeq) => {
      resumeBatch = await this.replicateBatch(session, batch, opSeq, options);

      last_op = opSeq.last();
    });

    // null if done, set if we need another flush
    this.batch = resumeBatch;

    if (last_op == null) {
      throw new ReplicationAssertionError('Unexpected last_op == null');
    }

    this.persisted_op = last_op;
    this.last_flushed_op = last_op;
    return { flushed_op: last_op };
  }

  private async replicateBatch(
    session: mongo.ClientSession,
    batch: OperationBatch,
    op_seq: MongoIdSequence,
    options?: storage.BucketBatchCommitOptions
  ): Promise<OperationBatch | null> {
    let sizes: Map<string, number> | undefined = undefined;
    if (this.storeCurrentData && !this.skipExistingRows) {
      // We skip this step if we don't store current_data, since the sizes will
      // always be small in that case.

      // With skipExistingRows, we don't load the full documents into memory,
      // so we can also skip the size lookup step.

      // Find sizes of current_data documents, to assist in intelligent batching without
      // exceeding memory limits.
      //
      // A previous attempt tried to do batching by the results of the current_data query
      // (automatically limited to 48MB(?) per batch by MongoDB). The issue is that it changes
      // the order of processing, which then becomes really tricky to manage.
      // This now takes 2+ queries, but doesn't have any issues with order of operations.
      const sizeLookups: SourceKey[] = batch.batch.map((r) => {
        return { g: this.group_id, t: r.record.sourceTable.id, k: r.beforeId };
      });

      sizes = new Map<string, number>();

      const sizeCursor: mongo.AggregationCursor<{ _id: SourceKey; size: number }> = this.db.current_data.aggregate(
        [
          {
            $match: {
              _id: { $in: sizeLookups }
            }
          },
          {
            $project: {
              _id: 1,
              size: { $bsonSize: '$$ROOT' }
            }
          }
        ],
        { session }
      );
      for await (let doc of sizeCursor.stream()) {
        const key = cacheKey(doc._id.t, doc._id.k);
        sizes.set(key, doc.size);
      }
    }

    // If set, we need to start a new transaction with this batch.
    let resumeBatch: OperationBatch | null = null;
    let transactionSize = 0;

    // Now batch according to the sizes
    // This is a single batch if storeCurrentData == false
    for await (let b of batch.batched(sizes)) {
      if (resumeBatch) {
        for (let op of b) {
          resumeBatch.push(op);
        }
        continue;
      }
      const lookups: SourceKey[] = b.map((r) => {
        return { g: this.group_id, t: r.record.sourceTable.id, k: r.beforeId };
      });
      let current_data_lookup = new Map<string, CurrentDataDocument>();
      // With skipExistingRows, we only need to know whether or not the row exists.
      const projection = this.skipExistingRows ? { _id: 1 } : undefined;
      const cursor = this.db.current_data.find(
        {
          _id: { $in: lookups }
        },
        { session, projection }
      );
      for await (let doc of cursor.stream()) {
        current_data_lookup.set(cacheKey(doc._id.t, doc._id.k), doc);
      }

      let persistedBatch: PersistedBatch | null = new PersistedBatch(this.group_id, transactionSize, {
        logger: this.logger
      });

      for (let op of b) {
        if (resumeBatch) {
          resumeBatch.push(op);
          continue;
        }
        const currentData = current_data_lookup.get(op.internalBeforeKey) ?? null;
        if (currentData != null) {
          // If it will be used again later, it will be set again using nextData below
          current_data_lookup.delete(op.internalBeforeKey);
        }
        const nextData = this.saveOperation(persistedBatch!, op, currentData, op_seq);
        if (nextData != null) {
          // Update our current_data and size cache
          current_data_lookup.set(op.internalAfterKey!, nextData);
          sizes?.set(op.internalAfterKey!, nextData.data.length());
        }

        if (persistedBatch!.shouldFlushTransaction()) {
          // Transaction is getting big.
          // Flush, and resume in a new transaction.
          await persistedBatch!.flush(this.db, this.session, options);
          persistedBatch = null;
          // Computing our current progress is a little tricky here, since
          // we're stopping in the middle of a batch.
          // We create a new batch, and push any remaining operations to it.
          resumeBatch = new OperationBatch();
        }
      }

      if (persistedBatch) {
        transactionSize = persistedBatch.currentSize;
        await persistedBatch.flush(this.db, this.session, options);
      }
    }

    return resumeBatch?.hasData() ? resumeBatch : null;
  }

  private saveOperation(
    batch: PersistedBatch,
    operation: RecordOperation,
    current_data: CurrentDataDocument | null,
    opSeq: MongoIdSequence
  ) {
    const record = operation.record;
    const beforeId = operation.beforeId;
    const afterId = operation.afterId;
    let after = record.after;
    const sourceTable = record.sourceTable;

    let existing_buckets: CurrentBucket[] = [];
    let new_buckets: CurrentBucket[] = [];
    let existing_lookups: bson.Binary[] = [];
    let new_lookups: bson.Binary[] = [];

    const before_key: SourceKey = { g: this.group_id, t: record.sourceTable.id, k: beforeId };

    if (this.skipExistingRows) {
      if (record.tag == SaveOperationTag.INSERT) {
        if (current_data != null) {
          // Initial replication, and we already have the record.
          // This may be a different version of the record, but streaming replication
          // will take care of that.
          // Skip the insert here.
          return null;
        }
      } else {
        throw new ReplicationAssertionError(`${record.tag} not supported with skipExistingRows: true`);
      }
    }

    if (record.tag == SaveOperationTag.UPDATE) {
      const result = current_data;
      if (result == null) {
        // Not an error if we re-apply a transaction
        existing_buckets = [];
        existing_lookups = [];
        if (this.storeCurrentData) {
          if (this.markRecordUnavailable != null) {
            // This will trigger a "resnapshot" of the record.
            // This is not relevant if storeCurrentData is false, since we'll get the full row
            // directly in the replication stream.
            this.markRecordUnavailable(record);
          } else {
            // Log to help with debugging if there was a consistency issue
            this.logger.warn(
              `Cannot find previous record for update on ${record.sourceTable.qualifiedName}: ${beforeId} / ${record.before?.id}`
            );
          }
        }
      } else {
        existing_buckets = result.buckets;
        existing_lookups = result.lookups;
        if (this.storeCurrentData) {
          const data = deserializeBson((result.data as mongo.Binary).buffer) as SqliteRow;
          after = storage.mergeToast(after!, data);
        }
      }
    } else if (record.tag == SaveOperationTag.DELETE) {
      const result = current_data;
      if (result == null) {
        // Not an error if we re-apply a transaction
        existing_buckets = [];
        existing_lookups = [];
        // Log to help with debugging if there was a consistency issue
        if (this.storeCurrentData) {
          this.logger.warn(
            `Cannot find previous record for delete on ${record.sourceTable.qualifiedName}: ${beforeId} / ${record.before?.id}`
          );
        }
      } else {
        existing_buckets = result.buckets;
        existing_lookups = result.lookups;
      }
    }

    let afterData: bson.Binary | undefined;
    if (afterId != null && !this.storeCurrentData) {
      afterData = new bson.Binary(bson.serialize({}));
    } else if (afterId != null) {
      try {
        // This will fail immediately if the record is > 16MB.
        afterData = new bson.Binary(bson.serialize(after!));
        // We additionally make sure it's <= 15MB - we need some margin for metadata.
        if (afterData.length() > MAX_ROW_SIZE) {
          throw new ServiceError(ErrorCode.PSYNC_S1002, `Row too large: ${afterData.length()}`);
        }
      } catch (e) {
        // Replace with empty values, equivalent to TOAST values
        after = Object.fromEntries(
          Object.entries(after!).map(([key, value]) => {
            return [key, undefined];
          })
        );
        afterData = new bson.Binary(bson.serialize(after!));

        container.reporter.captureMessage(
          `Data too big on ${record.sourceTable.qualifiedName}.${record.after?.id}: ${e.message}`,
          {
            level: errors.ErrorSeverity.WARNING,
            metadata: {
              replication_slot: this.slot_name,
              table: record.sourceTable.qualifiedName
            }
          }
        );
      }
    }

    // 2. Save bucket data
    if (beforeId != null && (afterId == null || !storage.replicaIdEquals(beforeId, afterId))) {
      // Source ID updated
      if (sourceTable.syncData) {
        // Delete old record
        batch.saveBucketData({
          op_seq: opSeq,
          sourceKey: beforeId,
          table: sourceTable,
          before_buckets: existing_buckets,
          evaluated: []
        });
        // Clear this, so we don't also try to REMOVE for the new id
        existing_buckets = [];
      }

      if (sourceTable.syncParameters) {
        // Delete old parameters
        batch.saveParameterData({
          op_seq: opSeq,
          sourceKey: beforeId,
          sourceTable,
          evaluated: [],
          existing_lookups
        });
        existing_lookups = [];
      }
    }

    // If we re-apply a transaction, we can end up with a partial row.
    //
    // We may end up with toasted values, which means the record is not quite valid.
    // However, it will be valid by the end of the transaction.
    //
    // In this case, we don't save the op, but we do save the current data.
    if (afterId && after && utils.isCompleteRow(this.storeCurrentData, after)) {
      // Insert or update
      if (sourceTable.syncData) {
        const { results: evaluated, errors: syncErrors } = this.sync_rules.evaluateRowWithErrors({
          record: after,
          sourceTable
        });

        for (let error of syncErrors) {
          container.reporter.captureMessage(
            `Failed to evaluate data query on ${record.sourceTable.qualifiedName}.${record.after?.id}: ${error.error}`,
            {
              level: errors.ErrorSeverity.WARNING,
              metadata: {
                replication_slot: this.slot_name,
                table: record.sourceTable.qualifiedName
              }
            }
          );
          this.logger.error(
            `Failed to evaluate data query on ${record.sourceTable.qualifiedName}.${record.after?.id}: ${error.error}`
          );
        }

        // Save new one
        batch.saveBucketData({
          op_seq: opSeq,
          sourceKey: afterId,
          evaluated,
          table: sourceTable,
          before_buckets: existing_buckets
        });
        new_buckets = evaluated.map((e) => {
          return {
            bucket: e.bucket,
            table: e.table,
            id: e.id
          };
        });
      }

      if (sourceTable.syncParameters) {
        // Parameters
        const { results: paramEvaluated, errors: paramErrors } = this.sync_rules.evaluateParameterRowWithErrors(
          sourceTable,
          after
        );

        for (let error of paramErrors) {
          container.reporter.captureMessage(
            `Failed to evaluate parameter query on ${record.sourceTable.qualifiedName}.${record.after?.id}: ${error.error}`,
            {
              level: errors.ErrorSeverity.WARNING,
              metadata: {
                replication_slot: this.slot_name,
                table: record.sourceTable.qualifiedName
              }
            }
          );
          this.logger.error(
            `Failed to evaluate parameter query on ${record.sourceTable.qualifiedName}.${after.id}: ${error.error}`
          );
        }

        batch.saveParameterData({
          op_seq: opSeq,
          sourceKey: afterId,
          sourceTable,
          evaluated: paramEvaluated,
          existing_lookups
        });
        new_lookups = paramEvaluated.map((p) => {
          return storage.serializeLookup(p.lookup);
        });
      }
    }

    let result: CurrentDataDocument | null = null;

    // 5. TOAST: Update current data and bucket list.
    if (afterId) {
      // Insert or update
      const after_key: SourceKey = { g: this.group_id, t: sourceTable.id, k: afterId };
      batch.upsertCurrentData(after_key, {
        data: afterData,
        buckets: new_buckets,
        lookups: new_lookups
      });
      result = {
        _id: after_key,
        data: afterData!,
        buckets: new_buckets,
        lookups: new_lookups
      };
    }

    if (afterId == null || !storage.replicaIdEquals(beforeId, afterId)) {
      // Either a delete (afterId == null), or replaced the old replication id
      batch.deleteCurrentData(before_key);
    }
    return result;
  }

  private async withTransaction(cb: () => Promise<void>) {
    await replicationMutex.exclusiveLock(async () => {
      await this.session.withTransaction(
        async () => {
          try {
            await cb();
          } catch (e: unknown) {
            if (e instanceof mongo.MongoError && e.hasErrorLabel('TransientTransactionError')) {
              // Likely write conflict caused by concurrent write stream replicating
            } else {
              this.logger.warn('Transaction error', e as Error);
            }
            await timers.setTimeout(Math.random() * 50);
            throw e;
          }
        },
        { maxCommitTimeMS: 10000 }
      );
    });
  }

  private async withReplicationTransaction(
    description: string,
    callback: (session: mongo.ClientSession, opSeq: MongoIdSequence) => Promise<void>
  ): Promise<void> {
    let flushTry = 0;

    const start = Date.now();
    const lastTry = start + 90000;

    const session = this.session;

    await this.withTransaction(async () => {
      flushTry += 1;
      if (flushTry % 10 == 0) {
        this.logger.info(`${description} - try ${flushTry}`);
      }
      if (flushTry > 20 && Date.now() > lastTry) {
        throw new ServiceError(ErrorCode.PSYNC_S1402, 'Max transaction tries exceeded');
      }

      const next_op_id_doc = await this.db.op_id_sequence.findOneAndUpdate(
        {
          _id: 'main'
        },
        {
          $setOnInsert: { op_id: 0n },
          $set: {
            // Force update to ensure we get a mongo lock
            ts: Date.now()
          }
        },
        {
          upsert: true,
          returnDocument: 'after',
          session
        }
      );
      const opSeq = new MongoIdSequence(next_op_id_doc?.op_id ?? 0n);

      await callback(session, opSeq);

      await this.db.op_id_sequence.updateOne(
        {
          _id: 'main'
        },
        {
          $set: {
            op_id: opSeq.last()
          }
        },
        {
          session
        }
      );

      await this.db.sync_rules.updateOne(
        {
          _id: this.group_id
        },
        {
          $set: {
            last_keepalive_ts: new Date()
          }
        },
        { session }
      );
    });
  }

  async [Symbol.asyncDispose]() {
    await this.session.endSession();
    super.clearListeners();
  }

  private lastWaitingLogThottled = 0;

  async commit(lsn: string, options?: storage.BucketBatchCommitOptions): Promise<boolean> {
    const { createEmptyCheckpoints } = { ...storage.DEFAULT_BUCKET_BATCH_COMMIT_OPTIONS, ...options };

    await this.flush(options);

    if (this.last_checkpoint_lsn != null && lsn < this.last_checkpoint_lsn) {
      // When re-applying transactions, don't create a new checkpoint until
      // we are past the last transaction.
<<<<<<< HEAD
      this.logger.info(`Re-applied transaction ${lsn} - skipping checkpoint`);
=======
      logger.info(`Re-applied transaction ${lsn} - skipping checkpoint`);
      // Cannot create a checkpoint yet - return false
>>>>>>> 0ccd4704
      return false;
    }
    if (lsn < this.no_checkpoint_before_lsn) {
      if (Date.now() - this.lastWaitingLogThottled > 5_000) {
        this.logger.info(
          `Waiting until ${this.no_checkpoint_before_lsn} before creating checkpoint, currently at ${lsn}. Persisted op: ${this.persisted_op}`
        );
        this.lastWaitingLogThottled = Date.now();
      }

      // Edge case: During initial replication, we have a no_checkpoint_before_lsn set,
      // and don't actually commit the snapshot.
      // The first commit can happen from an implicit keepalive message.
      // That needs the persisted_op to get an accurate checkpoint, so
      // we persist that in keepalive_op.

      await this.db.sync_rules.updateOne(
        {
          _id: this.group_id
        },
        {
          $set: {
            keepalive_op: this.persisted_op == null ? null : String(this.persisted_op)
          }
        },
        { session: this.session }
      );

      // Cannot create a checkpoint yet - return false
      return false;
    }

    if (!createEmptyCheckpoints && this.persisted_op == null) {
      // Nothing to commit - also return true
      return true;
    }

    const now = new Date();
    const update: Partial<SyncRuleDocument> = {
      last_checkpoint_lsn: lsn,
      last_checkpoint_ts: now,
      last_keepalive_ts: now,
      snapshot_done: true,
      last_fatal_error: null,
      keepalive_op: null
    };

    if (this.persisted_op != null) {
      update.last_checkpoint = this.persisted_op;
    }

    await this.db.sync_rules.updateOne(
      {
        _id: this.group_id
      },
      {
        $set: update,
        $unset: { snapshot_lsn: 1 }
      },
      { session: this.session }
    );
    this.persisted_op = null;
    this.last_checkpoint_lsn = lsn;
    return true;
  }

  async keepalive(lsn: string): Promise<boolean> {
    if (this.last_checkpoint_lsn != null && lsn <= this.last_checkpoint_lsn) {
      // No-op
      return false;
    }

    if (lsn < this.no_checkpoint_before_lsn) {
      return false;
    }

    if (this.persisted_op != null) {
      // The commit may have been skipped due to "no_checkpoint_before_lsn".
      // Apply it now if relevant
      this.logger.info(`Commit due to keepalive at ${lsn} / ${this.persisted_op}`);
      return await this.commit(lsn);
    }

    await this.db.sync_rules.updateOne(
      {
        _id: this.group_id
      },
      {
        $set: {
          last_checkpoint_lsn: lsn,
          snapshot_done: true,
          last_fatal_error: null,
          last_keepalive_ts: new Date()
        },
        $unset: { snapshot_lsn: 1 }
      },
      { session: this.session }
    );
    this.last_checkpoint_lsn = lsn;

    return true;
  }

  async setSnapshotLsn(lsn: string): Promise<void> {
    const update: Partial<SyncRuleDocument> = {
      snapshot_lsn: lsn
    };

    await this.db.sync_rules.updateOne(
      {
        _id: this.group_id
      },
      {
        $set: update
      },
      { session: this.session }
    );
  }

  async save(record: storage.SaveOptions): Promise<storage.FlushedResult | null> {
    const { after, before, sourceTable, tag } = record;
    for (const event of this.getTableEvents(sourceTable)) {
      this.iterateListeners((cb) =>
        cb.replicationEvent?.({
          batch: this,
          table: sourceTable,
          data: {
            op: tag,
            after: after && utils.isCompleteRow(this.storeCurrentData, after) ? after : undefined,
            before: before && utils.isCompleteRow(this.storeCurrentData, before) ? before : undefined
          },
          event
        })
      );
    }

    /**
     * Return if the table is just an event table
     */
    if (!sourceTable.syncData && !sourceTable.syncParameters) {
      return null;
    }

    this.logger.debug(`Saving ${record.tag}:${record.before?.id}/${record.after?.id}`);

    this.batch ??= new OperationBatch();
    this.batch.push(new RecordOperation(record));

    if (this.batch.shouldFlush()) {
      const r = await this.flush();
      // HACK: Give other streams a  chance to also flush
      await timers.setTimeout(5);
      return r;
    }
    return null;
  }

  /**
   * Drop is equivalent to TRUNCATE, plus removing our record of the table.
   */
  async drop(sourceTables: storage.SourceTable[]): Promise<storage.FlushedResult | null> {
    await this.truncate(sourceTables);
    const result = await this.flush();

    await this.withTransaction(async () => {
      for (let table of sourceTables) {
        await this.db.source_tables.deleteOne({ _id: table.id });
      }
    });
    return result;
  }

  async truncate(sourceTables: storage.SourceTable[]): Promise<storage.FlushedResult | null> {
    await this.flush();

    let last_op: InternalOpId | null = null;
    for (let table of sourceTables) {
      last_op = await this.truncateSingle(table);
    }

    if (last_op) {
      this.persisted_op = last_op;
      return {
        flushed_op: last_op
      };
    } else {
      return null;
    }
  }

  async truncateSingle(sourceTable: storage.SourceTable): Promise<InternalOpId> {
    let last_op: InternalOpId | null = null;

    // To avoid too large transactions, we limit the amount of data we delete per transaction.
    // Since we don't use the record data here, we don't have explicit size limits per batch.
    const BATCH_LIMIT = 2000;

    let lastBatchCount = BATCH_LIMIT;
    while (lastBatchCount == BATCH_LIMIT) {
      await this.withReplicationTransaction(`Truncate ${sourceTable.qualifiedName}`, async (session, opSeq) => {
        const current_data_filter: mongo.Filter<CurrentDataDocument> = {
          _id: idPrefixFilter<SourceKey>({ g: this.group_id, t: sourceTable.id }, ['k'])
        };

        const cursor = this.db.current_data.find(current_data_filter, {
          projection: {
            _id: 1,
            buckets: 1,
            lookups: 1
          },
          limit: BATCH_LIMIT,
          session: session
        });
        const batch = await cursor.toArray();
        const persistedBatch = new PersistedBatch(this.group_id, 0, { logger: this.logger });

        for (let value of batch) {
          persistedBatch.saveBucketData({
            op_seq: opSeq,
            before_buckets: value.buckets,
            evaluated: [],
            table: sourceTable,
            sourceKey: value._id.k
          });
          persistedBatch.saveParameterData({
            op_seq: opSeq,
            existing_lookups: value.lookups,
            evaluated: [],
            sourceTable: sourceTable,
            sourceKey: value._id.k
          });

          persistedBatch.deleteCurrentData(value._id);
        }
        await persistedBatch.flush(this.db, session);
        lastBatchCount = batch.length;

        last_op = opSeq.last();
      });
    }

    return last_op!;
  }

  async updateTableProgress(
    table: storage.SourceTable,
    progress: Partial<storage.TableSnapshotStatus>
  ): Promise<storage.SourceTable> {
    const copy = table.clone();
    const snapshotStatus = {
      totalEstimatedCount: progress.totalEstimatedCount ?? copy.snapshotStatus?.totalEstimatedCount ?? 0,
      replicatedCount: progress.replicatedCount ?? copy.snapshotStatus?.replicatedCount ?? 0,
      lastKey: progress.lastKey ?? copy.snapshotStatus?.lastKey ?? null
    };
    copy.snapshotStatus = snapshotStatus;

    await this.withTransaction(async () => {
      await this.db.source_tables.updateOne(
        { _id: table.id },
        {
          $set: {
            snapshot_status: {
              last_key: snapshotStatus.lastKey == null ? null : new bson.Binary(snapshotStatus.lastKey),
              total_estimated_count: snapshotStatus.totalEstimatedCount,
              replicated_count: snapshotStatus.replicatedCount
            }
          }
        },
        { session: this.session }
      );
    });

    return copy;
  }

  async markSnapshotDone(tables: storage.SourceTable[], no_checkpoint_before_lsn: string) {
    const session = this.session;
    const ids = tables.map((table) => table.id);

    await this.withTransaction(async () => {
      await this.db.source_tables.updateMany(
        { _id: { $in: ids } },
        {
          $set: {
            snapshot_done: true
          },
          $unset: {
            snapshot_status: 1
          }
        },
        { session }
      );

      if (no_checkpoint_before_lsn > this.no_checkpoint_before_lsn) {
        this.no_checkpoint_before_lsn = no_checkpoint_before_lsn;

        await this.db.sync_rules.updateOne(
          {
            _id: this.group_id
          },
          {
            $set: {
              no_checkpoint_before: no_checkpoint_before_lsn,
              last_keepalive_ts: new Date()
            }
          },
          { session: this.session }
        );
      }
    });
    return tables.map((table) => {
      const copy = table.clone();
      copy.snapshotComplete = true;
      return copy;
    });
  }

  /**
   * Gets relevant {@link SqlEventDescriptor}s for the given {@link SourceTable}
   */
  protected getTableEvents(table: storage.SourceTable): SqlEventDescriptor[] {
    return this.sync_rules.eventDescriptors.filter((evt) =>
      [...evt.getSourceTables()].some((sourceTable) => sourceTable.matches(table))
    );
  }
}

export function currentBucketKey(b: CurrentBucket) {
  return `${b.bucket}/${b.table}/${b.id}`;
}<|MERGE_RESOLUTION|>--- conflicted
+++ resolved
@@ -645,12 +645,8 @@
     if (this.last_checkpoint_lsn != null && lsn < this.last_checkpoint_lsn) {
       // When re-applying transactions, don't create a new checkpoint until
       // we are past the last transaction.
-<<<<<<< HEAD
       this.logger.info(`Re-applied transaction ${lsn} - skipping checkpoint`);
-=======
-      logger.info(`Re-applied transaction ${lsn} - skipping checkpoint`);
       // Cannot create a checkpoint yet - return false
->>>>>>> 0ccd4704
       return false;
     }
     if (lsn < this.no_checkpoint_before_lsn) {
