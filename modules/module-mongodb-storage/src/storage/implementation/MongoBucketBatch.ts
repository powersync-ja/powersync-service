--- conflicted
+++ resolved
@@ -11,11 +11,7 @@
   ReplicationAssertionError,
   ServiceError
 } from '@powersync/lib-services-framework';
-<<<<<<< HEAD
-import { InternalOpId, SaveOperationTag, storage, utils } from '@powersync/service-core';
-=======
-import { deserializeBson, SaveOperationTag, storage, utils } from '@powersync/service-core';
->>>>>>> a6b1c1c9
+import { deserializeBson, InternalOpId, SaveOperationTag, storage, utils } from '@powersync/service-core';
 import * as timers from 'node:timers/promises';
 import { PowerSyncMongo } from './db.js';
 import { CurrentBucket, CurrentDataDocument, SourceKey, SyncRuleDocument } from './models.js';
