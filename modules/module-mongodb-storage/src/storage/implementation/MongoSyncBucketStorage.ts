--- conflicted
+++ resolved
@@ -1,10 +1,6 @@
 import * as lib_mongo from '@powersync/lib-service-mongodb';
-<<<<<<< HEAD
+import { mongo } from '@powersync/lib-service-mongodb';
 import { DisposableObserver, logger, ServiceAssertionError } from '@powersync/lib-services-framework';
-=======
-import { mongo } from '@powersync/lib-service-mongodb';
-import { DisposableObserver, logger } from '@powersync/lib-services-framework';
->>>>>>> 9befbfcc
 import { storage, utils } from '@powersync/service-core';
 import { SqliteJsonRow, SqliteJsonValue, SqlSyncRules } from '@powersync/service-sync-rules';
 import * as bson from 'bson';
