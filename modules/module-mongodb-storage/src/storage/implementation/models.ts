--- conflicted
+++ resolved
@@ -1,8 +1,4 @@
-<<<<<<< HEAD
 import { InternalOpId, storage } from '@powersync/service-core';
-=======
-import { storage, TableSnapshotStatus } from '@powersync/service-core';
->>>>>>> f0a09ecb
 import { SqliteJsonValue } from '@powersync/service-sync-rules';
 import * as bson from 'bson';
 
