--- conflicted
+++ resolved
@@ -17,26 +17,6 @@
       await routerEngine.start(async (routes) => {
         const server = fastify.fastify();
 
-        server.register(cors, {
-          origin: '*',
-          allowedHeaders: ['Content-Type', 'Authorization'],
-          exposedHeaders: ['Content-Type'],
-          // Cache time for preflight response
-          maxAge: 3600
-        });
-
-        core.routes.configureFastifyServer(server, {
-          service_context: serviceContext,
-          routes: { api: { routes: routes.api_routes }, sync_stream: { routes: routes.stream_routes } }
-        });
-
-<<<<<<< HEAD
-        core.routes.configureRSocket(SocketRouter, {
-          server: server.server,
-          service_context: serviceContext,
-          route_generators: routes.socket_routes
-        });
-=======
   server.register(cors, {
     origin: '*',
     allowedHeaders: ['Content-Type', 'Authorization', 'User-Agent', 'X-User-Agent'],
@@ -44,7 +24,17 @@
     // Cache time for preflight response
     maxAge: 3600
   });
->>>>>>> a3f296ca
+
+        core.routes.configureFastifyServer(server, {
+          service_context: serviceContext,
+          routes: { api: { routes: routes.api_routes }, sync_stream: { routes: routes.stream_routes } }
+        });
+
+        core.routes.configureRSocket(SocketRouter, {
+          server: server.server,
+          service_context: serviceContext,
+          route_generators: routes.socket_routes
+        });
 
         const { port } = serviceContext.configuration;
 
