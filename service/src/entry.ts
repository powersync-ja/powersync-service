--- conflicted
+++ resolved
@@ -2,15 +2,6 @@
 import * as core from '@powersync/service-core';
 
 import { CoreModule } from '@powersync/service-module-core';
-<<<<<<< HEAD
-import { MongoModule } from '@powersync/service-module-mongodb';
-import { MongoStorageModule } from '@powersync/service-module-mongodb-storage';
-import { MySQLModule } from '@powersync/service-module-mysql';
-import { MSSQLModule } from '@powersync/service-module-mssql';
-import { PostgresModule } from '@powersync/service-module-postgres';
-import { PostgresStorageModule } from '@powersync/service-module-postgres-storage';
-=======
->>>>>>> dc696b18
 import { startServer } from './runners/server.js';
 import { startStreamRunner } from './runners/stream-worker.js';
 import { startUnifiedRunner } from './runners/unified-runner.js';
@@ -21,19 +12,7 @@
 container.register(ContainerImplementation.REPORTER, createSentryReporter());
 
 const moduleManager = new core.modules.ModuleManager();
-<<<<<<< HEAD
-moduleManager.register([
-  new CoreModule(),
-  new MongoModule(),
-  new MongoStorageModule(),
-  new MSSQLModule(),
-  new MySQLModule(),
-  new PostgresModule(),
-  new PostgresStorageModule()
-]);
-=======
 moduleManager.register([new CoreModule()]);
->>>>>>> dc696b18
 // This is a bit of a hack. Commands such as the teardown command or even migrations might
 // want access to the ModuleManager in order to use modules
 container.register(core.ModuleManager, moduleManager);
