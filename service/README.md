<p align="center">
  <a href="https://www.powersync.com" target="_blank"><img src="https://github.com/powersync-ja/.github/assets/7372448/d2538c43-c1a0-4c47-9a76-41462dba484f"/></a>
</p>

<<<<<<< HEAD
*[PowerSync](https://www.powersync.com) is a Postgres-SQLite sync engine, which helps developers to create local-first real-time reactive apps that work seamlessly both online and offline.*
=======
_[PowerSync](https://www.powersync.com) is a Postgres-SQLite sync engine, which helps developers to create local-first real-time reactive apps that work seamlessly both online and offline._
>>>>>>> 417cf5f8

# Quick reference

Where to get help:

- [Discord](https://discord.gg/powersync)
- [Email](mailto:support@powersync.com)

Where to file issues:
https://github.com/powersync-ja/powersync-service/issues

Supported architectures: ([more info](https://github.com/docker-library/official-images#architectures-other-than-amd64))
amd64, arm64

Source of this description:
[Github link](https://github.com/powersync-ja/powersync-service/blob/main/service/README.md)

# How to use this image

Start a PowerSync server instance

```bash
docker run \
-p 8080:80 \
-e POWERSYNC_CONFIG_B64="$(base64 -i ./config.yaml)" \
--network my-local-dev-network \
--name my-powersync journeyapps/powersync-service:latest
```

See the [documentation](https://docs.powersync.com/self-hosting/installation) for additional information.

See the [Docker Compose Demo](https://github.com/powersync-ja/self-host-demo) for a Docker Compose quick start.

# Telemetry

PowerSync may collect telemetry data about your usage. Telemetry data allows us to shape our roadmap to better serve you and other customers. Collection of telemetry data is anonymized and optional. If you do not want telemetry data collected, you may opt-out. See https://docs.powersync.com/self-hosting/telemetry for further info.

# License

This image is published under the [FSL-1.1-Apache-2.0](https://www.powersync.com/legal/fsl) license.

View [license information](https://github.com/powersync-ja/powersync-service/blob/main/service/LICENSE) for the software contained in this image.

As with all Docker images, these likely also contain other software which may be under other licenses (such as Bash, etc from the base distribution, along with any direct or indirect dependencies of the primary software being contained).

As for any pre-built image usage, it is the image user's responsibility to ensure that any use of this image complies with any relevant licenses for all software contained within.<|MERGE_RESOLUTION|>--- conflicted
+++ resolved
@@ -2,11 +2,7 @@
   <a href="https://www.powersync.com" target="_blank"><img src="https://github.com/powersync-ja/.github/assets/7372448/d2538c43-c1a0-4c47-9a76-41462dba484f"/></a>
 </p>
 
-<<<<<<< HEAD
-*[PowerSync](https://www.powersync.com) is a Postgres-SQLite sync engine, which helps developers to create local-first real-time reactive apps that work seamlessly both online and offline.*
-=======
 _[PowerSync](https://www.powersync.com) is a Postgres-SQLite sync engine, which helps developers to create local-first real-time reactive apps that work seamlessly both online and offline._
->>>>>>> 417cf5f8
 
 # Quick reference
 
