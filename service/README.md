<p align="center">
  <a href="https://www.powersync.com" target="_blank"><img src="https://github.com/powersync-ja/.github/assets/7372448/d2538c43-c1a0-4c47-9a76-41462dba484f"/></a>
</p>

<<<<<<< HEAD
_[PowerSync](https://www.powersync.com) is a sync engine for building local-first apps with instantly-responsive UI/UX and simplified state transfer. Syncs between SQLite on the client-side and Postgres or MongoDB on the server-side (MySQL coming soon)._
=======
*[PowerSync](https://www.powersync.com) is a sync engine for building local-first apps with instantly-responsive UI/UX and simplified state transfer. Syncs between SQLite on the client-side and Postgres, MongoDB or MySQL on the server-side.*
>>>>>>> 6b72e6c1

# Quick reference

Where to get help:

- [Discord](https://discord.gg/powersync)
- [Email](mailto:support@powersync.com)

Where to file issues:
https://github.com/powersync-ja/powersync-service/issues

Supported architectures: ([more info](https://github.com/docker-library/official-images#architectures-other-than-amd64))
amd64, arm64

Source of this description:
[Github link](https://github.com/powersync-ja/powersync-service/blob/main/service/README.md)

# How to use this image

Start a PowerSync server instance

```bash
docker run \
-p 8080:80 \
-e POWERSYNC_CONFIG_B64="$(base64 -i ./config.yaml)" \
--network my-local-dev-network \
--name my-powersync journeyapps/powersync-service:latest
```

See the [documentation](https://docs.powersync.com/self-hosting/installation) for additional information.

See the [Docker Compose Demo](https://github.com/powersync-ja/self-host-demo) for a Docker Compose quick start.

# Telemetry

PowerSync may collect telemetry data about your usage. Telemetry data allows us to shape our roadmap to better serve you and other customers. Collection of telemetry data is anonymized and optional. If you do not want telemetry data collected, you may opt-out. See https://docs.powersync.com/self-hosting/telemetry for further info.

# License

This image is published under the [FSL-1.1-Apache-2.0](https://www.powersync.com/legal/fsl) license.

View [license information](https://github.com/powersync-ja/powersync-service/blob/main/service/LICENSE) for the software contained in this image.

As with all Docker images, these likely also contain other software which may be under other licenses (such as Bash, etc from the base distribution, along with any direct or indirect dependencies of the primary software being contained).

As for any pre-built image usage, it is the image user's responsibility to ensure that any use of this image complies with any relevant licenses for all software contained within.<|MERGE_RESOLUTION|>--- conflicted
+++ resolved
@@ -2,11 +2,7 @@
   <a href="https://www.powersync.com" target="_blank"><img src="https://github.com/powersync-ja/.github/assets/7372448/d2538c43-c1a0-4c47-9a76-41462dba484f"/></a>
 </p>
 
-<<<<<<< HEAD
-_[PowerSync](https://www.powersync.com) is a sync engine for building local-first apps with instantly-responsive UI/UX and simplified state transfer. Syncs between SQLite on the client-side and Postgres or MongoDB on the server-side (MySQL coming soon)._
-=======
-*[PowerSync](https://www.powersync.com) is a sync engine for building local-first apps with instantly-responsive UI/UX and simplified state transfer. Syncs between SQLite on the client-side and Postgres, MongoDB or MySQL on the server-side.*
->>>>>>> 6b72e6c1
+_[PowerSync](https://www.powersync.com) is a sync engine for building local-first apps with instantly-responsive UI/UX and simplified state transfer. Syncs between SQLite on the client-side and Postgres, MongoDB or MySQL on the server-side._
 
 # Quick reference
 
