--- conflicted
+++ resolved
@@ -113,7 +113,7 @@
         version: link:../../packages/types
       mongodb:
         specifier: ^6.7.0
-        version: 6.7.0(socks@2.8.3)
+        version: 6.8.0(socks@2.8.3)
       ts-codec:
         specifier: ^1.2.2
         version: 1.2.2
@@ -132,7 +132,7 @@
         version: 5.6.2
       vite-tsconfig-paths:
         specifier: ^4.3.2
-        version: 4.3.2(typescript@5.6.2)(vite@5.2.11(@types/node@22.5.5))
+        version: 4.3.2(typescript@5.6.2)(vite@5.3.3(@types/node@22.5.5))
       vitest:
         specifier: ^0.34.6
         version: 0.34.6
@@ -1290,18 +1290,12 @@
   '@types/async@3.2.24':
     resolution: {integrity: sha512-8iHVLHsCCOBKjCF2KwFe0p9Z3rfM9mL+sSP8btyR5vTjJRAqpBYD28/ZLgXPf0pjG1VxOvtCV/BgXkQbpSe8Hw==}
 
-<<<<<<< HEAD
-  '@types/body-parser@1.19.5':
-    resolution: {integrity: sha512-fB3Zu92ucau0iQ0JMCFQE7b/dv8Ot07NI3KaZIkIUNXq82k4eBAqUaneXfleGY9JWskeS9y+u0nXMyspcuQrCg==}
-
   '@types/chai-subset@1.3.5':
     resolution: {integrity: sha512-c2mPnw+xHtXDoHmdtcCXGwyLMiauiAyxWMzhGpqHC4nqI/Y5G2XhTampslK2rb59kpcuHon03UH8W6iYUzw88A==}
 
   '@types/chai@4.3.20':
     resolution: {integrity: sha512-/pC9HAB5I/xMlc5FP77qjCnI16ChlJfW0tGa0IUcFn38VJrTV6DeZ60NU5KZBtaOZqjdpwTWohz5HU1RrhiYxQ==}
 
-=======
->>>>>>> d2ece1ba
   '@types/connect@3.4.36':
     resolution: {integrity: sha512-P63Zd/JUGq+PdrM1lv0Wv5SBYeA2+CORvbrXbngriYY0jzLUWfQMQQxOhjONEz/wlHOAxOdY7CY65rgQdTjq2w==}
 
@@ -2900,16 +2894,11 @@
     resolution: {integrity: sha512-ip4qdzjkAyDDZklUaZkcRFb2iA118H9SgRh8yzTkSQK8HilsOJF7rSY8HoW5+I0M46AZgX/pxbprf2vvzQCE0Q==}
     hasBin: true
 
-<<<<<<< HEAD
   pkg-types@1.2.0:
     resolution: {integrity: sha512-+ifYuSSqOQ8CqP4MbZA5hDpb97n3E8SVWdJe+Wms9kj745lmd3b7EZJiqvmLwAlmRfjrI7Hi5z3kdBJ93lFNPA==}
 
-  postcss@8.4.38:
-    resolution: {integrity: sha512-Wglpdk03BSfXkHoQa3b/oulrotAkwrlLDRSOb9D0bN86FdRyE9lppSp33aHNPgBa0JKCoB+drFLZkQoRRYae5A==}
-=======
   postcss@8.4.39:
     resolution: {integrity: sha512-0vzE+lAiG7hZl1/9I8yzKLx3aR9Xbof3fBHKunvMfOCYAtMhrsnccJY2iTURb9EZd5+pLuiNV9/c/GZJOHsgIw==}
->>>>>>> d2ece1ba
     engines: {node: ^10 || ^12 || >=14}
 
   postgres-array@2.0.0:
@@ -3438,17 +3427,12 @@
     resolution: {integrity: sha512-weEDEq7Z5eTHPDh4xjX789+fHfF+P8boiFB+0vbWzpbnbsEr/GRaohi/uMKxg8RZMXnl1ItAi/IUHWMsjDV7kQ==}
     engines: {node: '>=14.0.0'}
 
-<<<<<<< HEAD
   tinyspy@2.2.1:
     resolution: {integrity: sha512-KYad6Vy5VDWV4GH3fjpseMQ/XU2BhIYP7Vzd0LG44qRWm/Yt2WCOTicFdvmgo6gWaqooMQCawTtILVQJupKu7A==}
     engines: {node: '>=14.0.0'}
 
-  tinyspy@3.0.0:
-    resolution: {integrity: sha512-q5nmENpTHgiPVd1cJDDc9cVoYN5x4vCvwT3FMilvKPKneCBZAxn2YWQjDF0UMcE9k0Cay1gBiDfTMU0g+mPMQA==}
-=======
   tinyspy@3.0.2:
     resolution: {integrity: sha512-n1cw8k1k0x4pgA2+9XrOkFydTerNcJ1zWCO5Nn9scWHTD+5tp8dghT2x1uduQePZTZgd3Tupf+x9BxJjeJi77Q==}
->>>>>>> d2ece1ba
     engines: {node: '>=14.0.0'}
 
   tmp@0.0.33:
@@ -3856,15 +3840,13 @@
     resolution: {integrity: sha512-rVksvsnNCdJ/ohGc6xgPwyN8eheCxsiLM8mxuE/t/mOVqJewPuO1miLpTHQiRgTKCLexL4MeAFVagts7HmNZ2Q==}
     engines: {node: '>=10'}
 
-<<<<<<< HEAD
   yocto-queue@1.1.1:
     resolution: {integrity: sha512-b4JR1PFR10y1mKjhHY9LaGo6tmrgjit7hxVIeAmyMw3jegXR4dhYqLaQF5zMXZxY7tLpMyJeLjr1C4rLmkVe8g==}
     engines: {node: '>=12.20'}
-=======
+
   yoctocolors-cjs@2.1.2:
     resolution: {integrity: sha512-cYVsTjKl8b+FrnidjibDWskAv7UKOfcwaVZdp/it9n1s9fU3IkgDbhdIRKCW4JDsAlECJY0ytoVPT3sK6kideA==}
     engines: {node: '>=18'}
->>>>>>> d2ece1ba
 
   zod@3.23.8:
     resolution: {integrity: sha512-XBx9AXhXktjUqnepgTiE5flcKIYWi/rme0Eaj+5Y0lftuGBq+jyRu/md4WnuxqgP1ubdpNCsYEYPxrzVHD8d6g==}
@@ -4691,34 +4673,6 @@
   '@sentry/node@8.17.0':
     dependencies:
       '@opentelemetry/api': 1.9.0
-<<<<<<< HEAD
-      '@opentelemetry/context-async-hooks': 1.25.0(@opentelemetry/api@1.9.0)
-      '@opentelemetry/core': 1.25.0(@opentelemetry/api@1.9.0)
-      '@opentelemetry/instrumentation': 0.52.0(@opentelemetry/api@1.9.0)
-      '@opentelemetry/instrumentation-connect': 0.37.0(@opentelemetry/api@1.9.0)
-      '@opentelemetry/instrumentation-express': 0.40.1(@opentelemetry/api@1.9.0)
-      '@opentelemetry/instrumentation-fastify': 0.37.0(@opentelemetry/api@1.9.0)
-      '@opentelemetry/instrumentation-graphql': 0.41.0(@opentelemetry/api@1.9.0)
-      '@opentelemetry/instrumentation-hapi': 0.39.0(@opentelemetry/api@1.9.0)
-      '@opentelemetry/instrumentation-http': 0.52.0(@opentelemetry/api@1.9.0)
-      '@opentelemetry/instrumentation-ioredis': 0.41.0(@opentelemetry/api@1.9.0)
-      '@opentelemetry/instrumentation-koa': 0.41.0(@opentelemetry/api@1.9.0)
-      '@opentelemetry/instrumentation-mongodb': 0.45.0(@opentelemetry/api@1.9.0)
-      '@opentelemetry/instrumentation-mongoose': 0.39.0(@opentelemetry/api@1.9.0)
-      '@opentelemetry/instrumentation-mysql': 0.39.0(@opentelemetry/api@1.9.0)
-      '@opentelemetry/instrumentation-mysql2': 0.39.0(@opentelemetry/api@1.9.0)
-      '@opentelemetry/instrumentation-nestjs-core': 0.38.0(@opentelemetry/api@1.9.0)
-      '@opentelemetry/instrumentation-pg': 0.42.0(@opentelemetry/api@1.9.0)
-      '@opentelemetry/instrumentation-redis-4': 0.40.0(@opentelemetry/api@1.9.0)
-      '@opentelemetry/resources': 1.25.0(@opentelemetry/api@1.9.0)
-      '@opentelemetry/sdk-trace-base': 1.25.0(@opentelemetry/api@1.9.0)
-      '@opentelemetry/semantic-conventions': 1.25.0
-      '@prisma/instrumentation': 5.15.0
-      '@sentry/core': 8.9.2
-      '@sentry/opentelemetry': 8.9.2(@opentelemetry/api@1.9.0)(@opentelemetry/core@1.25.0(@opentelemetry/api@1.6.0))(@opentelemetry/instrumentation@0.52.0(@opentelemetry/api@1.6.0))(@opentelemetry/sdk-trace-base@1.25.0(@opentelemetry/api@1.9.0))(@opentelemetry/semantic-conventions@1.25.0)
-      '@sentry/types': 8.9.2
-      '@sentry/utils': 8.9.2
-=======
       '@opentelemetry/context-async-hooks': 1.25.1(@opentelemetry/api@1.9.0)
       '@opentelemetry/core': 1.25.1(@opentelemetry/api@1.9.0)
       '@opentelemetry/instrumentation': 0.52.1(@opentelemetry/api@1.9.0)
@@ -4742,20 +4696,15 @@
       '@opentelemetry/semantic-conventions': 1.25.1
       '@prisma/instrumentation': 5.16.1
       '@sentry/core': 8.17.0
-      '@sentry/opentelemetry': 8.17.0(@opentelemetry/api@1.9.0)(@opentelemetry/core@1.25.1(@opentelemetry/api@1.6.0))(@opentelemetry/instrumentation@0.52.1(@opentelemetry/api@1.6.0))(@opentelemetry/sdk-trace-base@1.25.1(@opentelemetry/api@1.6.0))(@opentelemetry/semantic-conventions@1.25.1)
+      '@sentry/opentelemetry': 8.17.0(@opentelemetry/api@1.9.0)(@opentelemetry/core@1.25.1(@opentelemetry/api@1.6.0))(@opentelemetry/instrumentation@0.52.1(@opentelemetry/api@1.9.0))(@opentelemetry/sdk-trace-base@1.25.1(@opentelemetry/api@1.9.0))(@opentelemetry/semantic-conventions@1.25.1)
       '@sentry/types': 8.17.0
       '@sentry/utils': 8.17.0
->>>>>>> d2ece1ba
     optionalDependencies:
       opentelemetry-instrumentation-fetch-node: 1.2.3(@opentelemetry/api@1.9.0)
     transitivePeerDependencies:
       - supports-color
 
-<<<<<<< HEAD
-  '@sentry/opentelemetry@8.9.2(@opentelemetry/api@1.9.0)(@opentelemetry/core@1.25.0(@opentelemetry/api@1.6.0))(@opentelemetry/instrumentation@0.52.0(@opentelemetry/api@1.6.0))(@opentelemetry/sdk-trace-base@1.25.0(@opentelemetry/api@1.9.0))(@opentelemetry/semantic-conventions@1.25.0)':
-=======
-  '@sentry/opentelemetry@8.17.0(@opentelemetry/api@1.9.0)(@opentelemetry/core@1.25.1(@opentelemetry/api@1.6.0))(@opentelemetry/instrumentation@0.52.1(@opentelemetry/api@1.6.0))(@opentelemetry/sdk-trace-base@1.25.1(@opentelemetry/api@1.6.0))(@opentelemetry/semantic-conventions@1.25.1)':
->>>>>>> d2ece1ba
+  '@sentry/opentelemetry@8.17.0(@opentelemetry/api@1.9.0)(@opentelemetry/core@1.25.1(@opentelemetry/api@1.6.0))(@opentelemetry/instrumentation@0.52.1(@opentelemetry/api@1.9.0))(@opentelemetry/sdk-trace-base@1.25.1(@opentelemetry/api@1.9.0))(@opentelemetry/semantic-conventions@1.25.1)':
     dependencies:
       '@opentelemetry/api': 1.9.0
       '@opentelemetry/core': 1.25.1(@opentelemetry/api@1.9.0)
@@ -4824,20 +4773,12 @@
 
   '@types/async@3.2.24': {}
 
-<<<<<<< HEAD
-  '@types/body-parser@1.19.5':
-    dependencies:
-      '@types/connect': 3.4.38
-      '@types/node': 22.5.5
-
   '@types/chai-subset@1.3.5':
     dependencies:
       '@types/chai': 4.3.20
 
   '@types/chai@4.3.20': {}
 
-=======
->>>>>>> d2ece1ba
   '@types/connect@3.4.36':
     dependencies:
       '@types/node': 22.5.5
@@ -6195,7 +6136,7 @@
 
   mlly@1.7.1:
     dependencies:
-      acorn: 8.11.3
+      acorn: 8.12.1
       pathe: 1.1.2
       pkg-types: 1.2.0
       ufo: 1.5.4
@@ -6575,17 +6516,13 @@
       sonic-boom: 3.8.1
       thread-stream: 2.7.0
 
-<<<<<<< HEAD
   pkg-types@1.2.0:
     dependencies:
       confbox: 0.1.7
       mlly: 1.7.1
       pathe: 1.1.2
 
-  postcss@8.4.38:
-=======
   postcss@8.4.39:
->>>>>>> d2ece1ba
     dependencies:
       nanoid: 3.3.7
       picocolors: 1.0.1
@@ -7041,7 +6978,7 @@
 
   strip-literal@1.3.0:
     dependencies:
-      acorn: 8.11.3
+      acorn: 8.12.1
 
   supports-color@5.5.0:
     dependencies:
@@ -7091,13 +7028,9 @@
 
   tinyrainbow@1.2.0: {}
 
-<<<<<<< HEAD
   tinyspy@2.2.1: {}
 
-  tinyspy@3.0.0: {}
-=======
   tinyspy@3.0.2: {}
->>>>>>> d2ece1ba
 
   tmp@0.0.33:
     dependencies:
@@ -7273,7 +7206,7 @@
       mlly: 1.7.1
       pathe: 1.1.2
       picocolors: 1.1.0
-      vite: 5.2.11(@types/node@22.5.5)
+      vite: 5.3.3(@types/node@22.5.5)
     transitivePeerDependencies:
       - '@types/node'
       - less
@@ -7330,8 +7263,8 @@
       '@vitest/snapshot': 0.34.6
       '@vitest/spy': 0.34.6
       '@vitest/utils': 0.34.6
-      acorn: 8.11.3
-      acorn-walk: 8.3.2
+      acorn: 8.12.1
+      acorn-walk: 8.3.3
       cac: 6.7.14
       chai: 4.5.0
       debug: 4.3.7
@@ -7343,7 +7276,7 @@
       strip-literal: 1.3.0
       tinybench: 2.9.0
       tinypool: 0.7.0
-      vite: 5.2.11(@types/node@22.5.5)
+      vite: 5.3.3(@types/node@22.5.5)
       vite-node: 0.34.6(@types/node@22.5.5)
       why-is-node-running: 2.3.0
     transitivePeerDependencies:
@@ -7517,10 +7450,8 @@
 
   yocto-queue@0.1.0: {}
 
-<<<<<<< HEAD
   yocto-queue@1.1.1: {}
-=======
+
   yoctocolors-cjs@2.1.2: {}
->>>>>>> d2ece1ba
 
   zod@3.23.8: {}