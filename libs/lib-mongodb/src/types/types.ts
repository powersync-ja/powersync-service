--- conflicted
+++ resolved
@@ -1,8 +1,4 @@
-<<<<<<< HEAD
-import { ErrorCode, ServiceError } from '@powersync/lib-services-framework';
-=======
-import { LookupOptions, makeHostnameLookupFunction } from '@powersync/lib-services-framework';
->>>>>>> 8675236c
+import { ErrorCode, LookupOptions, makeHostnameLookupFunction, ServiceError } from '@powersync/lib-services-framework';
 import * as t from 'ts-codec';
 import * as urijs from 'uri-js';
 
