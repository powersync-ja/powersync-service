--- conflicted
+++ resolved
@@ -29,12 +29,7 @@
     "yaml": "^2.3.1"
   },
   "devDependencies": {
-<<<<<<< HEAD
-    "@types/node": "18.19.50",
-    "vitest": "^2.0.5"
-=======
     "@types/node": "^22.5.5",
     "vitest": "^2.1.1"
->>>>>>> 417cf5f8
   }
 }