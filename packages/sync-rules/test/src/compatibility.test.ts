--- conflicted
+++ resolved
@@ -1,13 +1,8 @@
 import { describe, expect, test } from 'vitest';
-<<<<<<< HEAD
-import { DateTimeValue, SqlSyncRules, toSyncRulesValue } from '../../src/index.js';
-=======
-import { SqlSyncRules, DateTimeValue, toSyncRulesValue, TimeValuePrecision } from '../../src/index.js';
->>>>>>> c2da2be8
-
+import { DateTimeValue, SqlSyncRules, TimeValuePrecision, toSyncRulesValue } from '../../src/index.js';
+
+import { versionedHydrationState } from '../../src/HydrationState.js';
 import { ASSETS, normalizeQuerierOptions, PARSE_OPTIONS } from './util.js';
-import { version } from 'node:process';
-import { versionedHydrationState } from '../../src/HydrationState.js';
 
 describe('compatibility options', () => {
   describe('timestamps', () => {
