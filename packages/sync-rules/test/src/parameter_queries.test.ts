import { describe, expect, test } from 'vitest';
import { SqlParameterQuery } from '../../src/index.js';
import { BASIC_SCHEMA, normalizeTokenParameters, PARSE_OPTIONS } from './util.js';

describe('parameter queries', () => {
  test('token_parameters IN query', function () {
    const sql = 'SELECT id as group_id FROM groups WHERE token_parameters.user_id IN groups.user_ids';
    const query = SqlParameterQuery.fromSql('mybucket', sql, PARSE_OPTIONS) as SqlParameterQuery;
    expect(query.errors).toEqual([]);
    query.id = '1';
    expect(query.evaluateParameterRow({ id: 'group1', user_ids: JSON.stringify(['user1', 'user2']) })).toEqual([
      {
        lookup: ['mybucket', '1', 'user1'],
        bucket_parameters: [
          {
            group_id: 'group1'
          }
        ]
      },
      {
        lookup: ['mybucket', '1', 'user2'],
        bucket_parameters: [
          {
            group_id: 'group1'
          }
        ]
      }
    ]);
    expect(
      query.getLookups(
        normalizeTokenParameters({
          user_id: 'user1'
        })
      )
    ).toEqual([['mybucket', '1', 'user1']]);
  });

  test('IN token_parameters query', function () {
    const sql = 'SELECT id as region_id FROM regions WHERE name IN token_parameters.region_names';
    const query = SqlParameterQuery.fromSql('mybucket', sql, PARSE_OPTIONS) as SqlParameterQuery;
    expect(query.errors).toEqual([]);
    query.id = '1';
    expect(query.evaluateParameterRow({ id: 'region1', name: 'colorado' })).toEqual([
      {
        lookup: ['mybucket', '1', 'colorado'],
        bucket_parameters: [
          {
            region_id: 'region1'
          }
        ]
      }
    ]);
    expect(
      query.getLookups(
        normalizeTokenParameters({
          region_names: JSON.stringify(['colorado', 'texas'])
        })
      )
    ).toEqual([
      ['mybucket', '1', 'colorado'],
      ['mybucket', '1', 'texas']
    ]);
  });

  test('queried numeric parameters', () => {
    const sql =
      'SELECT users.int1, users.float1, users.float2 FROM users WHERE users.int1 = token_parameters.int1 AND users.float1 = token_parameters.float1 AND users.float2 = token_parameters.float2';
    const query = SqlParameterQuery.fromSql('mybucket', sql, PARSE_OPTIONS) as SqlParameterQuery;
    expect(query.errors).toEqual([]);
    query.id = '1';
    // Note: We don't need to worry about numeric vs decimal types in the lookup - JSONB handles normalization for us.
    expect(query.evaluateParameterRow({ int1: 314n, float1: 3.14, float2: 314 })).toEqual([
      {
        lookup: ['mybucket', '1', 314n, 3.14, 314],

        bucket_parameters: [{ int1: 314n, float1: 3.14, float2: 314 }]
      }
    ]);

    // Similarly, we don't need to worry about the types here.
    // This test just checks the current behavior.
    expect(query.getLookups(normalizeTokenParameters({ int1: 314n, float1: 3.14, float2: 314 }))).toEqual([
      ['mybucket', '1', 314n, 3.14, 314n]
    ]);

    // We _do_ need to care about the bucket string representation.
    expect(query.resolveBucketIds([{ int1: 314, float1: 3.14, float2: 314 }], normalizeTokenParameters({}))).toEqual([
      'mybucket[314,3.14,314]'
    ]);

    expect(query.resolveBucketIds([{ int1: 314n, float1: 3.14, float2: 314 }], normalizeTokenParameters({}))).toEqual([
      'mybucket[314,3.14,314]'
    ]);
  });

  test('plain token_parameter (baseline)', () => {
    const sql = 'SELECT id from users WHERE filter_param = token_parameters.user_id';
    const query = SqlParameterQuery.fromSql('mybucket', sql, PARSE_OPTIONS) as SqlParameterQuery;
    expect(query.errors).toEqual([]);

    expect(query.evaluateParameterRow({ id: 'test_id', filter_param: 'test_param' })).toEqual([
      {
        lookup: ['mybucket', undefined, 'test_param'],

        bucket_parameters: [{ id: 'test_id' }]
      }
    ]);

    expect(query.getLookups(normalizeTokenParameters({ user_id: 'test' }))).toEqual([['mybucket', undefined, 'test']]);
  });

  test('function on token_parameter', () => {
    const sql = 'SELECT id from users WHERE filter_param = upper(token_parameters.user_id)';
    const query = SqlParameterQuery.fromSql('mybucket', sql, PARSE_OPTIONS) as SqlParameterQuery;
    expect(query.errors).toEqual([]);

    expect(query.evaluateParameterRow({ id: 'test_id', filter_param: 'test_param' })).toEqual([
      {
        lookup: ['mybucket', undefined, 'test_param'],

        bucket_parameters: [{ id: 'test_id' }]
      }
    ]);

    expect(query.getLookups(normalizeTokenParameters({ user_id: 'test' }))).toEqual([['mybucket', undefined, 'TEST']]);
  });

  test('token parameter member operator', () => {
    const sql = "SELECT id from users WHERE filter_param = token_parameters.some_param ->> 'description'";
    const query = SqlParameterQuery.fromSql('mybucket', sql, PARSE_OPTIONS) as SqlParameterQuery;
    expect(query.errors).toEqual([]);

    expect(query.evaluateParameterRow({ id: 'test_id', filter_param: 'test_param' })).toEqual([
      {
        lookup: ['mybucket', undefined, 'test_param'],

        bucket_parameters: [{ id: 'test_id' }]
      }
    ]);

    expect(query.getLookups(normalizeTokenParameters({ some_param: { description: 'test_description' } }))).toEqual([
      ['mybucket', undefined, 'test_description']
    ]);
  });

  test('token parameter and binary operator', () => {
    const sql = 'SELECT id from users WHERE filter_param = token_parameters.some_param + 2';
    const query = SqlParameterQuery.fromSql('mybucket', sql, PARSE_OPTIONS) as SqlParameterQuery;
    expect(query.errors).toEqual([]);

    expect(query.getLookups(normalizeTokenParameters({ some_param: 3 }))).toEqual([['mybucket', undefined, 5n]]);
  });

  test('token parameter IS NULL as filter', () => {
    const sql = 'SELECT id from users WHERE filter_param = (token_parameters.some_param IS NULL)';
    const query = SqlParameterQuery.fromSql('mybucket', sql, PARSE_OPTIONS) as SqlParameterQuery;
    expect(query.errors).toEqual([]);

    expect(query.getLookups(normalizeTokenParameters({ some_param: null }))).toEqual([['mybucket', undefined, 1n]]);
    expect(query.getLookups(normalizeTokenParameters({ some_param: 'test' }))).toEqual([['mybucket', undefined, 0n]]);
  });

  test('direct token parameter', () => {
    const sql = 'SELECT FROM users WHERE token_parameters.some_param';
    const query = SqlParameterQuery.fromSql('mybucket', sql, PARSE_OPTIONS) as SqlParameterQuery;
    expect(query.errors).toEqual([]);

    expect(query.evaluateParameterRow({ id: 'user1' })).toEqual([
      {
        lookup: ['mybucket', undefined, 1n],
        bucket_parameters: [{}]
      }
    ]);

    expect(query.getLookups(normalizeTokenParameters({ user_id: 'user1', some_param: null }))).toEqual([
      ['mybucket', undefined, 0n]
    ]);
    expect(query.getLookups(normalizeTokenParameters({ user_id: 'user1', some_param: 123 }))).toEqual([
      ['mybucket', undefined, 1n]
    ]);
  });

  test('token parameter IS NULL', () => {
    const sql = 'SELECT FROM users WHERE token_parameters.some_param IS NULL';
    const query = SqlParameterQuery.fromSql('mybucket', sql, PARSE_OPTIONS) as SqlParameterQuery;
    expect(query.errors).toEqual([]);

    expect(query.evaluateParameterRow({ id: 'user1' })).toEqual([
      {
        lookup: ['mybucket', undefined, 1n],
        bucket_parameters: [{}]
      }
    ]);

    expect(query.getLookups(normalizeTokenParameters({ user_id: 'user1', some_param: null }))).toEqual([
      ['mybucket', undefined, 1n]
    ]);
    expect(query.getLookups(normalizeTokenParameters({ user_id: 'user1', some_param: 123 }))).toEqual([
      ['mybucket', undefined, 0n]
    ]);
  });

  test('token parameter IS NOT NULL', () => {
    const sql = 'SELECT FROM users WHERE token_parameters.some_param IS NOT NULL';
    const query = SqlParameterQuery.fromSql('mybucket', sql, PARSE_OPTIONS) as SqlParameterQuery;
    expect(query.errors).toEqual([]);

    expect(query.evaluateParameterRow({ id: 'user1' })).toEqual([
      {
        lookup: ['mybucket', undefined, 1n],
        bucket_parameters: [{}]
      }
    ]);

    expect(query.getLookups(normalizeTokenParameters({ user_id: 'user1', some_param: null }))).toEqual([
      ['mybucket', undefined, 0n]
    ]);
    expect(query.getLookups(normalizeTokenParameters({ user_id: 'user1', some_param: 123 }))).toEqual([
      ['mybucket', undefined, 1n]
    ]);
  });

  test('token parameter NOT', () => {
    const sql = 'SELECT FROM users WHERE NOT token_parameters.is_admin';
    const query = SqlParameterQuery.fromSql('mybucket', sql, PARSE_OPTIONS) as SqlParameterQuery;
    expect(query.errors).toEqual([]);

    expect(query.evaluateParameterRow({ id: 'user1' })).toEqual([
      {
        lookup: ['mybucket', undefined, 1n],
        bucket_parameters: [{}]
      }
    ]);

    expect(query.getLookups(normalizeTokenParameters({ user_id: 'user1', is_admin: false }))).toEqual([
      ['mybucket', undefined, 1n]
    ]);
    expect(query.getLookups(normalizeTokenParameters({ user_id: 'user1', is_admin: 123 }))).toEqual([
      ['mybucket', undefined, 0n]
    ]);
  });

  test('row filter and token parameter IS NULL', () => {
    const sql = 'SELECT FROM users WHERE users.id = token_parameters.user_id AND token_parameters.some_param IS NULL';
    const query = SqlParameterQuery.fromSql('mybucket', sql, PARSE_OPTIONS) as SqlParameterQuery;
    expect(query.errors).toEqual([]);

    expect(query.evaluateParameterRow({ id: 'user1' })).toEqual([
      {
        lookup: ['mybucket', undefined, 'user1', 1n],
        bucket_parameters: [{}]
      }
    ]);

    expect(query.getLookups(normalizeTokenParameters({ user_id: 'user1', some_param: null }))).toEqual([
      ['mybucket', undefined, 'user1', 1n]
    ]);
    expect(query.getLookups(normalizeTokenParameters({ user_id: 'user1', some_param: 123 }))).toEqual([
      ['mybucket', undefined, 'user1', 0n]
    ]);
  });

  test('row filter and direct token parameter', () => {
    const sql = 'SELECT FROM users WHERE users.id = token_parameters.user_id AND token_parameters.some_param';
    const query = SqlParameterQuery.fromSql('mybucket', sql, PARSE_OPTIONS) as SqlParameterQuery;
    expect(query.errors).toEqual([]);

    expect(query.evaluateParameterRow({ id: 'user1' })).toEqual([
      {
        lookup: ['mybucket', undefined, 'user1', 1n],
        bucket_parameters: [{}]
      }
    ]);

    expect(query.getLookups(normalizeTokenParameters({ user_id: 'user1', some_param: 123 }))).toEqual([
      ['mybucket', undefined, 'user1', 1n]
    ]);
    expect(query.getLookups(normalizeTokenParameters({ user_id: 'user1', some_param: null }))).toEqual([
      ['mybucket', undefined, 'user1', 0n]
    ]);
  });

  test('cast', () => {
    const sql = 'SELECT FROM users WHERE users.id = cast(token_parameters.user_id as text)';
    const query = SqlParameterQuery.fromSql('mybucket', sql, PARSE_OPTIONS) as SqlParameterQuery;
    expect(query.errors).toEqual([]);

    expect(query.getLookups(normalizeTokenParameters({ user_id: 'user1' }))).toEqual([
      ['mybucket', undefined, 'user1']
    ]);
    expect(query.getLookups(normalizeTokenParameters({ user_id: 123 }))).toEqual([['mybucket', undefined, '123']]);
  });

  test('IS NULL row filter', () => {
    const sql = 'SELECT id FROM users WHERE role IS NULL';
    const query = SqlParameterQuery.fromSql('mybucket', sql, PARSE_OPTIONS) as SqlParameterQuery;
    expect(query.errors).toEqual([]);

    expect(query.evaluateParameterRow({ id: 'user1', role: null })).toEqual([
      {
        lookup: ['mybucket', undefined],
        bucket_parameters: [{ id: 'user1' }]
      }
    ]);

    expect(query.getLookups(normalizeTokenParameters({ user_id: 'user1' }))).toEqual([['mybucket', undefined]]);
  });

  test('token filter (1)', () => {
    // Also supported: token_parameters.is_admin = true
    // Not supported: token_parameters.is_admin != false
    // Support could be added later.
    const sql = 'SELECT FROM users WHERE users.id = token_parameters.user_id AND token_parameters.is_admin';
    const query = SqlParameterQuery.fromSql('mybucket', sql, PARSE_OPTIONS) as SqlParameterQuery;
    expect(query.errors).toEqual([]);
    query.id = '1';

    expect(query.evaluateParameterRow({ id: 'user1' })).toEqual([
      {
        lookup: ['mybucket', '1', 'user1', 1n],
        bucket_parameters: [{}]
      }
    ]);

    expect(query.getLookups(normalizeTokenParameters({ user_id: 'user1', is_admin: true }))).toEqual([
      ['mybucket', '1', 'user1', 1n]
    ]);
    // Would not match any actual lookups
    expect(query.getLookups(normalizeTokenParameters({ user_id: 'user1', is_admin: false }))).toEqual([
      ['mybucket', '1', 'user1', 0n]
    ]);
  });

  test('token filter (2)', () => {
    const sql =
      'SELECT users.id AS user_id, token_parameters.is_admin as is_admin FROM users WHERE users.id = token_parameters.user_id AND token_parameters.is_admin';
    const query = SqlParameterQuery.fromSql('mybucket', sql, PARSE_OPTIONS) as SqlParameterQuery;
    expect(query.errors).toEqual([]);
    query.id = '1';

    expect(query.evaluateParameterRow({ id: 'user1' })).toEqual([
      {
        lookup: ['mybucket', '1', 'user1', 1n],

        bucket_parameters: [{ user_id: 'user1' }]
      }
    ]);

    expect(query.getLookups(normalizeTokenParameters({ user_id: 'user1', is_admin: true }))).toEqual([
      ['mybucket', '1', 'user1', 1n]
    ]);

    expect(
      query.resolveBucketIds([{ user_id: 'user1' }], normalizeTokenParameters({ user_id: 'user1', is_admin: true }))
    ).toEqual(['mybucket["user1",1]']);
  });

  test('case-sensitive parameter queries (1)', () => {
    const sql = 'SELECT users."userId" AS user_id FROM users WHERE users."userId" = token_parameters.user_id';
    const query = SqlParameterQuery.fromSql('mybucket', sql, PARSE_OPTIONS) as SqlParameterQuery;
    expect(query.errors).toEqual([]);
    query.id = '1';

    expect(query.evaluateParameterRow({ userId: 'user1' })).toEqual([
      {
        lookup: ['mybucket', '1', 'user1'],

        bucket_parameters: [{ user_id: 'user1' }]
      }
    ]);
  });

  test('case-sensitive parameter queries (2)', () => {
    // Note: This documents current behavior.
    // This may change in the future - we should check against expected behavior for
    // Postgres and/or SQLite.
    const sql = 'SELECT users.userId AS user_id FROM users WHERE users.userId = token_parameters.user_id';
<<<<<<< HEAD
    const query = SqlParameterQuery.fromSql('mybucket', sql, PARSE_OPTIONS) as SqlParameterQuery;
    expect(query.errors).toEqual([]);
=======
    const query = SqlParameterQuery.fromSql('mybucket', sql) as SqlParameterQuery;
    expect(query.errors).toMatchObject([
      { message: `Unquoted identifiers are converted to lower-case. Use "userId" instead.` },
      { message: `Unquoted identifiers are converted to lower-case. Use "userId" instead.` }
    ]);
>>>>>>> 96c40476
    query.id = '1';

    expect(query.evaluateParameterRow({ userId: 'user1' })).toEqual([]);
    expect(query.evaluateParameterRow({ userid: 'user1' })).toEqual([
      {
        lookup: ['mybucket', '1', 'user1'],

        bucket_parameters: [{ user_id: 'user1' }]
      }
    ]);
  });

  test('case-sensitive parameter queries (3)', () => {
    const sql = 'SELECT user_id FROM users WHERE Users.user_id = token_parameters.user_id';
    const query = SqlParameterQuery.fromSql('mybucket', sql) as SqlParameterQuery;
    expect(query.errors).toMatchObject([
      { message: `Unquoted identifiers are converted to lower-case. Use "Users" instead.` }
    ]);
  });

  test('case-sensitive parameter queries (4)', () => {
    const sql = 'SELECT Users.user_id FROM users WHERE user_id = token_parameters.user_id';
    const query = SqlParameterQuery.fromSql('mybucket', sql) as SqlParameterQuery;
    expect(query.errors).toMatchObject([
      { message: `Unquoted identifiers are converted to lower-case. Use "Users" instead.` }
    ]);
  });

  test('case-sensitive parameter queries (5)', () => {
    const sql = 'SELECT user_id FROM Users WHERE user_id = token_parameters.user_id';
    const query = SqlParameterQuery.fromSql('mybucket', sql) as SqlParameterQuery;
    expect(query.errors).toMatchObject([
      { message: `Unquoted identifiers are converted to lower-case. Use "Users" instead.` }
    ]);
  });

  test('case-sensitive parameter queries (6)', () => {
    const sql = 'SELECT userId FROM users';
    const query = SqlParameterQuery.fromSql('mybucket', sql) as SqlParameterQuery;
    expect(query.errors).toMatchObject([
      { message: `Unquoted identifiers are converted to lower-case. Use "userId" instead.` }
    ]);
  });

  test('case-sensitive parameter queries (7)', () => {
    const sql = 'SELECT user_id as userId FROM users';
    const query = SqlParameterQuery.fromSql('mybucket', sql) as SqlParameterQuery;
    expect(query.errors).toMatchObject([
      { message: `Unquoted identifiers are converted to lower-case. Use "userId" instead.` }
    ]);
  });

  test('dynamic global parameter query', () => {
    const sql = "SELECT workspaces.id AS workspace_id FROM workspaces WHERE visibility = 'public'";
    const query = SqlParameterQuery.fromSql('mybucket', sql, PARSE_OPTIONS) as SqlParameterQuery;
    expect(query.errors).toEqual([]);
    query.id = '1';

    expect(query.evaluateParameterRow({ id: 'workspace1', visibility: 'public' })).toEqual([
      {
        lookup: ['mybucket', '1'],

        bucket_parameters: [{ workspace_id: 'workspace1' }]
      }
    ]);

    expect(query.evaluateParameterRow({ id: 'workspace1', visibility: 'private' })).toEqual([]);
  });

  test('multiple different functions on token_parameter with AND', () => {
    // This is treated as two separate lookup index values
    const sql =
      'SELECT id from users WHERE filter_param = upper(token_parameters.user_id) AND filter_param = lower(token_parameters.user_id)';
    const query = SqlParameterQuery.fromSql('mybucket', sql, PARSE_OPTIONS) as SqlParameterQuery;
    expect(query.errors).toEqual([]);

    expect(query.evaluateParameterRow({ id: 'test_id', filter_param: 'test_param' })).toEqual([
      {
        lookup: ['mybucket', undefined, 'test_param', 'test_param'],

        bucket_parameters: [{ id: 'test_id' }]
      }
    ]);

    expect(query.getLookups(normalizeTokenParameters({ user_id: 'test' }))).toEqual([
      ['mybucket', undefined, 'TEST', 'test']
    ]);
  });

  test('multiple same functions on token_parameter with OR', () => {
    // This is treated as the same index lookup value, can use OR with the two clauses
    const sql =
      'SELECT id from users WHERE filter_param1 = upper(token_parameters.user_id) OR filter_param2 = upper(token_parameters.user_id)';
    const query = SqlParameterQuery.fromSql('mybucket', sql, PARSE_OPTIONS) as SqlParameterQuery;
    expect(query.errors).toEqual([]);

    expect(query.evaluateParameterRow({ id: 'test_id', filter_param1: 'test1', filter_param2: 'test2' })).toEqual([
      {
        lookup: ['mybucket', undefined, 'test1'],
        bucket_parameters: [{ id: 'test_id' }]
      },
      {
        lookup: ['mybucket', undefined, 'test2'],
        bucket_parameters: [{ id: 'test_id' }]
      }
    ]);

    expect(query.getLookups(normalizeTokenParameters({ user_id: 'test' }))).toEqual([['mybucket', undefined, 'TEST']]);
  });

  test('request.parameters()', function () {
    const sql = "SELECT FROM posts WHERE category = request.parameters() ->> 'category_id'";
    const query = SqlParameterQuery.fromSql('mybucket', sql, {
      accept_potentially_dangerous_queries: true,
      ...PARSE_OPTIONS
    }) as SqlParameterQuery;
    expect(query.errors).toEqual([]);
    query.id = '1';
    expect(query.evaluateParameterRow({ id: 'group1', category: 'red' })).toEqual([
      {
        lookup: ['mybucket', '1', 'red'],
        bucket_parameters: [{}]
      }
    ]);
    expect(query.getLookups(normalizeTokenParameters({}, { category_id: 'red' }))).toEqual([['mybucket', '1', 'red']]);
  });

  test('nested request.parameters() (1)', function () {
    const sql = "SELECT FROM posts WHERE category = request.parameters() -> 'details' ->> 'category'";
    const query = SqlParameterQuery.fromSql('mybucket', sql, {
      accept_potentially_dangerous_queries: true,
      ...PARSE_OPTIONS
    }) as SqlParameterQuery;
    expect(query.errors).toEqual([]);
    query.id = '1';
    expect(query.getLookups(normalizeTokenParameters({}, { details: { category: 'red' } }))).toEqual([
      ['mybucket', '1', 'red']
    ]);
  });

  test('nested request.parameters() (2)', function () {
    const sql = "SELECT FROM posts WHERE category = request.parameters() ->> 'details.category'";
    const query = SqlParameterQuery.fromSql('mybucket', sql, {
      accept_potentially_dangerous_queries: true,
      ...PARSE_OPTIONS
    }) as SqlParameterQuery;
    expect(query.errors).toEqual([]);
    query.id = '1';
    expect(query.getLookups(normalizeTokenParameters({}, { details: { category: 'red' } }))).toEqual([
      ['mybucket', '1', 'red']
    ]);
  });

  test('IN request.parameters()', function () {
    // Can use -> or ->> here
    const sql = "SELECT id as region_id FROM regions WHERE name IN request.parameters() -> 'region_names'";
    const query = SqlParameterQuery.fromSql('mybucket', sql, {
      accept_potentially_dangerous_queries: true,
      ...PARSE_OPTIONS
    }) as SqlParameterQuery;
    expect(query.errors).toEqual([]);
    query.id = '1';
    expect(query.evaluateParameterRow({ id: 'region1', name: 'colorado' })).toEqual([
      {
        lookup: ['mybucket', '1', 'colorado'],
        bucket_parameters: [
          {
            region_id: 'region1'
          }
        ]
      }
    ]);
    expect(
      query.getLookups(
        normalizeTokenParameters(
          {},
          {
            region_names: ['colorado', 'texas']
          }
        )
      )
    ).toEqual([
      ['mybucket', '1', 'colorado'],
      ['mybucket', '1', 'texas']
    ]);
  });

  test('user_parameters in SELECT', function () {
    const sql = 'SELECT id, user_parameters.other_id as other_id FROM users WHERE id = token_parameters.user_id';
    const query = SqlParameterQuery.fromSql('mybucket', sql, PARSE_OPTIONS) as SqlParameterQuery;
    expect(query.errors).toEqual([]);
    query.id = '1';
    expect(query.evaluateParameterRow({ id: 'user1' })).toEqual([
      {
        lookup: ['mybucket', '1', 'user1'],
        bucket_parameters: [{ id: 'user1' }]
      }
    ]);
    const requestParams = normalizeTokenParameters({ user_id: 'user1' }, { other_id: 'red' });
    expect(query.getLookups(requestParams)).toEqual([['mybucket', '1', 'user1']]);
  });

  test('request.parameters() in SELECT', function () {
    const sql =
      "SELECT id, request.parameters() ->> 'other_id' as other_id FROM users WHERE id = token_parameters.user_id";
    const query = SqlParameterQuery.fromSql('mybucket', sql, PARSE_OPTIONS) as SqlParameterQuery;
    expect(query.errors).toEqual([]);
    query.id = '1';
    expect(query.evaluateParameterRow({ id: 'user1' })).toEqual([
      {
        lookup: ['mybucket', '1', 'user1'],
        bucket_parameters: [{ id: 'user1' }]
      }
    ]);
    const requestParams = normalizeTokenParameters({ user_id: 'user1' }, { other_id: 'red' });
    expect(query.getLookups(requestParams)).toEqual([['mybucket', '1', 'user1']]);
  });

  test('request.jwt()', function () {
    const sql = "SELECT FROM users WHERE id = request.jwt() ->> 'sub'";
    const query = SqlParameterQuery.fromSql('mybucket', sql, PARSE_OPTIONS) as SqlParameterQuery;
    expect(query.errors).toEqual([]);

    const requestParams = normalizeTokenParameters({ user_id: 'user1' });
    expect(query.getLookups(requestParams)).toEqual([['mybucket', undefined, 'user1']]);
  });

  test('request.user_id()', function () {
    const sql = 'SELECT FROM users WHERE id = request.user_id()';
    const query = SqlParameterQuery.fromSql('mybucket', sql, PARSE_OPTIONS) as SqlParameterQuery;
    expect(query.errors).toEqual([]);

    const requestParams = normalizeTokenParameters({ user_id: 'user1' });
    expect(query.getLookups(requestParams)).toEqual([['mybucket', undefined, 'user1']]);
  });

  test('invalid OR in parameter queries', () => {
    // Supporting this case is more tricky. We can do this by effectively denormalizing the OR clause
    // into separate queries, but it's a significant change. For now, developers should do that manually.
    const sql =
      "SELECT workspaces.id AS workspace_id FROM workspaces WHERE workspaces.user_id = token_parameters.user_id OR visibility = 'public'";
    const query = SqlParameterQuery.fromSql('mybucket', sql, PARSE_OPTIONS) as SqlParameterQuery;
    expect(query.errors[0].message).toMatch(/must use the same parameters/);
  });

  test('invalid OR in parameter queries (2)', () => {
    const sql =
      'SELECT id from users WHERE filter_param = upper(token_parameters.user_id) OR filter_param = lower(token_parameters.user_id)';
    const query = SqlParameterQuery.fromSql('mybucket', sql, PARSE_OPTIONS) as SqlParameterQuery;
    expect(query.errors[0].message).toMatch(/must use the same parameters/);
  });

  test('invalid parameter match clause (1)', () => {
    const sql = 'SELECT FROM users WHERE (id = token_parameters.user_id) = false';
    const query = SqlParameterQuery.fromSql('mybucket', sql, PARSE_OPTIONS) as SqlParameterQuery;
    expect(query.errors[0].message).toMatch(/Parameter match clauses cannot be used here/);
  });

  test('invalid parameter match clause (2)', () => {
    const sql = 'SELECT FROM users WHERE NOT (id = token_parameters.user_id)';
    const query = SqlParameterQuery.fromSql('mybucket', sql, PARSE_OPTIONS) as SqlParameterQuery;
    expect(query.errors[0].message).toMatch(/Parameter match clauses cannot be used here/);
  });

  test('invalid parameter match clause (3)', () => {
    // May be supported in the future
    const sql = 'SELECT FROM users WHERE token_parameters.start_at < users.created_at';
    const query = SqlParameterQuery.fromSql('mybucket', sql, PARSE_OPTIONS) as SqlParameterQuery;
    expect(query.errors[0].message).toMatch(/Cannot use table values and parameters in the same clauses/);
  });

  test('invalid parameter match clause (4)', () => {
    const sql = 'SELECT FROM users WHERE json_extract(users.description, token_parameters.path)';
    const query = SqlParameterQuery.fromSql('mybucket', sql, PARSE_OPTIONS) as SqlParameterQuery;
    expect(query.errors[0].message).toMatch(/Cannot use table values and parameters in the same clauses/);
  });

  test('invalid parameter match clause (5)', () => {
    const sql = 'SELECT (user_parameters.role = posts.roles) as r FROM posts';
    const query = SqlParameterQuery.fromSql('mybucket', sql, PARSE_OPTIONS) as SqlParameterQuery;
    expect(query.errors[0].message).toMatch(/Parameter match expression is not allowed here/);
  });

  test('invalid function schema', () => {
    const sql = 'SELECT FROM users WHERE something.length(users.id) = 0';
    const query = SqlParameterQuery.fromSql('mybucket', sql, PARSE_OPTIONS) as SqlParameterQuery;
    expect(query.errors[0].message).toMatch(/Function 'something.length' is not defined/);
  });

  test('validate columns', () => {
    const schema = BASIC_SCHEMA;

    const q1 = SqlParameterQuery.fromSql('q4', 'SELECT id FROM assets WHERE owner_id = token_parameters.user_id', {
      ...PARSE_OPTIONS,
      schema
    });
    expect(q1.errors).toMatchObject([]);

    const q2 = SqlParameterQuery.fromSql(
      'q5',
      'SELECT id as asset_id FROM assets WHERE other_id = token_parameters.user_id',
      { ...PARSE_OPTIONS, schema }
    );

    expect(q2.errors).toMatchObject([
      {
        message: 'Column not found: other_id',
        type: 'warning'
      }
    ]);
  });

  describe('dangerous queries', function () {
    function testDangerousQuery(sql: string) {
      test(sql, function () {
        const query = SqlParameterQuery.fromSql('mybucket', sql, PARSE_OPTIONS) as SqlParameterQuery;
        expect(query.errors).toMatchObject([
          {
            message:
              "Potentially dangerous query based on parameters set by the client. The client can send any value for these parameters so it's not a good place to do authorization."
          }
        ]);
        expect(query.usesDangerousRequestParameters).toEqual(true);
      });
    }
    function testSafeQuery(sql: string) {
      test(sql, function () {
        const query = SqlParameterQuery.fromSql('mybucket', sql, PARSE_OPTIONS) as SqlParameterQuery;
        expect(query.errors).toEqual([]);
        expect(query.usesDangerousRequestParameters).toEqual(false);
      });
    }

    testSafeQuery('SELECT id as user_id FROM users WHERE users.user_id = request.user_id()');
    testSafeQuery(
      "SELECT request.jwt() ->> 'org_id' as org_id, id as project_id FROM projects WHERE id = request.parameters() ->> 'project_id'"
    );
    testSafeQuery(
      "SELECT id as project_id FROM projects WHERE org_id = request.jwt() ->> 'org_id' AND id = request.parameters() ->> 'project_id'"
    );
    testSafeQuery('SELECT id as category_id FROM categories');
    // Can be considered dangerous, but tricky to implement with the current parsing structure
    testSafeQuery(
      "SELECT id as project_id FROM projects WHERE id = request.parameters() ->> 'project_id' AND request.jwt() ->> 'role' = 'authenticated'"
    );

    testDangerousQuery("SELECT id as project_id FROM projects WHERE id = request.parameters() ->> 'project_id'");

    testDangerousQuery("SELECT id as category_id, request.parameters() ->> 'project_id' as project_id FROM categories");
    // Can be safe, but better to opt in
    testDangerousQuery("SELECT id as category_id FROM categories WHERE request.parameters() ->> 'include_categories'");
  });
});<|MERGE_RESOLUTION|>--- conflicted
+++ resolved
@@ -375,16 +375,11 @@
     // This may change in the future - we should check against expected behavior for
     // Postgres and/or SQLite.
     const sql = 'SELECT users.userId AS user_id FROM users WHERE users.userId = token_parameters.user_id';
-<<<<<<< HEAD
-    const query = SqlParameterQuery.fromSql('mybucket', sql, PARSE_OPTIONS) as SqlParameterQuery;
-    expect(query.errors).toEqual([]);
-=======
-    const query = SqlParameterQuery.fromSql('mybucket', sql) as SqlParameterQuery;
+    const query = SqlParameterQuery.fromSql('mybucket', sql, PARSE_OPTIONS) as SqlParameterQuery;
     expect(query.errors).toMatchObject([
       { message: `Unquoted identifiers are converted to lower-case. Use "userId" instead.` },
       { message: `Unquoted identifiers are converted to lower-case. Use "userId" instead.` }
     ]);
->>>>>>> 96c40476
     query.id = '1';
 
     expect(query.evaluateParameterRow({ userId: 'user1' })).toEqual([]);
