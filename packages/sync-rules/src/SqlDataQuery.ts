import { JSONBig } from '@powersync/service-jsonbig';
import { parse } from 'pgsql-ast-parser';
import { BaseSqlDataQuery } from './BaseSqlDataQuery.js';
import { SqlRuleError } from './errors.js';
import { SourceTableInterface } from './SourceTableInterface.js';
import { SqlTools } from './sql_filters.js';
import { castAsText } from './sql_functions.js';
import { checkUnsupportedFeatures, isClauseError } from './sql_support.js';
import { SyncRulesOptions } from './SqlSyncRules.js';
import { TablePattern } from './TablePattern.js';
import { TableQuerySchema } from './TableQuerySchema.js';
import { EvaluationResult, ParameterMatchClause, QuerySchema, SqliteRow } from './types.js';
import { getBucketId, isSelectStatement } from './utils.js';

export class SqlDataQuery extends BaseSqlDataQuery {
  filter?: ParameterMatchClause;

  static fromSql(descriptor_name: string, bucket_parameters: string[], sql: string, options: SyncRulesOptions) {
    const parsed = parse(sql, { locationTracking: true });
    const rows = new SqlDataQuery();
    const schema = options.schema;

    if (parsed.length > 1) {
      throw new SqlRuleError('Only a single SELECT statement is supported', sql, parsed[1]?._location);
    }
    const q = parsed[0];
    if (!isSelectStatement(q)) {
      throw new SqlRuleError('Only SELECT statements are supported', sql, q._location);
    }

    rows.errors.push(...checkUnsupportedFeatures(sql, q));

    if (q.from == null || q.from.length != 1 || q.from[0].type != 'table') {
      throw new SqlRuleError('Must SELECT from a single table', sql, q.from?.[0]._location);
    }

    const tableRef = q.from?.[0].name;
    if (tableRef?.name == null) {
      throw new SqlRuleError('Must SELECT from a single table', sql, q.from?.[0]._location);
    }
    const alias: string = tableRef.alias ?? tableRef.name;

    const sourceTable = new TablePattern(tableRef.schema ?? options.defaultSchema, tableRef.name);
    let querySchema: QuerySchema | undefined = undefined;
    if (schema) {
      const tables = schema.getTables(sourceTable);
      if (tables.length == 0) {
        const e = new SqlRuleError(
          `Table ${sourceTable.schema}.${sourceTable.tablePattern} not found`,
          sql,
          q.from?.[0]?._location
        );
        e.type = 'warning';

        rows.errors.push(e);
      } else {
        querySchema = new TableQuerySchema(tables, alias);
      }
    }

    const where = q.where;
    const tools = new SqlTools({
      table: alias,
      parameter_tables: ['bucket'],
      value_tables: [alias],
      sql,
      schema: querySchema
    });
    tools.checkSpecificNameCase(tableRef);
    const filter = tools.compileWhereClause(where);

    const inputParameterNames = filter.inputParameters!.map((p) => p.key);
    const bucketParameterNames = bucket_parameters.map((p) => `bucket.${p}`);
    const allParams = new Set<string>([...inputParameterNames, ...bucketParameterNames]);
    if (
      (!filter.error && allParams.size != filter.inputParameters!.length) ||
      allParams.size != bucket_parameters.length
    ) {
      rows.errors.push(
        new SqlRuleError(
          `Query must cover all bucket parameters. Expected: ${JSONBig.stringify(
            bucketParameterNames
          )} Got: ${JSONBig.stringify(inputParameterNames)}`,
          sql,
          q._location
        )
      );
    }

    rows.sourceTable = sourceTable;
    rows.table = alias;
    rows.sql = sql;
    rows.filter = filter;
    rows.descriptor_name = descriptor_name;
    rows.bucket_parameters = bucket_parameters;
    rows.columns = q.columns ?? [];
    rows.tools = tools;

    let hasId = false;
    let hasWildcard = false;

    for (let column of q.columns ?? []) {
      const name = tools.getOutputName(column);
      if (name != '*') {
        const clause = tools.compileRowValueExtractor(column.expr);
        if (isClauseError(clause)) {
          // Error logged already
          continue;
        }
        rows.extractors.push({
          extract: (tables, output) => {
            output[name] = clause.evaluate(tables);
          },
          getTypes(schema, into) {
            const def = clause.getColumnDefinition(schema);

            into[name] = { name, type: def?.type ?? ExpressionType.NONE, originalType: def?.originalType };
          }
        });
      } else {
        rows.extractors.push({
          extract: (tables, output) => {
            const row = tables[alias];
            for (let key in row) {
              if (key.startsWith('_')) {
                continue;
              }
              output[key] ??= row[key];
            }
          },
          getTypes(schema, into) {
            for (let column of schema.getColumns(alias)) {
              into[column.name] ??= column;
            }
          }
        });
      }
      if (name == 'id') {
        hasId = true;
      } else if (name == '*') {
        hasWildcard = true;
        if (querySchema == null) {
          // Not performing schema-based validation - assume there is an id
          hasId = true;
        } else {
          const idType = querySchema.getColumn(alias, 'id')?.type ?? ExpressionType.NONE;
          if (!idType.isNone()) {
            hasId = true;
          }
        }
      }
    }
    if (!hasId) {
      const error = new SqlRuleError(`Query must return an "id" column`, sql, q.columns?.[0]._location);
      if (hasWildcard) {
        // Schema-based validations are always warnings
        error.type = 'warning';
      }
      rows.errors.push(error);
    }
    rows.errors.push(...tools.errors);
    return rows;
  }

  evaluateRow(table: SourceTableInterface, row: SqliteRow): EvaluationResult[] {
    try {
      const tables = { [this.table!]: this.addSpecialParameters(table, row) };
      const bucketParameters = this.filter!.filterRow(tables);
      const bucketIds = bucketParameters.map((params) =>
        getBucketId(this.descriptor_name!, this.bucket_parameters!, params)
      );

      const data = this.transformRow(tables);
      let id = data.id;
      if (typeof id != 'string') {
        // While an explicit cast would be better, this covers against very common
        // issues when initially testing out sync, for example when the id column is an
        // auto-incrementing integer.
        // If there is no id column, we use a blank id. This will result in the user syncing
        // a single arbitrary row for this table - better than just not being able to sync
        // anything.
        id = castAsText(id) ?? '';
      }
      const outputTable = this.getOutputName(table.table);

      return bucketIds.map((bucketId) => {
        return {
          bucket: bucketId,
          table: outputTable,
          id: id,
          data,
          ruleId: this.ruleId
        } as EvaluationResult;
      });
    } catch (e) {
      return [{ error: e.message ?? `Evaluating data query failed` }];
    }
  }
<<<<<<< HEAD
=======

  private transformRow(tables: QueryParameters): SqliteJsonRow {
    let result: SqliteRow = {};
    for (let extractor of this.extractors) {
      extractor.extract(tables, result);
    }
    return filterJsonRow(result);
  }

  columnOutputNames(): string[] {
    return this.columns!.map((c) => {
      return this.tools!.getOutputName(c);
    });
  }

  getColumnOutputs(schema: SourceSchema): { name: string; columns: ColumnDefinition[] }[] {
    let result: { name: string; columns: ColumnDefinition[] }[] = [];

    if (this.isUnaliasedWildcard()) {
      // Separate results
      for (let schemaTable of schema.getTables(this.sourceTable!)) {
        let output: Record<string, ColumnDefinition> = {};

        this.getColumnOutputsFor(schemaTable, output);

        result.push({
          name: this.getOutputName(schemaTable.table),
          columns: Object.values(output)
        });
      }
    } else {
      // Merged results
      let output: Record<string, ColumnDefinition> = {};
      for (let schemaTable of schema.getTables(this.sourceTable!)) {
        this.getColumnOutputsFor(schemaTable, output);
      }
      result.push({
        name: this.table!,
        columns: Object.values(output)
      });
    }

    return result;
  }

  private getColumnOutputsFor(schemaTable: SourceSchemaTable, output: Record<string, ColumnDefinition>) {
    const querySchema: QuerySchema = {
      getColumn: (table, column) => {
        if (table == this.table!) {
          return schemaTable.getColumn(column);
        } else {
          // TODO: bucket parameters?
          return undefined;
        }
      },
      getColumns: (table) => {
        if (table == this.table!) {
          return schemaTable.getColumns();
        } else {
          return [];
        }
      }
    };
    for (let extractor of this.extractors) {
      extractor.getTypes(querySchema, output);
    }
  }
>>>>>>> 2feb6799
}<|MERGE_RESOLUTION|>--- conflicted
+++ resolved
@@ -2,6 +2,7 @@
 import { parse } from 'pgsql-ast-parser';
 import { BaseSqlDataQuery } from './BaseSqlDataQuery.js';
 import { SqlRuleError } from './errors.js';
+import { ColumnDefinition, ExpressionType } from './ExpressionType.js';
 import { SourceTableInterface } from './SourceTableInterface.js';
 import { SqlTools } from './sql_filters.js';
 import { castAsText } from './sql_functions.js';
@@ -9,8 +10,17 @@
 import { SyncRulesOptions } from './SqlSyncRules.js';
 import { TablePattern } from './TablePattern.js';
 import { TableQuerySchema } from './TableQuerySchema.js';
-import { EvaluationResult, ParameterMatchClause, QuerySchema, SqliteRow } from './types.js';
-import { getBucketId, isSelectStatement } from './utils.js';
+import {
+  EvaluationResult,
+  ParameterMatchClause,
+  QueryParameters,
+  QuerySchema,
+  SourceSchema,
+  SourceSchemaTable,
+  SqliteJsonRow,
+  SqliteRow
+} from './types.js';
+import { filterJsonRow, getBucketId, isSelectStatement } from './utils.js';
 
 export class SqlDataQuery extends BaseSqlDataQuery {
   filter?: ParameterMatchClause;
@@ -196,10 +206,8 @@
       return [{ error: e.message ?? `Evaluating data query failed` }];
     }
   }
-<<<<<<< HEAD
-=======
-
-  private transformRow(tables: QueryParameters): SqliteJsonRow {
+
+  protected transformRow(tables: QueryParameters): SqliteJsonRow {
     let result: SqliteRow = {};
     for (let extractor of this.extractors) {
       extractor.extract(tables, result);
@@ -265,5 +273,4 @@
       extractor.getTypes(querySchema, output);
     }
   }
->>>>>>> 2feb6799
 }