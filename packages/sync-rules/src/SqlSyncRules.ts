import { LineCounter, parseDocument, Scalar, YAMLMap, YAMLSeq } from 'yaml';
import { SqlRuleError, SyncRulesErrors, YamlError } from './errors.js';
import { IdSequence } from './IdSequence.js';
import { validateSyncRulesSchema } from './json_schema.js';
import { SourceTableInterface } from './SourceTableInterface.js';
import { QueryParseResult, SqlBucketDescriptor } from './SqlBucketDescriptor.js';
import { TablePattern } from './TablePattern.js';
import {
  EvaluatedParameters,
  EvaluatedParametersResult,
  EvaluatedRow,
  EvaluateRowOptions,
  EvaluationError,
  EvaluationResult,
  isEvaluatedParameters,
  isEvaluatedRow,
  isEvaluationError,
  QueryBucketIdOptions,
  QueryParseOptions,
  RequestParameters,
  SourceSchema,
  SqliteRow,
  SyncRules
} from './types.js';

const ACCEPT_POTENTIALLY_DANGEROUS_QUERIES = Symbol('ACCEPT_POTENTIALLY_DANGEROUS_QUERIES');

export interface SyncRulesOptions {
  schema?: SourceSchema;
  /**
<<<<<<< HEAD
=======
   * The default schema to use when only a table name is specified.
   *
>>>>>>> 3ceae96c
   * 'public' for Postgres, default database for MongoDB/MySQL.
   */
  defaultSchema: string;

  throwOnError?: boolean;
}

export class SqlSyncRules implements SyncRules {
  bucket_descriptors: SqlBucketDescriptor[] = [];
  idSequence = new IdSequence();

  content: string;

  errors: YamlError[] = [];

  static validate(yaml: string, options: SyncRulesOptions): YamlError[] {
    try {
      const rules = this.fromYaml(yaml, options);
      return rules.errors;
    } catch (e) {
      if (e instanceof SyncRulesErrors) {
        return e.errors;
      } else if (e instanceof YamlError) {
        return [e];
      } else {
        return [new YamlError(e)];
      }
    }
  }

  static fromYaml(yaml: string, options: SyncRulesOptions) {
    const throwOnError = options.throwOnError ?? true;
    const schema = options.schema;

    const lineCounter = new LineCounter();
    const parsed = parseDocument(yaml, {
      schema: 'core',
      keepSourceTokens: true,
      lineCounter,
      customTags: [
        {
          tag: '!accept_potentially_dangerous_queries',
          resolve(_text: string, _onError: (error: string) => void) {
            return ACCEPT_POTENTIALLY_DANGEROUS_QUERIES;
          }
        }
      ]
    });

    const rules = new SqlSyncRules(yaml);

    if (parsed.errors.length > 0) {
      rules.errors.push(
        ...parsed.errors.map((error) => {
          return new YamlError(error);
        })
      );

      if (throwOnError) {
        rules.throwOnError();
      }
      return rules;
    }

    const bucketMap = parsed.get('bucket_definitions') as YAMLMap;
    if (bucketMap == null) {
      rules.errors.push(new YamlError(new Error(`'bucket_definitions' is required`)));

      if (throwOnError) {
        rules.throwOnError();
      }
      return rules;
    }

    for (let entry of bucketMap.items) {
      const { key: keyScalar, value } = entry as { key: Scalar; value: YAMLMap };
      const key = keyScalar.toString();

      const accept_potentially_dangerous_queries =
        value.get('accept_potentially_dangerous_queries', true)?.value == true;
      const queryOptions: QueryParseOptions = {
        ...options,
        accept_potentially_dangerous_queries
      };
      const parameters = value.get('parameters', true) as unknown;
      const dataQueries = value.get('data', true) as unknown;

      const descriptor = new SqlBucketDescriptor(key, rules.idSequence);

      if (parameters instanceof Scalar) {
        rules.withScalar(parameters, (q) => {
          return descriptor.addParameterQuery(q, queryOptions);
        });
      } else if (parameters instanceof YAMLSeq) {
        for (let item of parameters.items) {
          rules.withScalar(item, (q) => {
            return descriptor.addParameterQuery(q, queryOptions);
          });
        }
      } else {
        descriptor.addParameterQuery('SELECT', queryOptions);
      }

      if (!(dataQueries instanceof YAMLSeq)) {
        rules.errors.push(this.tokenError(dataQueries ?? value, `'data' must be an array`));
        continue;
      }
      for (let query of dataQueries.items) {
        rules.withScalar(query, (q) => {
          return descriptor.addDataQuery(q, queryOptions);
        });
      }
      rules.bucket_descriptors.push(descriptor);
    }

    // Validate that there are no additional properties.
    // Since these errors don't contain line numbers, do this last.
    const valid = validateSyncRulesSchema(parsed.toJSON());
    if (!valid) {
      rules.errors.push(
        ...validateSyncRulesSchema.errors!.map((e: any) => {
          return new YamlError(e);
        })
      );
    }

    if (throwOnError) {
      rules.throwOnError();
    }

    return rules;
  }

  throwOnError() {
    if (this.errors.filter((e) => e.type != 'warning').length > 0) {
      throw new SyncRulesErrors(this.errors);
    }
  }

  static tokenError(token: any, message: string) {
    const start = token?.srcToken?.offset ?? 0;
    const end = start + 1;
    return new YamlError(new Error(message), { start, end });
  }

  withScalar(scalar: Scalar, cb: (value: string) => QueryParseResult) {
    const value = scalar.toString();

    const wrapped = (value: string): QueryParseResult => {
      try {
        return cb(value);
      } catch (e) {
        return {
          parsed: false,
          errors: [e]
        };
      }
    };

    const result = wrapped(value);
    for (let err of result.errors) {
      let sourceOffset = scalar.srcToken!.offset;
      if (scalar.type == Scalar.QUOTE_DOUBLE || scalar.type == Scalar.QUOTE_SINGLE) {
        // TODO: Is there a better way to do this?
        sourceOffset += 1;
      }
      let offset: number;
      let end: number;
      if (err instanceof SqlRuleError && err.location) {
        offset = err.location!.start + sourceOffset;
        end = err.location!.end + sourceOffset;
      } else if (typeof (err as any).token?._location?.start == 'number') {
        offset = sourceOffset + (err as any).token?._location?.start;
        end = sourceOffset + (err as any).token?._location?.end;
      } else {
        offset = sourceOffset;
        end = sourceOffset + Math.max(value.length, 1);
      }

      const pos = { start: offset, end };
      this.errors.push(new YamlError(err, pos));
    }
    return result;
  }

  constructor(content: string) {
    this.content = content;
  }

  /**
   * Throws errors.
   */
  evaluateRow(options: EvaluateRowOptions): EvaluatedRow[] {
    const { results, errors } = this.evaluateRowWithErrors(options);
    if (errors.length > 0) {
      throw new Error(errors[0].error);
    }
    return results;
  }

  evaluateRowWithErrors(options: EvaluateRowOptions): { results: EvaluatedRow[]; errors: EvaluationError[] } {
    let rawResults: EvaluationResult[] = [];
    for (let query of this.bucket_descriptors) {
      rawResults.push(...query.evaluateRow(options));
    }

    const results = rawResults.filter(isEvaluatedRow) as EvaluatedRow[];
    const errors = rawResults.filter(isEvaluationError) as EvaluationError[];

    return { results, errors };
  }

  /**
   * Throws errors.
   */
  evaluateParameterRow(table: SourceTableInterface, row: SqliteRow): EvaluatedParameters[] {
    const { results, errors } = this.evaluateParameterRowWithErrors(table, row);
    if (errors.length > 0) {
      throw new Error(errors[0].error);
    }
    return results;
  }

  evaluateParameterRowWithErrors(
    table: SourceTableInterface,
    row: SqliteRow
  ): { results: EvaluatedParameters[]; errors: EvaluationError[] } {
    let rawResults: EvaluatedParametersResult[] = [];
    for (let query of this.bucket_descriptors) {
      rawResults.push(...query.evaluateParameterRow(table, row));
    }

    const results = rawResults.filter(isEvaluatedParameters) as EvaluatedParameters[];
    const errors = rawResults.filter(isEvaluationError) as EvaluationError[];
    return { results, errors };
  }

  /**
   * @deprecated For testing only.
   */
  getStaticBucketIds(parameters: RequestParameters) {
    let results: string[] = [];
    for (let bucket of this.bucket_descriptors) {
      results.push(...bucket.getStaticBucketIds(parameters));
    }
    return results;
  }

  /**
   * Note: This can error hard.
   */
  async queryBucketIds(options: QueryBucketIdOptions): Promise<string[]> {
    let results: string[] = [];
    for (let bucket of this.bucket_descriptors) {
      results.push(...(await bucket.queryBucketIds(options)));
    }
    return results;
  }

  getSourceTables(): TablePattern[] {
    let sourceTables = new Map<String, TablePattern>();
    for (let bucket of this.bucket_descriptors) {
      for (let r of bucket.getSourceTables()) {
        const key = `${r.connectionTag}.${r.schema}.${r.tablePattern}`;
        sourceTables.set(key, r);
      }
    }
    return [...sourceTables.values()];
  }

  tableSyncsData(table: SourceTableInterface): boolean {
    for (let bucket of this.bucket_descriptors) {
      if (bucket.tableSyncsData(table)) {
        return true;
      }
    }
    return false;
  }

  tableSyncsParameters(table: SourceTableInterface): boolean {
    for (let bucket of this.bucket_descriptors) {
      if (bucket.tableSyncsParameters(table)) {
        return true;
      }
    }
    return false;
  }

  debugGetOutputTables() {
    let result: Record<string, any[]> = {};
    for (let bucket of this.bucket_descriptors) {
      for (let q of bucket.data_queries) {
        result[q.table!] ??= [];
        const r = {
          query: q.sql
        };

        result[q.table!].push(r);
      }
    }
    return result;
  }
}<|MERGE_RESOLUTION|>--- conflicted
+++ resolved
@@ -28,11 +28,8 @@
 export interface SyncRulesOptions {
   schema?: SourceSchema;
   /**
-<<<<<<< HEAD
-=======
    * The default schema to use when only a table name is specified.
    *
->>>>>>> 3ceae96c
    * 'public' for Postgres, default database for MongoDB/MySQL.
    */
   defaultSchema: string;
