--- conflicted
+++ resolved
@@ -369,38 +369,6 @@
               })
               .optional(),
 
-<<<<<<< HEAD
-  healthcheck: t
-    .object({
-      probes: t
-        .object({
-          use_filesystem: t.boolean
-            .meta({
-              description: `Enables exposing healthcheck status via filesystem files.`
-            })
-            .optional(),
-          use_http: t.boolean
-            .meta({
-              description: `Enables exposing healthcheck status via HTTP endpoints.`
-            })
-            .optional(),
-          use_legacy: t.boolean
-            .meta({
-              description: dedent`
-            Deprecated. 
-            Enables HTTP probes for both API and UNIFIED service modes. FileSystem probes are always enabled.
-          `
-            })
-            .optional()
-        })
-        .meta({ description: 'Mechanisms for exposing health check data.' })
-        .optional()
-    })
-    .optional(),
-
-  parameters: t.record(t.number.or(t.string).or(t.boolean).or(t.Null)).optional()
-});
-=======
             max_buckets_per_connection: t.number
               .meta({
                 description: dedent`
@@ -509,6 +477,34 @@
       })
       .optional(),
 
+    healthcheck: t
+      .object({
+        probes: t
+          .object({
+            use_filesystem: t.boolean
+              .meta({
+                description: `Enables exposing healthcheck status via filesystem files.`
+              })
+              .optional(),
+            use_http: t.boolean
+              .meta({
+                description: `Enables exposing healthcheck status via HTTP endpoints.`
+              })
+              .optional(),
+            use_legacy: t.boolean
+              .meta({
+                description: dedent`
+              Deprecated. 
+              Enables HTTP probes for both API and UNIFIED service modes. FileSystem probes are always enabled.
+            `
+              })
+              .optional()
+          })
+          .meta({ description: 'Mechanisms for exposing health check data.' })
+          .optional()
+      })
+      .optional(),
+
     parameters: t
       .record(t.number.or(t.string).or(t.boolean).or(t.Null))
       .meta({
@@ -519,7 +515,6 @@
   .meta({
     description: 'Root configuration object for PowerSync service.'
   });
->>>>>>> c6723807
 
 export type PowerSyncConfig = t.Decoded<typeof powerSyncConfig>;
 export type SerializedPowerSyncConfig = t.Encoded<typeof powerSyncConfig>;
