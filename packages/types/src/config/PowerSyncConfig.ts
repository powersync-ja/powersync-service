--- conflicted
+++ resolved
@@ -19,23 +19,7 @@
   })
 };
 
-<<<<<<< HEAD
-export const DataSourceConfig = t
-  .object({
-    // Unique string identifier for the data source
-    type: t.string,
-    /** Unique identifier for the connection - optional when a single connection is present. */
-    id: t.string.optional(),
-    /** Additional meta tag for connection */
-    tag: t.string.optional(),
-    /**
-     * Allows for debug query execution
-     */
-    debug_enabled: t.boolean.optional()
-  })
-  .and(t.record(t.any)); // This essentially allows any extra fields on this type
-=======
-export const dataSourceConfig = t.object({
+export const DataSourceConfig = t.object({
   // Unique string identifier for the data source
   type: t.string,
   /** Unique identifier for the connection - optional when a single connection is present. */
@@ -47,7 +31,6 @@
    */
   debug_api: t.boolean.optional()
 });
->>>>>>> 6a075e16
 
 export type DataSourceConfig = t.Decoded<typeof DataSourceConfig>;
 
@@ -67,7 +50,7 @@
 /**
  * This essentially allows any extra fields on this type
  */
-export const genericDataSourceConfig = dataSourceConfig.and(t.record(t.any));
+export const genericDataSourceConfig = DataSourceConfig.and(t.record(t.any));
 export type GenericDataSourceConfig = t.Decoded<typeof genericDataSourceConfig>;
 
 export const jwkRSA = t.object({
@@ -112,12 +95,9 @@
 export const powerSyncConfig = t.object({
   replication: t
     .object({
-<<<<<<< HEAD
       connections: t.array(DataSourceConfig).optional()
-=======
       // This uses the generic config which may have additional fields
       connections: t.array(genericDataSourceConfig).optional()
->>>>>>> 6a075e16
     })
     .optional(),
 
