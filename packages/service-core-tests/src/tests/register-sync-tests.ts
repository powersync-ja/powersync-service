<<<<<<< HEAD
import { createCoreAPIMetrics, storage, sync, utils } from '@powersync/service-core';
=======
import {
  CheckpointLine,
  storage,
  StreamingSyncCheckpoint,
  StreamingSyncCheckpointDiff,
  sync,
  utils
} from '@powersync/service-core';
>>>>>>> bfece494
import { JSONBig } from '@powersync/service-jsonbig';
import { RequestParameters } from '@powersync/service-sync-rules';
import path from 'path';
import * as timers from 'timers/promises';
import { fileURLToPath } from 'url';
import { expect, test } from 'vitest';
import * as test_utils from '../test-utils/test-utils-index.js';
import { METRICS_HELPER } from '../test-utils/test-utils-index.js';

const __filename = fileURLToPath(import.meta.url);
const __dirname = path.dirname(__filename);

const TEST_TABLE = test_utils.makeTestTable('test', ['id']);

const BASIC_SYNC_RULES = `
bucket_definitions:
  mybucket:
    data:
      - SELECT * FROM test
    `;

export const SYNC_SNAPSHOT_PATH = path.resolve(__dirname, '../__snapshots/sync.test.js.snap');

/**
 * @example
 * ```TypeScript
 * describe('sync - mongodb', function () {
 * registerSyncTests(MONGO_STORAGE_FACTORY);
 * });
 * ```
 */
export function registerSyncTests(factory: storage.TestStorageFactory) {
  createCoreAPIMetrics(METRICS_HELPER.metricsEngine);
  const tracker = new sync.RequestTracker(METRICS_HELPER.metricsEngine);
  const syncContext = new sync.SyncContext({
    maxBuckets: 10,
    maxParameterQueryResults: 10,
    maxDataFetchConcurrency: 2
  });

  test('sync global data', async () => {
    await using f = await factory();

    const syncRules = await f.updateSyncRules({
      content: BASIC_SYNC_RULES
    });

    const bucketStorage = f.getInstance(syncRules);
    await bucketStorage.autoActivate();

    const result = await bucketStorage.startBatch(test_utils.BATCH_OPTIONS, async (batch) => {
      await batch.save({
        sourceTable: TEST_TABLE,
        tag: storage.SaveOperationTag.INSERT,
        after: {
          id: 't1',
          description: 'Test 1'
        },
        afterReplicaId: 't1'
      });

      await batch.save({
        sourceTable: TEST_TABLE,
        tag: storage.SaveOperationTag.INSERT,
        after: {
          id: 't2',
          description: 'Test 2'
        },
        afterReplicaId: 't2'
      });

      await batch.commit('0/1');
    });

    const stream = sync.streamResponse({
      syncContext,
      bucketStorage: bucketStorage,
      syncRules: bucketStorage.getParsedSyncRules(test_utils.PARSE_OPTIONS),
      params: {
        buckets: [],
        include_checksum: true,
        raw_data: true
      },
      tracker,
      syncParams: new RequestParameters({ sub: '' }, {}),
      token: { exp: Date.now() / 1000 + 10 } as any
    });

    const lines = await consumeCheckpointLines(stream);
    expect(lines).toMatchSnapshot();
  });

  test('sync buckets in order', async () => {
    await using f = await factory();

    const syncRules = await f.updateSyncRules({
      content: `
bucket_definitions:
  b0:
    priority: 2
    data:
      - SELECT * FROM test WHERE LENGTH(id) <= 2;
  b1:
    priority: 1
    data:
      - SELECT * FROM test WHERE LENGTH(id) > 2;
    `
    });

    const bucketStorage = f.getInstance(syncRules);
    await bucketStorage.autoActivate();

    const result = await bucketStorage.startBatch(test_utils.BATCH_OPTIONS, async (batch) => {
      await batch.save({
        sourceTable: TEST_TABLE,
        tag: storage.SaveOperationTag.INSERT,
        after: {
          id: 't1',
          description: 'Test 1'
        },
        afterReplicaId: 't1'
      });

      await batch.save({
        sourceTable: TEST_TABLE,
        tag: storage.SaveOperationTag.INSERT,
        after: {
          id: 'earlier',
          description: 'Test 2'
        },
        afterReplicaId: 'earlier'
      });

      await batch.commit('0/1');
    });

    const stream = sync.streamResponse({
      syncContext,
      bucketStorage,
      syncRules: bucketStorage.getParsedSyncRules(test_utils.PARSE_OPTIONS),
      params: {
        buckets: [],
        include_checksum: true,
        raw_data: true
      },
      tracker,
      syncParams: new RequestParameters({ sub: '' }, {}),
      token: { exp: Date.now() / 1000 + 10 } as any
    });

    const lines = await consumeCheckpointLines(stream);
    expect(lines).toMatchSnapshot();
  });

  test('sync interrupts low-priority buckets on new checkpoints', async () => {
    await using f = await factory();

    const syncRules = await f.updateSyncRules({
      content: `
bucket_definitions:
  b0:
    priority: 2
    data:
      - SELECT * FROM test WHERE LENGTH(id) <= 5;
  b1:
    priority: 1
    data:
      - SELECT * FROM test WHERE LENGTH(id) > 5;
    `
    });

    const bucketStorage = f.getInstance(syncRules);
    await bucketStorage.autoActivate();

    await bucketStorage.startBatch(test_utils.BATCH_OPTIONS, async (batch) => {
      // Initial data: Add one priority row and 10k low-priority rows.
      await batch.save({
        sourceTable: TEST_TABLE,
        tag: storage.SaveOperationTag.INSERT,
        after: {
          id: 'highprio',
          description: 'High priority row'
        },
        afterReplicaId: 'highprio'
      });
      for (let i = 0; i < 10_000; i++) {
        await batch.save({
          sourceTable: TEST_TABLE,
          tag: storage.SaveOperationTag.INSERT,
          after: {
            id: `${i}`,
            description: 'low prio'
          },
          afterReplicaId: `${i}`
        });
      }

      await batch.commit('0/1');
    });

    const stream = sync.streamResponse({
      syncContext,
      bucketStorage,
      syncRules: bucketStorage.getParsedSyncRules(test_utils.PARSE_OPTIONS),
      params: {
        buckets: [],
        include_checksum: true,
        raw_data: true
      },
      tracker,
      syncParams: new RequestParameters({ sub: '' }, {}),
      token: { exp: Date.now() / 1000 + 10 } as any
    });

    let sentCheckpoints = 0;
    let sentRows = 0;

    for await (let next of stream) {
      if (typeof next == 'string') {
        next = JSON.parse(next);
      }
      if (typeof next === 'object' && next !== null) {
        if ('partial_checkpoint_complete' in next) {
          if (sentCheckpoints == 1) {
            // Save new data to interrupt the low-priority sync.

            await bucketStorage.startBatch(test_utils.BATCH_OPTIONS, async (batch) => {
              // Add another high-priority row. This should interrupt the long-running low-priority sync.
              await batch.save({
                sourceTable: TEST_TABLE,
                tag: storage.SaveOperationTag.INSERT,
                after: {
                  id: 'highprio2',
                  description: 'Another high-priority row'
                },
                afterReplicaId: 'highprio2'
              });

              await batch.commit('0/2');
            });
          } else {
            // Low-priority sync from the first checkpoint was interrupted. This should not happen before
            // 1000 low-priority items were synchronized.
            expect(sentCheckpoints).toBe(2);
            expect(sentRows).toBeGreaterThan(1000);
          }
        }
        if ('checkpoint' in next || 'checkpoint_diff' in next) {
          sentCheckpoints += 1;
        }

        if ('data' in next) {
          sentRows += next.data.data.length;
        }
        if ('checkpoint_complete' in next) {
          break;
        }
      }
    }

    expect(sentCheckpoints).toBe(2);
    expect(sentRows).toBe(10002);
  });

  test('sends checkpoint complete line for empty checkpoint', async () => {
    await using f = await factory();

    const syncRules = await f.updateSyncRules({
      content: BASIC_SYNC_RULES
    });
    const bucketStorage = f.getInstance(syncRules);
    await bucketStorage.autoActivate();

    await bucketStorage.startBatch(test_utils.BATCH_OPTIONS, async (batch) => {
      await batch.save({
        sourceTable: TEST_TABLE,
        tag: storage.SaveOperationTag.INSERT,
        after: {
          id: 't1',
          description: 'sync'
        },
        afterReplicaId: 't1'
      });
      await batch.commit('0/1');
    });

    const stream = sync.streamResponse({
      syncContext,
      bucketStorage,
      syncRules: bucketStorage.getParsedSyncRules(test_utils.PARSE_OPTIONS),
      params: {
        buckets: [],
        include_checksum: true,
        raw_data: true
      },
      tracker,
      syncParams: new RequestParameters({ sub: '' }, {}),
      token: { exp: Date.now() / 1000 + 100000 } as any
    });

    const lines: any[] = [];
    let receivedCompletions = 0;

    for await (let next of stream) {
      if (typeof next == 'string') {
        next = JSON.parse(next);
      }
      lines.push(next);

      if (typeof next === 'object' && next !== null) {
        if ('checkpoint_complete' in next) {
          receivedCompletions++;
          if (receivedCompletions == 1) {
            // Trigger an empty bucket update.
            await bucketStorage.createManagedWriteCheckpoint({ user_id: '', heads: { '1': '1/0' } });
            await bucketStorage.startBatch(test_utils.BATCH_OPTIONS, async (batch) => {
              await batch.commit('1/0');
            });
          } else {
            break;
          }
        }
      }
    }

    expect(lines).toMatchSnapshot();
  });

  test('sync legacy non-raw data', async () => {
    const f = await factory();

    const syncRules = await f.updateSyncRules({
      content: BASIC_SYNC_RULES
    });

    const bucketStorage = await f.getInstance(syncRules);
    await bucketStorage.autoActivate();

    const result = await bucketStorage.startBatch(test_utils.BATCH_OPTIONS, async (batch) => {
      await batch.save({
        sourceTable: TEST_TABLE,
        tag: storage.SaveOperationTag.INSERT,
        after: {
          id: 't1',
          description: 'Test\n"string"',
          large_num: 12345678901234567890n
        },
        afterReplicaId: 't1'
      });

      await batch.commit('0/1');
    });

    const stream = sync.streamResponse({
      syncContext,
      bucketStorage,
      syncRules: bucketStorage.getParsedSyncRules(test_utils.PARSE_OPTIONS),
      params: {
        buckets: [],
        include_checksum: true,
        raw_data: false
      },
      tracker,
      syncParams: new RequestParameters({ sub: '' }, {}),
      token: { exp: Date.now() / 1000 + 10 } as any
    });

    const lines = await consumeCheckpointLines(stream);
    expect(lines).toMatchSnapshot();
    // Specifically check the number - this is the important part of the test
    expect(lines[1].data.data[0].data.large_num).toEqual(12345678901234567890n);
  });

  test('expired token', async () => {
    await using f = await factory();

    const syncRules = await f.updateSyncRules({
      content: BASIC_SYNC_RULES
    });

    const bucketStorage = await f.getInstance(syncRules);
    await bucketStorage.autoActivate();

    const stream = sync.streamResponse({
      syncContext,
      bucketStorage,
      syncRules: bucketStorage.getParsedSyncRules(test_utils.PARSE_OPTIONS),
      params: {
        buckets: [],
        include_checksum: true,
        raw_data: true
      },
      tracker,
      syncParams: new RequestParameters({ sub: '' }, {}),
      token: { exp: 0 } as any
    });

    const lines = await consumeCheckpointLines(stream);
    expect(lines).toMatchSnapshot();
  });

  test('sync updates to global data', async (context) => {
    await using f = await factory();

    const syncRules = await f.updateSyncRules({
      content: BASIC_SYNC_RULES
    });

    const bucketStorage = await f.getInstance(syncRules);
    await bucketStorage.autoActivate();

    const stream = sync.streamResponse({
      syncContext,
      bucketStorage,
      syncRules: bucketStorage.getParsedSyncRules(test_utils.PARSE_OPTIONS),
      params: {
        buckets: [],
        include_checksum: true,
        raw_data: true
      },
      tracker,
      syncParams: new RequestParameters({ sub: '' }, {}),
      token: { exp: Date.now() / 1000 + 10 } as any
    });
    const iter = stream[Symbol.asyncIterator]();
    context.onTestFinished(() => {
      iter.return?.();
    });

    expect(await getCheckpointLines(iter)).toMatchSnapshot();

    await bucketStorage.startBatch(test_utils.BATCH_OPTIONS, async (batch) => {
      await batch.save({
        sourceTable: TEST_TABLE,
        tag: storage.SaveOperationTag.INSERT,
        after: {
          id: 't1',
          description: 'Test 1'
        },
        afterReplicaId: 't1'
      });

      await batch.commit('0/1');
    });

    expect(await getCheckpointLines(iter)).toMatchSnapshot();

    await bucketStorage.startBatch(test_utils.BATCH_OPTIONS, async (batch) => {
      await batch.save({
        sourceTable: TEST_TABLE,
        tag: storage.SaveOperationTag.INSERT,
        after: {
          id: 't2',
          description: 'Test 2'
        },
        afterReplicaId: 't2'
      });

      await batch.commit('0/2');
    });

    expect(await getCheckpointLines(iter)).toMatchSnapshot();
  });

  test('sync updates to parameter query only', async (context) => {
    await using f = await factory();

    const syncRules = await f.updateSyncRules({
      content: `bucket_definitions:
  by_user:
    parameters: select users.id as user_id from users where users.id = request.user_id()
    data:
      - select * from lists where user_id = bucket.user_id
`
    });

    const usersTable = test_utils.makeTestTable('users', ['id']);
    const listsTable = test_utils.makeTestTable('lists', ['id']);

    const bucketStorage = await f.getInstance(syncRules);
    await bucketStorage.autoActivate();

    const stream = sync.streamResponse({
      syncContext,
      bucketStorage,
      syncRules: bucketStorage.getParsedSyncRules(test_utils.PARSE_OPTIONS),
      params: {
        buckets: [],
        include_checksum: true,
        raw_data: true
      },
      tracker,
      syncParams: new RequestParameters({ sub: 'user1' }, {}),
      token: { exp: Date.now() / 1000 + 100 } as any
    });
    const iter = stream[Symbol.asyncIterator]();
    context.onTestFinished(() => {
      iter.return?.();
    });

    // Initial empty checkpoint
    const checkpoint1 = await getCheckpointLines(iter);
    expect((checkpoint1[0] as StreamingSyncCheckpoint).checkpoint?.buckets?.map((b) => b.bucket)).toEqual([]);
    expect(checkpoint1).toMatchSnapshot();

    // Add user
    await bucketStorage.startBatch(test_utils.BATCH_OPTIONS, async (batch) => {
      await batch.save({
        sourceTable: usersTable,
        tag: storage.SaveOperationTag.INSERT,
        after: {
          id: 'user1',
          name: 'User 1'
        },
        afterReplicaId: 'user1'
      });

      await batch.commit('0/1');
    });

    const checkpoint2 = await getCheckpointLines(iter);
    expect(
      (checkpoint2[0] as StreamingSyncCheckpointDiff).checkpoint_diff?.updated_buckets?.map((b) => b.bucket)
    ).toEqual(['by_user["user1"]']);
    expect(checkpoint2).toMatchSnapshot();
  });

  test('sync updates to data query only', async (context) => {
    await using f = await factory();

    const syncRules = await f.updateSyncRules({
      content: `bucket_definitions:
  by_user:
    parameters: select users.id as user_id from users where users.id = request.user_id()
    data:
      - select * from lists where user_id = bucket.user_id
`
    });

    const usersTable = test_utils.makeTestTable('users', ['id']);
    const listsTable = test_utils.makeTestTable('lists', ['id']);

    const bucketStorage = await f.getInstance(syncRules);
    await bucketStorage.autoActivate();

    await bucketStorage.startBatch(test_utils.BATCH_OPTIONS, async (batch) => {
      await batch.save({
        sourceTable: usersTable,
        tag: storage.SaveOperationTag.INSERT,
        after: {
          id: 'user1',
          name: 'User 1'
        },
        afterReplicaId: 'user1'
      });

      await batch.commit('0/1');
    });

    const stream = sync.streamResponse({
      syncContext,
      bucketStorage,
      syncRules: bucketStorage.getParsedSyncRules(test_utils.PARSE_OPTIONS),
      params: {
        buckets: [],
        include_checksum: true,
        raw_data: true
      },
      tracker,
      syncParams: new RequestParameters({ sub: 'user1' }, {}),
      token: { exp: Date.now() / 1000 + 100 } as any
    });
    const iter = stream[Symbol.asyncIterator]();
    context.onTestFinished(() => {
      iter.return?.();
    });

    const checkpoint1 = await getCheckpointLines(iter);
    expect((checkpoint1[0] as StreamingSyncCheckpoint).checkpoint?.buckets?.map((b) => b.bucket)).toEqual([
      'by_user["user1"]'
    ]);
    expect(checkpoint1).toMatchSnapshot();

    await bucketStorage.startBatch(test_utils.BATCH_OPTIONS, async (batch) => {
      await batch.save({
        sourceTable: listsTable,
        tag: storage.SaveOperationTag.INSERT,
        after: {
          id: 'list1',
          user_id: 'user1',
          name: 'User 1'
        },
        afterReplicaId: 'list1'
      });

      await batch.commit('0/1');
    });

    const checkpoint2 = await getCheckpointLines(iter);
    expect(
      (checkpoint2[0] as StreamingSyncCheckpointDiff).checkpoint_diff?.updated_buckets?.map((b) => b.bucket)
    ).toEqual(['by_user["user1"]']);
    expect(checkpoint2).toMatchSnapshot();
  });

  test('sync updates to parameter query + data', async (context) => {
    await using f = await factory();

    const syncRules = await f.updateSyncRules({
      content: `bucket_definitions:
  by_user:
    parameters: select users.id as user_id from users where users.id = request.user_id()
    data:
      - select * from lists where user_id = bucket.user_id
`
    });

    const usersTable = test_utils.makeTestTable('users', ['id']);
    const listsTable = test_utils.makeTestTable('lists', ['id']);

    const bucketStorage = await f.getInstance(syncRules);
    await bucketStorage.autoActivate();

    const stream = sync.streamResponse({
      syncContext,
      bucketStorage,
      syncRules: bucketStorage.getParsedSyncRules(test_utils.PARSE_OPTIONS),
      params: {
        buckets: [],
        include_checksum: true,
        raw_data: true
      },
      tracker,
      syncParams: new RequestParameters({ sub: 'user1' }, {}),
      token: { exp: Date.now() / 1000 + 100 } as any
    });
    const iter = stream[Symbol.asyncIterator]();
    context.onTestFinished(() => {
      iter.return?.();
    });

    // Initial empty checkpoint
    expect(await getCheckpointLines(iter)).toMatchSnapshot();

    await bucketStorage.startBatch(test_utils.BATCH_OPTIONS, async (batch) => {
      await batch.save({
        sourceTable: listsTable,
        tag: storage.SaveOperationTag.INSERT,
        after: {
          id: 'list1',
          user_id: 'user1',
          name: 'User 1'
        },
        afterReplicaId: 'list1'
      });

      await batch.save({
        sourceTable: usersTable,
        tag: storage.SaveOperationTag.INSERT,
        after: {
          id: 'user1',
          name: 'User 1'
        },
        afterReplicaId: 'user1'
      });

      await batch.commit('0/1');
    });

    const checkpoint2 = await getCheckpointLines(iter);
    expect(
      (checkpoint2[0] as StreamingSyncCheckpointDiff).checkpoint_diff?.updated_buckets?.map((b) => b.bucket)
    ).toEqual(['by_user["user1"]']);
    expect(checkpoint2).toMatchSnapshot();
  });

  test('expiring token', async (context) => {
    await using f = await factory();

    const syncRules = await f.updateSyncRules({
      content: BASIC_SYNC_RULES
    });

    const bucketStorage = await f.getInstance(syncRules);
    await bucketStorage.autoActivate();

    const exp = Date.now() / 1000 + 0.1;

    const stream = sync.streamResponse({
      syncContext,
      bucketStorage,
      syncRules: bucketStorage.getParsedSyncRules(test_utils.PARSE_OPTIONS),
      params: {
        buckets: [],
        include_checksum: true,
        raw_data: true
      },
      tracker,
      syncParams: new RequestParameters({ sub: '' }, {}),
      token: { exp: exp } as any
    });
    const iter = stream[Symbol.asyncIterator]();
    context.onTestFinished(() => {
      iter.return?.();
    });

    const checkpoint = await getCheckpointLines(iter);
    expect(checkpoint).toMatchSnapshot();

    const expLines = await getCheckpointLines(iter);
    expect(expLines).toMatchSnapshot();
  });

  test('compacting data - invalidate checkpoint', async (context) => {
    // This tests a case of a compact operation invalidating a checkpoint in the
    // middle of syncing data.
    // This is expected to be rare in practice, but it is important to handle
    // this case correctly to maintain consistency on the client.

    await using f = await factory();

    const syncRules = await f.updateSyncRules({
      content: BASIC_SYNC_RULES
    });

    const bucketStorage = await f.getInstance(syncRules);
    await bucketStorage.autoActivate();

    await bucketStorage.startBatch(test_utils.BATCH_OPTIONS, async (batch) => {
      await batch.save({
        sourceTable: TEST_TABLE,
        tag: storage.SaveOperationTag.INSERT,
        after: {
          id: 't1',
          description: 'Test 1'
        },
        afterReplicaId: 't1'
      });

      await batch.save({
        sourceTable: TEST_TABLE,
        tag: storage.SaveOperationTag.INSERT,
        after: {
          id: 't2',
          description: 'Test 2'
        },
        afterReplicaId: 't2'
      });

      await batch.commit('0/1');
    });

    const stream = sync.streamResponse({
      syncContext,
      bucketStorage,
      syncRules: bucketStorage.getParsedSyncRules(test_utils.PARSE_OPTIONS),
      params: {
        buckets: [],
        include_checksum: true,
        raw_data: true
      },
      tracker,
      syncParams: new RequestParameters({ sub: '' }, {}),
      token: { exp: Date.now() / 1000 + 10 } as any
    });

    const iter = stream[Symbol.asyncIterator]();
    context.onTestFinished(() => {
      iter.return?.();
    });

    // Only consume the first "checkpoint" message, and pause before receiving data.
    const lines = await consumeIterator(iter, { consume: false, isDone: (line) => (line as any)?.checkpoint != null });
    expect(lines).toMatchSnapshot();
    expect(lines[0]).toEqual({
      checkpoint: expect.objectContaining({
        last_op_id: '2'
      })
    });

    // Now we save additional data AND compact before continuing.
    // This invalidates the checkpoint we've received above.

    await bucketStorage.startBatch(test_utils.BATCH_OPTIONS, async (batch) => {
      await batch.save({
        sourceTable: TEST_TABLE,
        tag: storage.SaveOperationTag.UPDATE,
        after: {
          id: 't1',
          description: 'Test 1b'
        },
        afterReplicaId: 't1'
      });

      await batch.save({
        sourceTable: TEST_TABLE,
        tag: storage.SaveOperationTag.UPDATE,
        after: {
          id: 't2',
          description: 'Test 2b'
        },
        afterReplicaId: 't2'
      });

      await batch.commit('0/2');
    });

    await bucketStorage.compact();

    const lines2 = await getCheckpointLines(iter, { consume: true });

    // Snapshot test checks for changes in general.
    // The tests after that documents the specific things we're looking for
    // in this test.
    expect(lines2).toMatchSnapshot();

    expect(lines2[0]).toEqual({
      data: expect.objectContaining({
        has_more: false,
        data: [
          // The first two ops have been replaced by a single CLEAR op
          expect.objectContaining({
            op: 'CLEAR'
          })
        ]
      })
    });

    // Note: No checkpoint_complete here, since the checkpoint has been
    // invalidated by the CLEAR op.

    expect(lines2[1]).toEqual({
      checkpoint_diff: expect.objectContaining({
        last_op_id: '4'
      })
    });

    expect(lines2[2]).toEqual({
      data: expect.objectContaining({
        has_more: false,
        data: [
          expect.objectContaining({
            op: 'PUT'
          }),
          expect.objectContaining({
            op: 'PUT'
          })
        ]
      })
    });

    // Now we get a checkpoint_complete
    expect(lines2[3]).toEqual({
      checkpoint_complete: expect.objectContaining({
        last_op_id: '4'
      })
    });
  });

  test('write checkpoint', async () => {
    await using f = await factory();

    const syncRules = await f.updateSyncRules({
      content: BASIC_SYNC_RULES
    });

    const bucketStorage = f.getInstance(syncRules);
    await bucketStorage.autoActivate();

    await bucketStorage.startBatch(test_utils.BATCH_OPTIONS, async (batch) => {
      // <= the managed write checkpoint LSN below
      await batch.commit('0/1');
    });

    const checkpoint = await bucketStorage.createManagedWriteCheckpoint({
      user_id: 'test',
      heads: { '1': '1/0' }
    });

    const params: sync.SyncStreamParameters = {
      syncContext,
      bucketStorage,
      syncRules: bucketStorage.getParsedSyncRules(test_utils.PARSE_OPTIONS),
      params: {
        buckets: [],
        include_checksum: true,
        raw_data: true
      },
      tracker,
      syncParams: new RequestParameters({ sub: 'test' }, {}),
      token: { sub: 'test', exp: Date.now() / 1000 + 10 } as any
    };
    const stream1 = sync.streamResponse(params);
    const lines1 = await consumeCheckpointLines(stream1);

    // If write checkpoints are not correctly filtered, this may already
    // contain the write checkpoint.
    expect(lines1[0]).toMatchObject({
      checkpoint: expect.objectContaining({
        last_op_id: '0',
        write_checkpoint: undefined
      })
    });

    await bucketStorage.startBatch(test_utils.BATCH_OPTIONS, async (batch) => {
      // must be >= the managed write checkpoint LSN
      await batch.commit('1/0');
    });

    // At this point the LSN has advanced, so the write checkpoint should be
    // included in the next checkpoint message.
    const stream2 = sync.streamResponse(params);
    const lines2 = await consumeCheckpointLines(stream2);
    expect(lines2[0]).toMatchObject({
      checkpoint: expect.objectContaining({
        last_op_id: '0',
        write_checkpoint: `${checkpoint}`
      })
    });
  });
}

/**
 * Get lines on an iterator until isDone(line) == true.
 *
 * Does not stop the iterator unless options.consume is true.
 */
async function consumeIterator<T>(
  iter: AsyncIterator<T>,
  options: { isDone: (line: T) => boolean; consume?: boolean }
) {
  let lines: T[] = [];
  try {
    const controller = new AbortController();
    const timeout = timers.setTimeout(1500, { value: null, done: 'timeout' }, { signal: controller.signal });
    while (true) {
      let { value, done } = await Promise.race([timeout, iter.next()]);
      if (done == 'timeout') {
        throw new Error('Timeout');
      }
      if (typeof value == 'string') {
        value = JSONBig.parse(value);
      }
      if (value) {
        lines.push(value);
      }
      if (done || options.isDone(value)) {
        break;
      }
    }
    controller.abort();

    if (options?.consume) {
      iter.return?.();
    }
    return lines;
  } catch (e) {
    if (options?.consume) {
      iter.throw?.(e);
    }
    throw e;
  }
}

/**
 * Get lines on an iterator until the next checkpoint_complete.
 *
 * Does not stop the iterator unless options.consume is true.
 */
async function getCheckpointLines(
  iter: AsyncIterator<utils.StreamingSyncLine | string | null>,
  options?: { consume?: boolean }
) {
  return consumeIterator(iter, {
    consume: options?.consume,
    isDone: (line) => (line as any)?.checkpoint_complete
  });
}

/**
 * Get lines on an iterator until the next checkpoint_complete.
 *
 * Stops the iterator afterwards.
 */
async function consumeCheckpointLines(
  iterable: AsyncIterable<utils.StreamingSyncLine | string | null>
): Promise<any[]> {
  return getCheckpointLines(iterable[Symbol.asyncIterator](), { consume: true });
}<|MERGE_RESOLUTION|>--- conflicted
+++ resolved
@@ -1,15 +1,11 @@
-<<<<<<< HEAD
-import { createCoreAPIMetrics, storage, sync, utils } from '@powersync/service-core';
-=======
 import {
-  CheckpointLine,
+  createCoreAPIMetrics,
   storage,
   StreamingSyncCheckpoint,
   StreamingSyncCheckpointDiff,
   sync,
   utils
 } from '@powersync/service-core';
->>>>>>> bfece494
 import { JSONBig } from '@powersync/service-jsonbig';
 import { RequestParameters } from '@powersync/service-sync-rules';
 import path from 'path';
