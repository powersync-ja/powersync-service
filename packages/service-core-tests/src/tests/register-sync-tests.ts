import { createCoreAPIMetrics, storage, sync, utils } from '@powersync/service-core';
import { JSONBig } from '@powersync/service-jsonbig';
import { RequestParameters } from '@powersync/service-sync-rules';
import path from 'path';
import * as timers from 'timers/promises';
import { fileURLToPath } from 'url';
import { expect, test } from 'vitest';
import * as test_utils from '../test-utils/test-utils-index.js';
import { METRICS_HELPER } from '../test-utils/test-utils-index.js';

const __filename = fileURLToPath(import.meta.url);
const __dirname = path.dirname(__filename);

const TEST_TABLE = test_utils.makeTestTable('test', ['id']);

const BASIC_SYNC_RULES = `
bucket_definitions:
  mybucket:
    data:
      - SELECT * FROM test
    `;

export const SYNC_SNAPSHOT_PATH = path.resolve(__dirname, '../__snapshots/sync.test.js.snap');

/**
 * @example
 * ```TypeScript
 * describe('sync - mongodb', function () {
 * registerSyncTests(MONGO_STORAGE_FACTORY);
 * });
 * ```
 */
export function registerSyncTests(factory: storage.TestStorageFactory) {
<<<<<<< HEAD
  createCoreAPIMetrics(METRICS_HELPER.metricsEngine);
  const tracker = new sync.RequestTracker(METRICS_HELPER.metricsEngine);
=======
  const tracker = new sync.RequestTracker();
  const syncContext = new sync.SyncContext({
    maxBuckets: 10,
    maxParameterQueryResults: 10,
    maxDataFetchConcurrency: 2
  });
>>>>>>> 04e6fcc2

  test('sync global data', async () => {
    await using f = await factory();

    const syncRules = await f.updateSyncRules({
      content: BASIC_SYNC_RULES
    });

    const bucketStorage = f.getInstance(syncRules);
    await bucketStorage.autoActivate();

    const result = await bucketStorage.startBatch(test_utils.BATCH_OPTIONS, async (batch) => {
      await batch.save({
        sourceTable: TEST_TABLE,
        tag: storage.SaveOperationTag.INSERT,
        after: {
          id: 't1',
          description: 'Test 1'
        },
        afterReplicaId: 't1'
      });

      await batch.save({
        sourceTable: TEST_TABLE,
        tag: storage.SaveOperationTag.INSERT,
        after: {
          id: 't2',
          description: 'Test 2'
        },
        afterReplicaId: 't2'
      });

      await batch.commit('0/1');
    });

    const stream = sync.streamResponse({
      syncContext,
      bucketStorage: bucketStorage,
      syncRules: bucketStorage.getParsedSyncRules(test_utils.PARSE_OPTIONS),
      params: {
        buckets: [],
        include_checksum: true,
        raw_data: true
      },
      tracker,
      syncParams: new RequestParameters({ sub: '' }, {}),
      token: { exp: Date.now() / 1000 + 10 } as any
    });

    const lines = await consumeCheckpointLines(stream);
    expect(lines).toMatchSnapshot();
  });

  test('sync buckets in order', async () => {
    await using f = await factory();

    const syncRules = await f.updateSyncRules({
      content: `
bucket_definitions:
  b0:
    priority: 2
    data:
      - SELECT * FROM test WHERE LENGTH(id) <= 2;
  b1:
    priority: 1
    data:
      - SELECT * FROM test WHERE LENGTH(id) > 2;
    `
    });

    const bucketStorage = f.getInstance(syncRules);
    await bucketStorage.autoActivate();

    const result = await bucketStorage.startBatch(test_utils.BATCH_OPTIONS, async (batch) => {
      await batch.save({
        sourceTable: TEST_TABLE,
        tag: storage.SaveOperationTag.INSERT,
        after: {
          id: 't1',
          description: 'Test 1'
        },
        afterReplicaId: 't1'
      });

      await batch.save({
        sourceTable: TEST_TABLE,
        tag: storage.SaveOperationTag.INSERT,
        after: {
          id: 'earlier',
          description: 'Test 2'
        },
        afterReplicaId: 'earlier'
      });

      await batch.commit('0/1');
    });

    const stream = sync.streamResponse({
      syncContext,
      bucketStorage,
      syncRules: bucketStorage.getParsedSyncRules(test_utils.PARSE_OPTIONS),
      params: {
        buckets: [],
        include_checksum: true,
        raw_data: true
      },
      tracker,
      syncParams: new RequestParameters({ sub: '' }, {}),
      token: { exp: Date.now() / 1000 + 10 } as any
    });

    const lines = await consumeCheckpointLines(stream);
    expect(lines).toMatchSnapshot();
  });

  test('sync interrupts low-priority buckets on new checkpoints', async () => {
    await using f = await factory();

    const syncRules = await f.updateSyncRules({
      content: `
bucket_definitions:
  b0:
    priority: 2
    data:
      - SELECT * FROM test WHERE LENGTH(id) <= 5;
  b1:
    priority: 1
    data:
      - SELECT * FROM test WHERE LENGTH(id) > 5;
    `
    });

    const bucketStorage = f.getInstance(syncRules);
    await bucketStorage.autoActivate();

    await bucketStorage.startBatch(test_utils.BATCH_OPTIONS, async (batch) => {
      // Initial data: Add one priority row and 10k low-priority rows.
      await batch.save({
        sourceTable: TEST_TABLE,
        tag: storage.SaveOperationTag.INSERT,
        after: {
          id: 'highprio',
          description: 'High priority row'
        },
        afterReplicaId: 'highprio'
      });
      for (let i = 0; i < 10_000; i++) {
        await batch.save({
          sourceTable: TEST_TABLE,
          tag: storage.SaveOperationTag.INSERT,
          after: {
            id: `${i}`,
            description: 'low prio'
          },
          afterReplicaId: `${i}`
        });
      }

      await batch.commit('0/1');
    });

    const stream = sync.streamResponse({
      syncContext,
      bucketStorage,
      syncRules: bucketStorage.getParsedSyncRules(test_utils.PARSE_OPTIONS),
      params: {
        buckets: [],
        include_checksum: true,
        raw_data: true
      },
      tracker,
      syncParams: new RequestParameters({ sub: '' }, {}),
      token: { exp: Date.now() / 1000 + 10 } as any
    });

    let sentCheckpoints = 0;
    let sentRows = 0;

    for await (let next of stream) {
      if (typeof next == 'string') {
        next = JSON.parse(next);
      }
      if (typeof next === 'object' && next !== null) {
        if ('partial_checkpoint_complete' in next) {
          if (sentCheckpoints == 1) {
            // Save new data to interrupt the low-priority sync.

            await bucketStorage.startBatch(test_utils.BATCH_OPTIONS, async (batch) => {
              // Add another high-priority row. This should interrupt the long-running low-priority sync.
              await batch.save({
                sourceTable: TEST_TABLE,
                tag: storage.SaveOperationTag.INSERT,
                after: {
                  id: 'highprio2',
                  description: 'Another high-priority row'
                },
                afterReplicaId: 'highprio2'
              });

              await batch.commit('0/2');
            });
          } else {
            // Low-priority sync from the first checkpoint was interrupted. This should not happen before
            // 1000 low-priority items were synchronized.
            expect(sentCheckpoints).toBe(2);
            expect(sentRows).toBeGreaterThan(1000);
          }
        }
        if ('checkpoint' in next || 'checkpoint_diff' in next) {
          sentCheckpoints += 1;
        }

        if ('data' in next) {
          sentRows += next.data.data.length;
        }
        if ('checkpoint_complete' in next) {
          break;
        }
      }
    }

    expect(sentCheckpoints).toBe(2);
    expect(sentRows).toBe(10002);
  });

  test('sends checkpoint complete line for empty checkpoint', async () => {
    await using f = await factory();

    const syncRules = await f.updateSyncRules({
      content: BASIC_SYNC_RULES
    });
    const bucketStorage = f.getInstance(syncRules);
    await bucketStorage.autoActivate();

    await bucketStorage.startBatch(test_utils.BATCH_OPTIONS, async (batch) => {
      await batch.save({
        sourceTable: TEST_TABLE,
        tag: storage.SaveOperationTag.INSERT,
        after: {
          id: 't1',
          description: 'sync'
        },
        afterReplicaId: 't1'
      });
      await batch.commit('0/1');
    });

    const stream = sync.streamResponse({
      syncContext,
      bucketStorage,
      syncRules: bucketStorage.getParsedSyncRules(test_utils.PARSE_OPTIONS),
      params: {
        buckets: [],
        include_checksum: true,
        raw_data: true
      },
      tracker,
      syncParams: new RequestParameters({ sub: '' }, {}),
      token: { exp: Date.now() / 1000 + 100000 } as any
    });

    const lines: any[] = [];
    let receivedCompletions = 0;

    for await (let next of stream) {
      if (typeof next == 'string') {
        next = JSON.parse(next);
      }
      lines.push(next);

      if (typeof next === 'object' && next !== null) {
        if ('checkpoint_complete' in next) {
          receivedCompletions++;
          if (receivedCompletions == 1) {
            // Trigger an empty bucket update.
            await bucketStorage.createManagedWriteCheckpoint({ user_id: '', heads: { '1': '1/0' } });
            await bucketStorage.startBatch(test_utils.BATCH_OPTIONS, async (batch) => {
              await batch.commit('1/0');
            });
          } else {
            break;
          }
        }
      }
    }

    expect(lines).toMatchSnapshot();
  });

  test('sync legacy non-raw data', async () => {
    const f = await factory();

    const syncRules = await f.updateSyncRules({
      content: BASIC_SYNC_RULES
    });

    const bucketStorage = await f.getInstance(syncRules);
    await bucketStorage.autoActivate();

    const result = await bucketStorage.startBatch(test_utils.BATCH_OPTIONS, async (batch) => {
      await batch.save({
        sourceTable: TEST_TABLE,
        tag: storage.SaveOperationTag.INSERT,
        after: {
          id: 't1',
          description: 'Test\n"string"',
          large_num: 12345678901234567890n
        },
        afterReplicaId: 't1'
      });

      await batch.commit('0/1');
    });

    const stream = sync.streamResponse({
      syncContext,
      bucketStorage,
      syncRules: bucketStorage.getParsedSyncRules(test_utils.PARSE_OPTIONS),
      params: {
        buckets: [],
        include_checksum: true,
        raw_data: false
      },
      tracker,
      syncParams: new RequestParameters({ sub: '' }, {}),
      token: { exp: Date.now() / 1000 + 10 } as any
    });

    const lines = await consumeCheckpointLines(stream);
    expect(lines).toMatchSnapshot();
    // Specifically check the number - this is the important part of the test
    expect(lines[1].data.data[0].data.large_num).toEqual(12345678901234567890n);
  });

  test('expired token', async () => {
    await using f = await factory();

    const syncRules = await f.updateSyncRules({
      content: BASIC_SYNC_RULES
    });

    const bucketStorage = await f.getInstance(syncRules);
    await bucketStorage.autoActivate();

    const stream = sync.streamResponse({
      syncContext,
      bucketStorage,
      syncRules: bucketStorage.getParsedSyncRules(test_utils.PARSE_OPTIONS),
      params: {
        buckets: [],
        include_checksum: true,
        raw_data: true
      },
      tracker,
      syncParams: new RequestParameters({ sub: '' }, {}),
      token: { exp: 0 } as any
    });

    const lines = await consumeCheckpointLines(stream);
    expect(lines).toMatchSnapshot();
  });

  test('sync updates to global data', async () => {
    await using f = await factory();

    const syncRules = await f.updateSyncRules({
      content: BASIC_SYNC_RULES
    });

    const bucketStorage = await f.getInstance(syncRules);
    await bucketStorage.autoActivate();

    const stream = sync.streamResponse({
      syncContext,
      bucketStorage,
      syncRules: bucketStorage.getParsedSyncRules(test_utils.PARSE_OPTIONS),
      params: {
        buckets: [],
        include_checksum: true,
        raw_data: true
      },
      tracker,
      syncParams: new RequestParameters({ sub: '' }, {}),
      token: { exp: Date.now() / 1000 + 10 } as any
    });
    const iter = stream[Symbol.asyncIterator]();

    expect(await getCheckpointLines(iter)).toMatchSnapshot();

    await bucketStorage.startBatch(test_utils.BATCH_OPTIONS, async (batch) => {
      await batch.save({
        sourceTable: TEST_TABLE,
        tag: storage.SaveOperationTag.INSERT,
        after: {
          id: 't1',
          description: 'Test 1'
        },
        afterReplicaId: 't1'
      });

      await batch.commit('0/1');
    });

    expect(await getCheckpointLines(iter)).toMatchSnapshot();

    await bucketStorage.startBatch(test_utils.BATCH_OPTIONS, async (batch) => {
      await batch.save({
        sourceTable: TEST_TABLE,
        tag: storage.SaveOperationTag.INSERT,
        after: {
          id: 't2',
          description: 'Test 2'
        },
        afterReplicaId: 't2'
      });

      await batch.commit('0/2');
    });

    expect(await getCheckpointLines(iter)).toMatchSnapshot();

    iter.return?.();
  });

  test('expiring token', async () => {
    await using f = await factory();

    const syncRules = await f.updateSyncRules({
      content: BASIC_SYNC_RULES
    });

    const bucketStorage = await f.getInstance(syncRules);
    await bucketStorage.autoActivate();

    const exp = Date.now() / 1000 + 0.1;

    const stream = sync.streamResponse({
      syncContext,
      bucketStorage,
      syncRules: bucketStorage.getParsedSyncRules(test_utils.PARSE_OPTIONS),
      params: {
        buckets: [],
        include_checksum: true,
        raw_data: true
      },
      tracker,
      syncParams: new RequestParameters({ sub: '' }, {}),
      token: { exp: exp } as any
    });
    const iter = stream[Symbol.asyncIterator]();

    const checkpoint = await getCheckpointLines(iter);
    expect(checkpoint).toMatchSnapshot();

    const expLines = await getCheckpointLines(iter);
    expect(expLines).toMatchSnapshot();
  });

  test('compacting data - invalidate checkpoint', async () => {
    // This tests a case of a compact operation invalidating a checkpoint in the
    // middle of syncing data.
    // This is expected to be rare in practice, but it is important to handle
    // this case correctly to maintain consistency on the client.

    await using f = await factory();

    const syncRules = await f.updateSyncRules({
      content: BASIC_SYNC_RULES
    });

    const bucketStorage = await f.getInstance(syncRules);
    await bucketStorage.autoActivate();

    await bucketStorage.startBatch(test_utils.BATCH_OPTIONS, async (batch) => {
      await batch.save({
        sourceTable: TEST_TABLE,
        tag: storage.SaveOperationTag.INSERT,
        after: {
          id: 't1',
          description: 'Test 1'
        },
        afterReplicaId: 't1'
      });

      await batch.save({
        sourceTable: TEST_TABLE,
        tag: storage.SaveOperationTag.INSERT,
        after: {
          id: 't2',
          description: 'Test 2'
        },
        afterReplicaId: 't2'
      });

      await batch.commit('0/1');
    });

    const stream = sync.streamResponse({
      syncContext,
      bucketStorage,
      syncRules: bucketStorage.getParsedSyncRules(test_utils.PARSE_OPTIONS),
      params: {
        buckets: [],
        include_checksum: true,
        raw_data: true
      },
      tracker,
      syncParams: new RequestParameters({ sub: '' }, {}),
      token: { exp: Date.now() / 1000 + 10 } as any
    });

    const iter = stream[Symbol.asyncIterator]();

    // Only consume the first "checkpoint" message, and pause before receiving data.
    const lines = await consumeIterator(iter, { consume: false, isDone: (line) => (line as any)?.checkpoint != null });
    expect(lines).toMatchSnapshot();
    expect(lines[0]).toEqual({
      checkpoint: expect.objectContaining({
        last_op_id: '2'
      })
    });

    // Now we save additional data AND compact before continuing.
    // This invalidates the checkpoint we've received above.

    await bucketStorage.startBatch(test_utils.BATCH_OPTIONS, async (batch) => {
      await batch.save({
        sourceTable: TEST_TABLE,
        tag: storage.SaveOperationTag.UPDATE,
        after: {
          id: 't1',
          description: 'Test 1b'
        },
        afterReplicaId: 't1'
      });

      await batch.save({
        sourceTable: TEST_TABLE,
        tag: storage.SaveOperationTag.UPDATE,
        after: {
          id: 't2',
          description: 'Test 2b'
        },
        afterReplicaId: 't2'
      });

      await batch.commit('0/2');
    });

    await bucketStorage.compact();

    const lines2 = await getCheckpointLines(iter, { consume: true });

    // Snapshot test checks for changes in general.
    // The tests after that documents the specific things we're looking for
    // in this test.
    expect(lines2).toMatchSnapshot();

    expect(lines2[0]).toEqual({
      data: expect.objectContaining({
        has_more: false,
        data: [
          // The first two ops have been replaced by a single CLEAR op
          expect.objectContaining({
            op: 'CLEAR'
          })
        ]
      })
    });

    // Note: No checkpoint_complete here, since the checkpoint has been
    // invalidated by the CLEAR op.

    expect(lines2[1]).toEqual({
      checkpoint_diff: expect.objectContaining({
        last_op_id: '4'
      })
    });

    expect(lines2[2]).toEqual({
      data: expect.objectContaining({
        has_more: false,
        data: [
          expect.objectContaining({
            op: 'PUT'
          }),
          expect.objectContaining({
            op: 'PUT'
          })
        ]
      })
    });

    // Now we get a checkpoint_complete
    expect(lines2[3]).toEqual({
      checkpoint_complete: expect.objectContaining({
        last_op_id: '4'
      })
    });
  });

  test('write checkpoint', async () => {
    await using f = await factory();

    const syncRules = await f.updateSyncRules({
      content: BASIC_SYNC_RULES
    });

    const bucketStorage = f.getInstance(syncRules);
    await bucketStorage.autoActivate();

    await bucketStorage.startBatch(test_utils.BATCH_OPTIONS, async (batch) => {
      // <= the managed write checkpoint LSN below
      await batch.commit('0/1');
    });

    const checkpoint = await bucketStorage.createManagedWriteCheckpoint({
      user_id: 'test',
      heads: { '1': '1/0' }
    });

    const params: sync.SyncStreamParameters = {
      syncContext,
      bucketStorage,
      syncRules: bucketStorage.getParsedSyncRules(test_utils.PARSE_OPTIONS),
      params: {
        buckets: [],
        include_checksum: true,
        raw_data: true
      },
      tracker,
      syncParams: new RequestParameters({ sub: 'test' }, {}),
      token: { sub: 'test', exp: Date.now() / 1000 + 10 } as any
    };
    const stream1 = sync.streamResponse(params);
    const lines1 = await consumeCheckpointLines(stream1);

    // If write checkpoints are not correctly filtered, this may already
    // contain the write checkpoint.
    expect(lines1[0]).toMatchObject({
      checkpoint: expect.objectContaining({
        last_op_id: '0',
        write_checkpoint: undefined
      })
    });

    await bucketStorage.startBatch(test_utils.BATCH_OPTIONS, async (batch) => {
      // must be >= the managed write checkpoint LSN
      await batch.commit('1/0');
    });

    // At this point the LSN has advanced, so the write checkpoint should be
    // included in the next checkpoint message.
    const stream2 = sync.streamResponse(params);
    const lines2 = await consumeCheckpointLines(stream2);
    expect(lines2[0]).toMatchObject({
      checkpoint: expect.objectContaining({
        last_op_id: '0',
        write_checkpoint: `${checkpoint}`
      })
    });
  });
}

/**
 * Get lines on an iterator until isDone(line) == true.
 *
 * Does not stop the iterator unless options.consume is true.
 */
async function consumeIterator<T>(
  iter: AsyncIterator<T>,
  options: { isDone: (line: T) => boolean; consume?: boolean }
) {
  let lines: T[] = [];
  try {
    const controller = new AbortController();
    const timeout = timers.setTimeout(1500, { value: null, done: 'timeout' }, { signal: controller.signal });
    while (true) {
      let { value, done } = await Promise.race([timeout, iter.next()]);
      if (done == 'timeout') {
        throw new Error('Timeout');
      }
      if (typeof value == 'string') {
        value = JSONBig.parse(value);
      }
      if (value) {
        lines.push(value);
      }
      if (done || options.isDone(value)) {
        break;
      }
    }
    controller.abort();

    if (options?.consume) {
      iter.return?.();
    }
    return lines;
  } catch (e) {
    if (options?.consume) {
      iter.throw?.(e);
    }
    throw e;
  }
}

/**
 * Get lines on an iterator until the next checkpoint_complete.
 *
 * Does not stop the iterator unless options.consume is true.
 */
async function getCheckpointLines(
  iter: AsyncIterator<utils.StreamingSyncLine | string | null>,
  options?: { consume?: boolean }
) {
  return consumeIterator(iter, {
    consume: options?.consume,
    isDone: (line) => (line as any)?.checkpoint_complete
  });
}

/**
 * Get lines on an iterator until the next checkpoint_complete.
 *
 * Stops the iterator afterwards.
 */
async function consumeCheckpointLines(
  iterable: AsyncIterable<utils.StreamingSyncLine | string | null>
): Promise<any[]> {
  return getCheckpointLines(iterable[Symbol.asyncIterator](), { consume: true });
}<|MERGE_RESOLUTION|>--- conflicted
+++ resolved
@@ -31,17 +31,13 @@
  * ```
  */
 export function registerSyncTests(factory: storage.TestStorageFactory) {
-<<<<<<< HEAD
   createCoreAPIMetrics(METRICS_HELPER.metricsEngine);
   const tracker = new sync.RequestTracker(METRICS_HELPER.metricsEngine);
-=======
-  const tracker = new sync.RequestTracker();
   const syncContext = new sync.SyncContext({
     maxBuckets: 10,
     maxParameterQueryResults: 10,
     maxDataFetchConcurrency: 2
   });
->>>>>>> 04e6fcc2
 
   test('sync global data', async () => {
     await using f = await factory();
