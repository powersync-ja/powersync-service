--- conflicted
+++ resolved
@@ -29,12 +29,7 @@
     "@types/ws": "~8.2.0",
     "bson": "^6.6.0",
     "rsocket-websocket-client": "1.0.0-alpha.3",
-<<<<<<< HEAD
-    "typescript": "^5.5.4",
-    "vitest": "^0.34.6"
-=======
     "typescript": "^5.6.2",
     "vitest": "^2.1.1"
->>>>>>> 2feb6799
   }
 }