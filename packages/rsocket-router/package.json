{
  "name": "@powersync/service-rsocket-router",
  "repository": "https://github.com/powersync-ja/powersync-service",
  "version": "0.0.13",
  "main": "dist/index.js",
  "types": "dist/index.d.ts",
  "license": "FSL-1.1-Apache-2.0",
  "publishConfig": {
    "access": "public"
  },
  "files": [
    "dist/**/*"
  ],
  "type": "module",
  "scripts": {
    "clean": "rm -r ./dist && tsc -b --clean",
    "build": "tsc -b",
    "test": "vitest"
  },
  "dependencies": {
    "@powersync/lib-services-framework": "workspace:*",
    "rsocket-core": "1.0.0-alpha.3",
    "ts-codec": "^1.2.2",
    "uuid": "^9.0.1",
    "ws": "^8.17.0"
  },
  "devDependencies": {
    "@types/uuid": "^9.0.4",
    "@types/ws": "~8.2.0",
    "bson": "^6.6.0",
<<<<<<< HEAD
    "rsocket-websocket-client": "1.0.0-alpha.3",
    "typescript": "^5.6.2",
    "vitest": "^2.1.1"
=======
    "rsocket-websocket-client": "1.0.0-alpha.3"
>>>>>>> 57bd18b3
  }
}<|MERGE_RESOLUTION|>--- conflicted
+++ resolved
@@ -28,12 +28,6 @@
     "@types/uuid": "^9.0.4",
     "@types/ws": "~8.2.0",
     "bson": "^6.6.0",
-<<<<<<< HEAD
-    "rsocket-websocket-client": "1.0.0-alpha.3",
-    "typescript": "^5.6.2",
-    "vitest": "^2.1.1"
-=======
     "rsocket-websocket-client": "1.0.0-alpha.3"
->>>>>>> 57bd18b3
   }
 }