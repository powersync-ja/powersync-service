--- conflicted
+++ resolved
@@ -1,21 +1,12 @@
 import * as sync_rules from '@powersync/service-sync-rules';
 import * as bson from 'bson';
 import crypto from 'crypto';
-<<<<<<< HEAD
 import * as uuid from 'uuid';
 import { BucketChecksum, OpId } from './protocol-types.js';
 
 import * as storage from '../storage/storage-index.js';
-=======
 
-import { logger } from '@powersync/lib-services-framework';
-import * as pgwire from '@powersync/service-jpgwire';
-import { pgwireRows } from '@powersync/service-jpgwire';
 import { PartialChecksum } from '../storage/ChecksumCache.js';
-import * as storage from '../storage/storage-index.js';
-import { retriedQuery } from './pgwire_utils.js';
-import { BucketChecksum, OpId } from './protocol-types.js';
->>>>>>> 96c40476
 
 export type ChecksumMap = Map<string, BucketChecksum>;
 
