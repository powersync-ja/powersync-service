import { Attributes, Counter, ObservableGauge, UpDownCounter, ValueType } from '@opentelemetry/api';
import { PrometheusExporter } from '@opentelemetry/exporter-prometheus';
import {
  MeterProvider,
  MetricReader,
  PeriodicExportingMetricReader
} from '@opentelemetry/sdk-metrics';
import { OTLPMetricExporter } from '@opentelemetry/exporter-metrics-otlp-http';
import * as jpgwire from '@powersync/service-jpgwire';
import * as util from '../util/util-index.js';
import * as storage from '../storage/storage-index.js';
import { CorePowerSyncSystem } from '../system/CorePowerSyncSystem.js';
<<<<<<< HEAD
import { IResource, Resource } from '@opentelemetry/resources';
=======
import { Resource } from '@opentelemetry/resources';
import { logger } from '@powersync/lib-services-framework';
>>>>>>> 2def6e4a

export interface MetricsOptions {
  disable_telemetry_sharing: boolean;
  powersync_instance_id: string;
  internal_metrics_endpoint: string;
  additional_metric_endpoints: string[];
}

export class Metrics {
  private static instance: Metrics;

  private prometheusExporter: PrometheusExporter;
  private meterProvider: MeterProvider;

  // Metrics
  // 1. Data processing / month

  // 1a. Postgres -> PowerSync
  // Record on replication pod
  public data_replicated_bytes: Counter<Attributes>;
  // 1b. PowerSync -> clients
  // Record on API pod
  public data_synced_bytes: Counter<Attributes>;
  // Unused for pricing
  // Record on replication pod
  public rows_replicated_total: Counter<Attributes>;
  // Unused for pricing
  // Record on replication pod
  public transactions_replicated_total: Counter<Attributes>;
  // Unused for pricing
  // Record on replication pod
  public chunks_replicated_total: Counter<Attributes>;

  // 2. Sync operations / month

  // Record on API pod
  public operations_synced_total: Counter<Attributes>;

  // 3. Data hosted on PowerSync sync service

  // Replication and Sync Rules
  // 3a. Replication storage -> raw data as received from Postgres.
  public replication_storage_size_bytes: ObservableGauge<Attributes>;
  // 3b. Operations storage -> transformed history, as will be synced to clients
  public operation_storage_size_bytes: ObservableGauge<Attributes>;
  // 3c. Parameter storage -> used for parameter queries
  public parameter_storage_size_bytes: ObservableGauge<Attributes>;
  // 3d. Initial syncs
  public initial_syncs: Counter<Attributes>;
  // 3e. Unique number of tables discovered in the sync rules
  public sync_rule_distinct_table_count: ObservableGauge<Attributes>;
  // 3f. Number of sync rule bucket definitions
  public sync_rule_bucket_definition_count: ObservableGauge<Attributes>;

  // 4. Peak concurrent connections

  // Record on API pod
  public concurrent_connections: UpDownCounter<Attributes>;

  // 5. Replication and Sync Rules

  // 5a. Initial syncs


  private constructor(meterProvider: MeterProvider, prometheusExporter: PrometheusExporter) {
    this.meterProvider = meterProvider;
    this.prometheusExporter = prometheusExporter;
    const meter = meterProvider.getMeter('powersync');

    this.data_replicated_bytes = meter.createCounter('powersync_data_replicated_bytes_total', {
      description: 'Uncompressed size of replicated data',
      unit: 'bytes',
      valueType: ValueType.INT
    });

    this.data_synced_bytes = meter.createCounter('powersync_data_synced_bytes_total', {
      description: 'Uncompressed size of synced data',
      unit: 'bytes',
      valueType: ValueType.INT
    });

    this.rows_replicated_total = meter.createCounter('powersync_rows_replicated_total', {
      description: 'Total number of replicated rows',
      valueType: ValueType.INT
    });

    this.transactions_replicated_total = meter.createCounter('powersync_transactions_replicated_total', {
      description: 'Total number of replicated transactions',
      valueType: ValueType.INT
    });

    this.chunks_replicated_total = meter.createCounter('powersync_chunks_replicated_total', {
      description: 'Total number of replication chunks',
      valueType: ValueType.INT
    });

    this.operations_synced_total = meter.createCounter('powersync_operations_synced_total', {
      description: 'Number of operations synced',
      valueType: ValueType.INT
    });

    this.replication_storage_size_bytes = meter.createObservableGauge('powersync_replication_storage_size_bytes', {
      description: 'Size of current data stored in PowerSync',
      unit: 'bytes',
      valueType: ValueType.INT
    });

    this.operation_storage_size_bytes = meter.createObservableGauge('powersync_operation_storage_size_bytes', {
      description: 'Size of operations stored in PowerSync',
      unit: 'bytes',
      valueType: ValueType.INT
    });

    this.parameter_storage_size_bytes = meter.createObservableGauge('powersync_parameter_storage_size_bytes', {
      description: 'Size of parameter data stored in PowerSync',
      unit: 'bytes',
      valueType: ValueType.INT
    });

    this.initial_syncs = meter.createCounter('powersync_initial_syncs_total', {
      description: 'The number of times an initial sync of the DB => Powersync has been performed',
      valueType: ValueType.INT
    });

    this.sync_rule_distinct_table_count = meter.createObservableGauge('powersync_sync_rule_distinct_table_count', {
      description: 'The number of unique tables recorded in the sync rules',
      valueType: ValueType.INT
    });

    this.sync_rule_bucket_definition_count = meter.createObservableGauge('powersync_sync_rule_bucket_definition_count', {
      description: 'The number buckets defined in the sync rules',
      valueType: ValueType.INT
    });

    this.concurrent_connections = meter.createUpDownCounter('powersync_concurrent_connections', {
      description: 'Number of concurrent sync connections',
      valueType: ValueType.INT
    });
  }

  // Generally only useful for tests. Note: gauges are ignored here.
  resetCounters() {
    this.data_replicated_bytes.add(0);
    this.data_synced_bytes.add(0);
    this.rows_replicated_total.add(0);
    this.transactions_replicated_total.add(0);
    this.chunks_replicated_total.add(0);
    this.operations_synced_total.add(0);
    this.concurrent_connections.add(0);
  }

  public static getInstance(): Metrics {
    if (!Metrics.instance) {
      throw new Error('Metrics have not been initialised');
    }

    return Metrics.instance;
  }

  public static async initialise(options: MetricsOptions): Promise<void> {
    if (Metrics.instance) {
      return;
    }
    logger.info('Configuring telemetry.');

    logger.info(
      `
Attention:
PowerSync collects completely anonymous telemetry regarding usage.
This information is used to shape our roadmap to better serve our customers.
You can learn more, including how to opt-out if you'd not like to participate in this anonymous program, by visiting the following URL:
https://docs.powersync.com/self-hosting/telemetry
Anonymous telemetry is currently: ${options.disable_telemetry_sharing ? 'disabled' : 'enabled'}
    `.trim()
    );

    const resource = new Resource({
      ['service']: 'PowerSync',
      ['instance_id']: options.powersync_instance_id
    });

    const configuredExporters: MetricReader[] = [];

    const port: number = util.env.METRICS_PORT ?? 0;
    const prometheusExporter = new PrometheusExporter({ port: port, preventServerStart: true });
    configuredExporters.push(prometheusExporter);

    if (!options.disable_telemetry_sharing) {
      logger.info('Sharing anonymous telemetry');
      const periodicExporter = new PeriodicExportingMetricReader({
        exporter: new OTLPMetricExporter({
          url: options.internal_metrics_endpoint
        }),
        exportIntervalMillis: 1000 * 60 * 5 // 5 minutes
      });

      configuredExporters.push(periodicExporter);
    } else {
      await Metrics.sendOneTimeRecord(resource, options.internal_metrics_endpoint);
    }

    // Create extra exporters for any additionally configured metric endpoints
    for (const endpoint of options.additional_metric_endpoints) {
      micro.logger.info(`Exporting metrics to endpoint: ${endpoint}`);
      const additionalEndpointExporter = new PeriodicExportingMetricReader({
        exporter: new OTLPMetricExporter({
          url: endpoint
        }),
        exportIntervalMillis: 1000 * 60 * 5 // 5 minutes
      });

      configuredExporters.push(additionalEndpointExporter);
    }

    const meterProvider = new MeterProvider({
      resource: resource,
      readers: configuredExporters
    });

    if (port > 0) {
      await prometheusExporter.startServer();
    }

    Metrics.instance = new Metrics(meterProvider, prometheusExporter);

    logger.info('Telemetry configuration complete.');
  }

  public async shutdown(): Promise<void> {
    await this.meterProvider.shutdown();
  }

  public configureApiMetrics() {
    // Initialize the metric, so that it reports a value before connections
    // have been opened.
    this.concurrent_connections.add(0);
  }

  public configureReplicationMetrics(system: CorePowerSyncSystem) {
    // Rate limit collection of these stats, since it may be an expensive query
    const MINIMUM_INTERVAL = 60_000;

    let cachedRequest: Promise<storage.StorageMetrics | null> | undefined = undefined;
    let cacheTimestamp = 0;

    function getMetrics() {
      if (cachedRequest == null || Date.now() - cacheTimestamp > MINIMUM_INTERVAL) {
        cachedRequest = system.storage.getStorageMetrics().catch((e) => {
          logger.error(`Failed to get storage metrics`, e);
          return null;
        });
        cacheTimestamp = Date.now();
      }
      return cachedRequest;
    }

    this.operation_storage_size_bytes.addCallback(async (result) => {
      const metrics = await getMetrics();
      if (metrics) {
        result.observe(metrics.operations_size_bytes);
      }
    });

    this.parameter_storage_size_bytes.addCallback(async (result) => {
      const metrics = await getMetrics();
      if (metrics) {
        result.observe(metrics.parameters_size_bytes);
      }
    });

    this.replication_storage_size_bytes.addCallback(async (result) => {
      const metrics = await getMetrics();
      if (metrics) {
        result.observe(metrics.replication_size_bytes);
      }
    });

    const class_scoped_data_replicated_bytes = this.data_replicated_bytes;
    // Record replicated bytes using global jpgwire metrics.
    jpgwire.setMetricsRecorder({
      addBytesRead(bytes) {
        class_scoped_data_replicated_bytes.add(bytes);
      }
    });
  }

  public async getMetricValueForTests(name: string): Promise<number | undefined> {
    const metrics = await this.prometheusExporter.collect();
    const scoped = metrics.resourceMetrics.scopeMetrics[0].metrics;
    const metric = scoped.find((metric) => metric.descriptor.name == name);
    if (metric == null) {
      throw new Error(
        `Cannot find metric ${name}. Options: ${scoped.map((metric) => metric.descriptor.name).join(',')}`
      );
    }
    const point = metric.dataPoints[metric.dataPoints.length - 1];
    return point?.value as number;
  }

  private static async sendOneTimeRecord(resource: IResource, endpoint: string): Promise<void> {
    const onceOfExporter = new PeriodicExportingMetricReader({
      exporter: new OTLPMetricExporter({
        url: endpoint
      }),
      exportIntervalMillis: 1000 * 60 * 10 // 10 minutes - but not really relevant since we will force a send and a shutdown
    });

    const meterProvider = new MeterProvider({
      resource: resource,
      readers: [onceOfExporter]
    });

    const meter = meterProvider.getMeter('powersync');

    const counter = meter.createCounter('powersync_metrics_opted_out', {
      description: 'One time message registering that metrics were opted out of'
    });

    counter.add(1);

    await meterProvider.forceFlush();
    await meterProvider.shutdown();
  }
}<|MERGE_RESOLUTION|>--- conflicted
+++ resolved
@@ -10,12 +10,8 @@
 import * as util from '../util/util-index.js';
 import * as storage from '../storage/storage-index.js';
 import { CorePowerSyncSystem } from '../system/CorePowerSyncSystem.js';
-<<<<<<< HEAD
-import { IResource, Resource } from '@opentelemetry/resources';
-=======
 import { Resource } from '@opentelemetry/resources';
 import { logger } from '@powersync/lib-services-framework';
->>>>>>> 2def6e4a
 
 export interface MetricsOptions {
   disable_telemetry_sharing: boolean;
