import type fastify from 'fastify';
import { registerFastifyRoutes } from './route-register.js';

import * as system from '../system/system-index.js';

import { ADMIN_ROUTES } from './endpoints/admin.js';
import { CHECKPOINT_ROUTES } from './endpoints/checkpointing.js';
import { PROBES_ROUTES } from './endpoints/probes.js';
import { SYNC_RULES_ROUTES } from './endpoints/sync-rules.js';
import { SYNC_STREAM_ROUTES } from './endpoints/sync-stream.js';
import { createRequestQueueHook, CreateRequestQueueParams } from './hooks.js';
import { RouteDefinition, RouterServiceContext } from './router.js';

/**
 * A list of route definitions to be registered as endpoints.
 * Supplied concurrency limits will be applied to the grouped routes.
 */
export type RouteRegistrationOptions = {
  routes: RouteDefinition[];
  queue_options: CreateRequestQueueParams;
};

/**
 * HTTP routes separated by API and Sync stream categories.
 * This allows for separate concurrency limits.
 */
export type RouteDefinitions = {
  api?: Partial<RouteRegistrationOptions>;
  sync_stream?: Partial<RouteRegistrationOptions>;
};

export type FastifyServerConfig = {
  service_context: system.ServiceContext;
  routes?: RouteDefinitions;
};

export const DEFAULT_ROUTE_OPTIONS = {
  api: {
<<<<<<< HEAD
    routes: [...ADMIN_ROUTES, ...CHECKPOINT_ROUTES, ...SYNC_RULES_ROUTES, ...PROBES_ROUTES],
    queueOptions: {
=======
    routes: [...ADMIN_ROUTES, ...CHECKPOINT_ROUTES, ...SYNC_RULES_ROUTES],
    queue_options: {
>>>>>>> 91af7dbd
      concurrency: 10,
      max_queue_depth: 20
    }
  },
  sync_stream: {
    routes: [...SYNC_STREAM_ROUTES],
    queue_options: {
      concurrency: 200,
      max_queue_depth: 0
    }
  }
};

/**
 * Registers default routes on a Fastify server. Consumers can optionally configure
 * concurrency queue limits or override routes.
 */
export function configureFastifyServer(server: fastify.FastifyInstance, options: FastifyServerConfig) {
  const { service_context, routes = DEFAULT_ROUTE_OPTIONS } = options;

  const generateContext = async () => {
    const { routerEngine } = service_context;
    if (!routerEngine) {
      throw new Error(`RouterEngine has not been registered`);
    }

    return {
      user_id: undefined,
      service_context: service_context as RouterServiceContext
    };
  };

  /**
   * Fastify creates an encapsulated context for each `.register` call.
   * Creating a separate context here to separate the concurrency limits for Admin APIs
   * and Sync Streaming routes.
   * https://github.com/fastify/fastify/blob/main/docs/Reference/Encapsulation.md
   */
  server.register(async function (childContext) {
    registerFastifyRoutes(childContext, generateContext, routes.api?.routes ?? DEFAULT_ROUTE_OPTIONS.api.routes);
    // Limit the active concurrent requests
    childContext.addHook(
      'onRequest',
      createRequestQueueHook(routes.api?.queue_options ?? DEFAULT_ROUTE_OPTIONS.api.queue_options)
    );
  });

  // Create a separate context for concurrency queueing
  server.register(async function (childContext) {
    registerFastifyRoutes(
      childContext,
      generateContext,
      routes.sync_stream?.routes ?? DEFAULT_ROUTE_OPTIONS.sync_stream.routes
    );
    // Limit the active concurrent requests
    childContext.addHook(
      'onRequest',
      createRequestQueueHook(routes.sync_stream?.queue_options ?? DEFAULT_ROUTE_OPTIONS.sync_stream.queue_options)
    );
  });
}<|MERGE_RESOLUTION|>--- conflicted
+++ resolved
@@ -36,13 +36,8 @@
 
 export const DEFAULT_ROUTE_OPTIONS = {
   api: {
-<<<<<<< HEAD
     routes: [...ADMIN_ROUTES, ...CHECKPOINT_ROUTES, ...SYNC_RULES_ROUTES, ...PROBES_ROUTES],
-    queueOptions: {
-=======
-    routes: [...ADMIN_ROUTES, ...CHECKPOINT_ROUTES, ...SYNC_RULES_ROUTES],
     queue_options: {
->>>>>>> 91af7dbd
       concurrency: 10,
       max_queue_depth: 20
     }
