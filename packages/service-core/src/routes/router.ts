import { router } from '@powersync/lib-services-framework';
<<<<<<< HEAD
import type { JwtPayload } from '../auth/auth-index.js';
import type { CorePowerSyncSystem } from '../system/CorePowerSyncSystem.js';
=======
import * as auth from '../auth/auth-index.js';
import { ServiceContext } from '../system/ServiceContext.js';
import { RouterEngine } from './RouterEngine.js';
>>>>>>> 91af7dbd

/**
 * The {@link RouterEngine} must be provided for these routes
 */
export type RouterServiceContext = ServiceContext & { routerEngine: RouterEngine };
/**
 * Common context for routes
 */
export type Context = {
  user_id?: string;

  service_context: RouterServiceContext;

  token_payload?: JwtPayload;
  token_errors?: string[];
  /**
   * Only on websocket endpoints.
   */
  user_agent?: string;
};

export type BasicRouterRequest = {
  headers: Record<string, string | string[] | undefined>;
  protocol: string;
  hostname: string;
};

export type ContextProvider = (request: BasicRouterRequest) => Promise<Context>;

export type RequestEndpoint<
  I,
  O,
  C = Context,
  Payload = RequestEndpointHandlerPayload<I, C, BasicRouterRequest>
> = router.Endpoint<I, O, C, Payload> & {};

export type RequestEndpointHandlerPayload<
  I = any,
  C = Context,
  Request = BasicRouterRequest
> = router.EndpointHandlerPayload<I, C> & {
  request: Request;
};

export type RouteDefinition<I = any, O = any> = RequestEndpoint<I, O>;
/**
 * Helper function for making generics work well when defining routes
 */
export function routeDefinition<I, O, C = Context, Extension = {}>(
  params: RequestEndpoint<I, O, C> & Extension
): RequestEndpoint<I, O, C> & Extension {
  return params;
}<|MERGE_RESOLUTION|>--- conflicted
+++ resolved
@@ -1,12 +1,7 @@
 import { router } from '@powersync/lib-services-framework';
-<<<<<<< HEAD
 import type { JwtPayload } from '../auth/auth-index.js';
-import type { CorePowerSyncSystem } from '../system/CorePowerSyncSystem.js';
-=======
-import * as auth from '../auth/auth-index.js';
 import { ServiceContext } from '../system/ServiceContext.js';
 import { RouterEngine } from './RouterEngine.js';
->>>>>>> 91af7dbd
 
 /**
  * The {@link RouterEngine} must be provided for these routes
