import { container, errors, logger, router, schema } from '@powersync/lib-services-framework';
import { RequestParameters } from '@powersync/service-sync-rules';
import { Readable } from 'stream';

import * as sync from '../../sync/sync-index.js';
import * as util from '../../util/util-index.js';

import { Metrics } from '../../metrics/Metrics.js';
import { authUser } from '../auth.js';
import { routeDefinition } from '../router.js';
import { RequestTracker } from '../../sync/RequestTracker.js';

export enum SyncRoutes {
  STREAM = '/sync/stream'
}

export const syncStreamed = routeDefinition({
  path: SyncRoutes.STREAM,
  method: router.HTTPMethod.POST,
  authorize: authUser,
  validator: schema.createTsCodecValidator(util.StreamingSyncRequest, { allowAdditional: true }),
  handler: async (payload) => {
    const system = payload.context.system;

    if (system.closed) {
      throw new errors.JourneyError({
        status: 503,
        code: 'SERVICE_UNAVAILABLE',
        description: 'Service temporarily unavailable'
      });
    }

    const params: util.StreamingSyncRequest = payload.params;
    const syncParams = new RequestParameters(payload.context.token_payload!, payload.params.parameters ?? {});

    const storage = system.storage;
    // Sanity check before we start the stream
    const cp = await storage.getActiveCheckpoint();
    if (!cp.hasSyncRules()) {
      throw new errors.JourneyError({
        status: 500,
        code: 'NO_SYNC_RULES',
        description: 'No sync rules available'
      });
    }
    const metrics = container.getImplementation(Metrics);
    const controller = new AbortController();
    const tracker = new RequestTracker();
    try {
      metrics.concurrent_connections.add(1);
      const stream = Readable.from(
        sync.transformToBytesTracked(
          sync.ndjson(
            sync.streamResponse({
              storage,
              params,
              syncParams,
              token: payload.context.token_payload!,
              tracker,
              signal: controller.signal
            })
          ),
          tracker
        ),
        { objectMode: false, highWaterMark: 16 * 1024 }
      );

      const deregister = system.addStopHandler(() => {
        // This error is not currently propagated to the client
        controller.abort();
        stream.destroy(new Error('Shutting down system'));
      });
      stream.on('close', () => {
        deregister();
      });

      stream.on('error', (error) => {
        controller.abort();
        // Note: This appears as a 200 response in the logs.
        if (error.message != 'Shutting down system') {
          logger.error('Streaming sync request failed', error);
        }
      });

      return new router.RouterResponse({
        status: 200,
        headers: {
          'Content-Type': 'application/x-ndjson'
        },
        data: stream,
        afterSend: async () => {
          controller.abort();
<<<<<<< HEAD
          metrics.concurrent_connections.add(-1);
=======
          Metrics.getInstance().concurrent_connections.add(-1);
          logger.info(`Sync stream complete`, {
            user_id: syncParams.user_id,
            operations_synced: tracker.operationsSynced,
            data_synced_bytes: tracker.dataSyncedBytes
          });
>>>>>>> 8e9a316f
        }
      });
    } catch (ex) {
      controller.abort();
      metrics.concurrent_connections.add(-1);
    }
  }
});

export const SYNC_STREAM_ROUTES = [syncStreamed];<|MERGE_RESOLUTION|>--- conflicted
+++ resolved
@@ -90,16 +90,12 @@
         data: stream,
         afterSend: async () => {
           controller.abort();
-<<<<<<< HEAD
           metrics.concurrent_connections.add(-1);
-=======
-          Metrics.getInstance().concurrent_connections.add(-1);
           logger.info(`Sync stream complete`, {
             user_id: syncParams.user_id,
             operations_synced: tracker.operationsSynced,
             data_synced_bytes: tracker.dataSyncedBytes
           });
->>>>>>> 8e9a316f
         }
       });
     } catch (ex) {
