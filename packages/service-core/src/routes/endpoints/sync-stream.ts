import { ErrorCode, errors, router, schema } from '@powersync/lib-services-framework';
import { RequestParameters } from '@powersync/service-sync-rules';
import { Readable } from 'stream';
<<<<<<< HEAD
=======
import Negotiator from 'negotiator';

>>>>>>> 4a34a513
import * as sync from '../../sync/sync-index.js';
import * as util from '../../util/util-index.js';

import { authUser } from '../auth.js';
import { routeDefinition } from '../router.js';
import { APIMetric, event_types } from '@powersync/service-types';

export enum SyncRoutes {
  STREAM = '/sync/stream'
}

const ndJsonContentType = 'application/x-ndjson';
const concatenatedBsonContentType = 'application/vnd.powersync.bson-stream';
const supportedContentTypes = [ndJsonContentType, concatenatedBsonContentType];

export const syncStreamed = routeDefinition({
  path: SyncRoutes.STREAM,
  method: router.HTTPMethod.POST,
  authorize: authUser,
  validator: schema.createTsCodecValidator(util.StreamingSyncRequest, { allowAdditional: true }),
  handler: async (payload) => {
    const { service_context, logger, token_payload } = payload.context;
    const { routerEngine, storageEngine, metricsEngine, syncContext } = service_context;
    const headers = payload.request.headers;
    const userAgent = headers['x-user-agent'] ?? headers['user-agent'];
    const clientId = payload.params.client_id;
    const streamStart = Date.now();
    // This falls back to JSON unless there's preference for the bson-stream in the Accept header.
    const useBson =
      payload.request.headers.accept &&
      new Negotiator(payload.request).mediaType(supportedContentTypes) == concatenatedBsonContentType;

    logger.defaultMeta = {
      ...logger.defaultMeta,
      user_agent: userAgent,
      client_id: clientId,
      user_id: payload.context.user_id,
      bson: useBson
    };
    const sdkData: event_types.SdkUserData = {
      client_id: clientId,
      user_id: payload.context.user_id!,
      user_agent: userAgent as string,
      jwt_exp: token_payload?.exp ? new Date(token_payload?.exp * 1000) : undefined
    };

    if (routerEngine.closed) {
      throw new errors.ServiceError({
        status: 503,
        code: ErrorCode.PSYNC_S2003,
        description: 'Service temporarily unavailable'
      });
    }

    const params: util.StreamingSyncRequest = payload.params;
    const syncParams = new RequestParameters(payload.context.token_payload!, payload.params.parameters ?? {});

    const bucketStorage = await storageEngine.activeBucketStorage.getActiveStorage();

    if (bucketStorage == null) {
      throw new errors.ServiceError({
        status: 500,
        code: ErrorCode.PSYNC_S2302,
        description: 'No sync rules available'
      });
    }

    const syncRules = bucketStorage.getParsedSyncRules(routerEngine.getAPI().getParseSyncRulesOptions());

    const controller = new AbortController();
    const tracker = new sync.RequestTracker(metricsEngine);
    try {
      metricsEngine.getUpDownCounter(APIMetric.CONCURRENT_CONNECTIONS).add(1);
<<<<<<< HEAD
      service_context.emitterEngine.emit(event_types.EmitterEngineEvents.SDK_CONNECT_EVENT, {
        ...sdkData,
        connect_at: new Date(streamStart)
      });
      const stream = Readable.from(
        sync.transformToBytesTracked(
          sync.ndjson(
            sync.streamResponse({
              syncContext: syncContext,
              bucketStorage,
              syncRules: syncRules,
              params,
              syncParams,
              token: payload.context.token_payload!,
              tracker,
              signal: controller.signal,
              logger
            })
          ),
          tracker
        ),
        { objectMode: false, highWaterMark: 16 * 1024 }
      );
=======
      const syncLines = sync.streamResponse({
        syncContext: syncContext,
        bucketStorage,
        syncRules: syncRules,
        params,
        syncParams,
        token: payload.context.token_payload!,
        tracker,
        signal: controller.signal,
        logger
      });

      const byteContents = useBson ? sync.bsonLines(syncLines) : sync.ndjson(syncLines);
      const stream = Readable.from(sync.transformToBytesTracked(byteContents, tracker), {
        objectMode: false,
        highWaterMark: 16 * 1024
      });
>>>>>>> 4a34a513

      // Best effort guess on why the stream was closed.
      // We use the `??=` operator everywhere, so that we catch the first relevant
      // event, which is usually the most specific.
      let closeReason: string | undefined = undefined;

      const deregister = routerEngine.addStopHandler(() => {
        // This error is not currently propagated to the client
        controller.abort();
        closeReason ??= 'process shutdown';
        stream.destroy(new Error('Shutting down system'));
      });

      stream.on('end', () => {
        // Auth failure or switch to new sync rules
        closeReason ??= 'service closing stream';
      });

      stream.on('close', () => {
        deregister();
      });

      stream.on('error', (error) => {
        closeReason ??= 'stream error';
        controller.abort();
        // Note: This appears as a 200 response in the logs.
        if (error.message != 'Shutting down system') {
          logger.error('Streaming sync request failed', error);
        }
      });

      return new router.RouterResponse({
        status: 200,
        headers: {
          'Content-Type': useBson ? concatenatedBsonContentType : ndJsonContentType
        },
        data: stream,
        afterSend: async (details) => {
          if (details.clientClosed) {
            closeReason ??= 'client closing stream';
          }
          controller.abort();
          metricsEngine.getUpDownCounter(APIMetric.CONCURRENT_CONNECTIONS).add(-1);
          service_context.emitterEngine.emit(event_types.EmitterEngineEvents.SDK_DISCONNECT_EVENT, {
            ...sdkData,
            disconnect_at: new Date()
          });
          logger.info(`Sync stream complete`, {
            ...tracker.getLogMeta(),
            stream_ms: Date.now() - streamStart,
            close_reason: closeReason ?? 'unknown'
          });
        }
      });
    } catch (ex) {
      controller.abort();
      metricsEngine.getUpDownCounter(APIMetric.CONCURRENT_CONNECTIONS).add(-1);
      service_context.emitterEngine.emit(event_types.EmitterEngineEvents.SDK_DISCONNECT_EVENT, {
        ...sdkData,
        disconnect_at: new Date()
      });
    }
  }
});

export const SYNC_STREAM_ROUTES = [syncStreamed];<|MERGE_RESOLUTION|>--- conflicted
+++ resolved
@@ -1,11 +1,8 @@
-import { ErrorCode, errors, router, schema } from '@powersync/lib-services-framework';
+import { ErrorCode, errors, logger, router, schema } from '@powersync/lib-services-framework';
 import { RequestParameters } from '@powersync/service-sync-rules';
 import { Readable } from 'stream';
-<<<<<<< HEAD
-=======
 import Negotiator from 'negotiator';
 
->>>>>>> 4a34a513
 import * as sync from '../../sync/sync-index.js';
 import * as util from '../../util/util-index.js';
 
@@ -79,31 +76,6 @@
     const tracker = new sync.RequestTracker(metricsEngine);
     try {
       metricsEngine.getUpDownCounter(APIMetric.CONCURRENT_CONNECTIONS).add(1);
-<<<<<<< HEAD
-      service_context.emitterEngine.emit(event_types.EmitterEngineEvents.SDK_CONNECT_EVENT, {
-        ...sdkData,
-        connect_at: new Date(streamStart)
-      });
-      const stream = Readable.from(
-        sync.transformToBytesTracked(
-          sync.ndjson(
-            sync.streamResponse({
-              syncContext: syncContext,
-              bucketStorage,
-              syncRules: syncRules,
-              params,
-              syncParams,
-              token: payload.context.token_payload!,
-              tracker,
-              signal: controller.signal,
-              logger
-            })
-          ),
-          tracker
-        ),
-        { objectMode: false, highWaterMark: 16 * 1024 }
-      );
-=======
       const syncLines = sync.streamResponse({
         syncContext: syncContext,
         bucketStorage,
@@ -121,7 +93,11 @@
         objectMode: false,
         highWaterMark: 16 * 1024
       });
->>>>>>> 4a34a513
+      service_context.emitterEngine.emit(event_types.EmitterEngineEvents.SDK_CONNECT_EVENT, {
+        ...sdkData,
+        connect_at: new Date(streamStart)
+      });
+
 
       // Best effort guess on why the stream was closed.
       // We use the `??=` operator everywhere, so that we catch the first relevant
