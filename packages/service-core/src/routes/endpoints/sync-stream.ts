import { ErrorCode, errors, logger, router, schema } from '@powersync/lib-services-framework';
import { RequestParameters } from '@powersync/service-sync-rules';
import { Readable } from 'stream';

import * as sync from '../../sync/sync-index.js';
import * as util from '../../util/util-index.js';

import { authUser } from '../auth.js';
import { routeDefinition } from '../router.js';

import { APIMetric } from '@powersync/service-types';

export enum SyncRoutes {
  STREAM = '/sync/stream'
}

export const syncStreamed = routeDefinition({
  path: SyncRoutes.STREAM,
  method: router.HTTPMethod.POST,
  authorize: authUser,
  validator: schema.createTsCodecValidator(util.StreamingSyncRequest, { allowAdditional: true }),
  handler: async (payload) => {
    const { service_context } = payload.context;
<<<<<<< HEAD
    const { routerEngine, storageEngine, metricsEngine } = service_context;
=======
    const { routerEngine, storageEngine, syncContext } = service_context;
>>>>>>> 04e6fcc2
    const headers = payload.request.headers;
    const userAgent = headers['x-user-agent'] ?? headers['user-agent'];
    const clientId = payload.params.client_id;

    if (routerEngine!.closed) {
      throw new errors.ServiceError({
        status: 503,
        code: ErrorCode.PSYNC_S2003,
        description: 'Service temporarily unavailable'
      });
    }

    const params: util.StreamingSyncRequest = payload.params;
    const syncParams = new RequestParameters(payload.context.token_payload!, payload.params.parameters ?? {});

    const bucketStorage = await storageEngine.activeBucketStorage.getActiveStorage();

    if (bucketStorage == null) {
      throw new errors.ServiceError({
        status: 500,
        code: ErrorCode.PSYNC_S2302,
        description: 'No sync rules available'
      });
    }

    const syncRules = bucketStorage.getParsedSyncRules(routerEngine!.getAPI().getParseSyncRulesOptions());

    const controller = new AbortController();
    const tracker = new sync.RequestTracker(metricsEngine);
    try {
      metricsEngine.getUpDownCounter(APIMetric.CONCURRENT_CONNECTIONS).add(1);
      const stream = Readable.from(
        sync.transformToBytesTracked(
          sync.ndjson(
            sync.streamResponse({
              syncContext: syncContext,
              bucketStorage,
              syncRules: syncRules,
              params,
              syncParams,
              token: payload.context.token_payload!,
              tracker,
              signal: controller.signal
            })
          ),
          tracker
        ),
        { objectMode: false, highWaterMark: 16 * 1024 }
      );

      const deregister = routerEngine!.addStopHandler(() => {
        // This error is not currently propagated to the client
        controller.abort();
        stream.destroy(new Error('Shutting down system'));
      });
      stream.on('close', () => {
        deregister();
      });

      stream.on('error', (error) => {
        controller.abort();
        // Note: This appears as a 200 response in the logs.
        if (error.message != 'Shutting down system') {
          logger.error('Streaming sync request failed', error);
        }
      });

      return new router.RouterResponse({
        status: 200,
        headers: {
          'Content-Type': 'application/x-ndjson'
        },
        data: stream,
        afterSend: async () => {
          controller.abort();
          metricsEngine.getUpDownCounter(APIMetric.CONCURRENT_CONNECTIONS).add(-1);
          logger.info(`Sync stream complete`, {
            user_id: syncParams.user_id,
            client_id: clientId,
            user_agent: userAgent,
            operations_synced: tracker.operationsSynced,
            data_synced_bytes: tracker.dataSyncedBytes
          });
        }
      });
    } catch (ex) {
      controller.abort();
      metricsEngine.getUpDownCounter(APIMetric.CONCURRENT_CONNECTIONS).add(-1);
    }
  }
});

export const SYNC_STREAM_ROUTES = [syncStreamed];<|MERGE_RESOLUTION|>--- conflicted
+++ resolved
@@ -21,11 +21,7 @@
   validator: schema.createTsCodecValidator(util.StreamingSyncRequest, { allowAdditional: true }),
   handler: async (payload) => {
     const { service_context } = payload.context;
-<<<<<<< HEAD
-    const { routerEngine, storageEngine, metricsEngine } = service_context;
-=======
-    const { routerEngine, storageEngine, syncContext } = service_context;
->>>>>>> 04e6fcc2
+    const { routerEngine, storageEngine, metricsEngine, syncContext } = service_context;
     const headers = payload.request.headers;
     const userAgent = headers['x-user-agent'] ?? headers['user-agent'];
     const clientId = payload.params.client_id;
