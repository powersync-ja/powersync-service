--- conflicted
+++ resolved
@@ -1,8 +1,4 @@
 import { ErrorCode, errors, router, schema } from '@powersync/lib-services-framework';
-<<<<<<< HEAD
-import { Readable } from 'stream';
-=======
->>>>>>> 98c6bef0
 import Negotiator from 'negotiator';
 import { Readable } from 'stream';
 
@@ -11,13 +7,9 @@
 
 import { authUser } from '../auth.js';
 import { routeDefinition } from '../router.js';
-<<<<<<< HEAD
 import { APIMetric, event_types } from '@powersync/service-types';
-=======
 
-import { APIMetric } from '@powersync/service-types';
 import { maybeCompressResponseStream } from '../compression.js';
->>>>>>> 98c6bef0
 
 export enum SyncRoutes {
   STREAM = '/sync/stream'
