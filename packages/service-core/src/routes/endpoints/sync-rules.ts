--- conflicted
+++ resolved
@@ -3,14 +3,9 @@
 import type { FastifyPluginAsync } from 'fastify';
 import * as t from 'ts-codec';
 
-<<<<<<< HEAD
-import * as system from '../../system/system-index.js';
-=======
 import { RouteAPI } from '../../api/RouteAPI.js';
->>>>>>> 57bd18b3
 import { authApi } from '../auth.js';
 import { routeDefinition } from '../router.js';
-import { RouteAPI } from '../../api/RouteAPI.js';
 
 const DeploySyncRulesRequest = t.object({
   content: t.string
