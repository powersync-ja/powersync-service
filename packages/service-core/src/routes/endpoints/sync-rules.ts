import { errors, router, schema } from '@powersync/lib-services-framework';
import { SqlSyncRules, SyncRulesErrors } from '@powersync/service-sync-rules';
import type { FastifyPluginAsync } from 'fastify';
import * as t from 'ts-codec';

import { authApi } from '../auth.js';
<<<<<<< HEAD
import { routeDefinition, RouterServiceContext } from '../router.js';
=======
import { routeDefinition } from '../router.js';
import { RouteAPI } from '../../api/RouteAPI.js';
>>>>>>> 6a075e16

const DeploySyncRulesRequest = t.object({
  content: t.string
});

export const yamlPlugin: FastifyPluginAsync = async (fastify) => {
  fastify.addContentTypeParser('application/yaml', async (request, payload, _d) => {
    const data: any[] = [];
    for await (const chunk of payload) {
      data.push(chunk);
    }

    request.params = { content: Buffer.concat(data).toString('utf8') };
  });
};

/**
 * Declares the plugin should be available on the same scope
 * without requiring the `fastify-plugin` package as a dependency.
 * https://fastify.dev/docs/latest/Reference/Plugins/#handle-the-scope
 */
//@ts-expect-error
yamlPlugin[Symbol.for('skip-override')] = true;

export const deploySyncRules = routeDefinition({
  path: '/api/sync-rules/v1/deploy',
  method: router.HTTPMethod.POST,
  authorize: authApi,
  parse: true,
  plugins: [yamlPlugin],
  validator: schema.createTsCodecValidator(DeploySyncRulesRequest, { allowAdditional: true }),
  handler: async (payload) => {
    const { service_context } = payload.context;
    const { storageEngine } = service_context;

    if (service_context.configuration.sync_rules.present) {
      // If sync rules are configured via the config, disable deploy via the API.
      throw new errors.JourneyError({
        status: 422,
        code: 'API_DISABLED',
        description: 'Sync rules API disabled',
        details: 'Use the management API to deploy sync rules'
      });
    }
    const content = payload.params.content;

    try {
      SqlSyncRules.fromYaml(payload.params.content);
    } catch (e) {
      throw new errors.JourneyError({
        status: 422,
        code: 'INVALID_SYNC_RULES',
        description: 'Sync rules parsing failed',
        details: e.message
      });
    }

    const sync_rules = await storageEngine.activeBucketStorage.updateSyncRules({
      content: content
    });

    return {
      slot_name: sync_rules.slot_name
    };
  }
});

const ValidateSyncRulesRequest = t.object({
  content: t.string
});

export const validateSyncRules = routeDefinition({
  path: '/api/sync-rules/v1/validate',
  method: router.HTTPMethod.POST,
  authorize: authApi,
  parse: true,
  plugins: [yamlPlugin],
  validator: schema.createTsCodecValidator(ValidateSyncRulesRequest, { allowAdditional: true }),
  handler: async (payload) => {
    const content = payload.params.content;
    const { service_context } = payload.context;
    const apiHandler = service_context.routerEngine!.getAPI();

    const info = await debugSyncRules(apiHandler, content);

    return replyPrettyJson(info);
  }
});

export const currentSyncRules = routeDefinition({
  path: '/api/sync-rules/v1/current',
  method: router.HTTPMethod.GET,
  authorize: authApi,
  handler: async (payload) => {
    const { service_context } = payload.context;
    const {
      storageEngine: { activeBucketStorage }
    } = service_context;

    const sync_rules = await activeBucketStorage.getActiveSyncRulesContent();
    if (!sync_rules) {
      throw new errors.JourneyError({
        status: 422,
        code: 'NO_SYNC_RULES',
        description: 'No active sync rules'
      });
    }

    const apiHandler = service_context.routerEngine!.getAPI();
    const info = await debugSyncRules(apiHandler, sync_rules.sync_rules_content);
    const next = await activeBucketStorage.getNextSyncRulesContent();

    const next_info = next ? await debugSyncRules(apiHandler, next.sync_rules_content) : null;

    const response = {
      current: {
        slot_name: sync_rules.slot_name,
        content: sync_rules.sync_rules_content,
        ...info
      },
      next:
        next == null
          ? null
          : {
              slot_name: next.slot_name,
              content: next.sync_rules_content,
              ...next_info
            }
    };

    return replyPrettyJson({ data: response });
  }
});

const ReprocessSyncRulesRequest = t.object({});

export const reprocessSyncRules = routeDefinition({
  path: '/api/sync-rules/v1/reprocess',
  method: router.HTTPMethod.POST,
  authorize: authApi,
  validator: schema.createTsCodecValidator(ReprocessSyncRulesRequest),
  handler: async (payload) => {
    const {
      storageEngine: { activeBucketStorage }
    } = payload.context.service_context;
    const sync_rules = await activeBucketStorage.getActiveSyncRules();
    if (sync_rules == null) {
      throw new errors.JourneyError({
        status: 422,
        code: 'NO_SYNC_RULES',
        description: 'No active sync rules'
      });
    }

    const new_rules = await activeBucketStorage.updateSyncRules({
      content: sync_rules.sync_rules.content
    });
    return {
      slot_name: new_rules.slot_name
    };
  }
});

export const SYNC_RULES_ROUTES = [validateSyncRules, deploySyncRules, reprocessSyncRules, currentSyncRules];

function replyPrettyJson(payload: any) {
  return new router.RouterResponse({
    status: 200,
    data: JSON.stringify(payload, null, 2) + '\n',
    headers: { 'Content-Type': 'application/json' }
  });
}

<<<<<<< HEAD
async function debugSyncRules(serviceContext: RouterServiceContext, sync_rules: string) {
=======
async function debugSyncRules(apiHandler: RouteAPI, sync_rules: string) {
>>>>>>> 6a075e16
  try {
    const rules = SqlSyncRules.fromYaml(sync_rules);
    const source_table_patterns = rules.getSourceTables();
    const resolved_tables = await apiHandler.getDebugTablesInfo(source_table_patterns, rules);

    return {
      valid: true,
      bucket_definitions: rules.bucket_descriptors.map((d) => {
        let all_parameter_queries = [...d.parameter_queries.values()].flat();
        let all_data_queries = [...d.data_queries.values()].flat();
        return {
          name: d.name,
          bucket_parameters: d.bucket_parameters,
          global_parameter_queries: d.global_parameter_queries.map((q) => {
            return {
              sql: q.sql
            };
          }),
          parameter_queries: all_parameter_queries.map((q) => {
            return {
              sql: q.sql,
              table: q.sourceTable,
              input_parameters: q.input_parameters
            };
          }),

          data_queries: all_data_queries.map((q) => {
            return {
              sql: q.sql,
              table: q.sourceTable,
              columns: q.columnOutputNames()
            };
          })
        };
      }),
      source_tables: resolved_tables,
      data_tables: rules.debugGetOutputTables()
    };
  } catch (e) {
    if (e instanceof SyncRulesErrors) {
      return {
        valid: false,
        errors: e.errors.map((e) => e.message)
      };
    }
    return {
      valid: false,
      errors: [e.message]
    };
  }
}<|MERGE_RESOLUTION|>--- conflicted
+++ resolved
@@ -3,13 +3,10 @@
 import type { FastifyPluginAsync } from 'fastify';
 import * as t from 'ts-codec';
 
+import * as system from '../../system/system-index.js';
 import { authApi } from '../auth.js';
-<<<<<<< HEAD
-import { routeDefinition, RouterServiceContext } from '../router.js';
-=======
 import { routeDefinition } from '../router.js';
 import { RouteAPI } from '../../api/RouteAPI.js';
->>>>>>> 6a075e16
 
 const DeploySyncRulesRequest = t.object({
   content: t.string
@@ -183,11 +180,7 @@
   });
 }
 
-<<<<<<< HEAD
-async function debugSyncRules(serviceContext: RouterServiceContext, sync_rules: string) {
-=======
 async function debugSyncRules(apiHandler: RouteAPI, sync_rules: string) {
->>>>>>> 6a075e16
   try {
     const rules = SqlSyncRules.fromYaml(sync_rules);
     const source_table_patterns = rules.getSourceTables();
