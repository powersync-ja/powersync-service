--- conflicted
+++ resolved
@@ -64,12 +64,7 @@
     const client_id = payload.params.client_id;
     const full_user_id = util.checkpointUserId(user_id, client_id);
 
-<<<<<<< HEAD
-    // Might want to call this something link replicationHead or something else
     const currentCheckpoint = await apiHandler.getReplicationHead();
-=======
-    const currentCheckpoint = await api.getReplicationHead();
->>>>>>> d6d22b58
     const {
       storageEngine: { activeBucketStorage }
     } = service_context;
