--- conflicted
+++ resolved
@@ -1,7 +1,6 @@
 import { logger, router, schema } from '@powersync/lib-services-framework';
 import * as t from 'ts-codec';
 
-import * as framework from '@powersync/lib-services-framework';
 import * as util from '../../util/util-index.js';
 import { authUser } from '../auth.js';
 import { routeDefinition } from '../router.js';
@@ -57,33 +56,11 @@
 
     const apiHandler = service_context.routerEngine!.getAPI();
 
-<<<<<<< HEAD
-    const client_id = payload.params.client_id;
-    const full_user_id = util.checkpointUserId(user_id, client_id);
-
-    const currentCheckpoint = await apiHandler.getReplicationHead();
-    const {
-      storageEngine: { activeBucketStorage }
-    } = service_context;
-
-    const syncBucketStorage = await activeBucketStorage.getActiveStorage();
-    if (!syncBucketStorage) {
-      throw new framework.errors.ServiceError(
-        framework.ErrorCode.PSYNC_S2302,
-        `Cannot create Write Checkpoint since no sync rules are active.`
-      );
-    }
-
-    const writeCheckpoint = await syncBucketStorage.createManagedWriteCheckpoint({
-      user_id: full_user_id,
-      heads: { '1': currentCheckpoint }
-=======
     const { replicationHead, writeCheckpoint } = await util.createWriteCheckpoint({
       userId: user_id,
       clientId: payload.params.client_id,
       api: apiHandler,
       storage: service_context.storageEngine.activeBucketStorage
->>>>>>> b6839523
     });
 
     logger.info(`Write checkpoint for ${user_id}/${payload.params.client_id}: ${writeCheckpoint} | ${replicationHead}`);
