import { container, errors, logger, schema } from '@powersync/lib-services-framework';
import { RequestParameters } from '@powersync/service-sync-rules';
import { serialize } from 'bson';

import { Metrics } from '../../metrics/Metrics.js';
import { streamResponse } from '../../sync/sync.js';
import * as util from '../../util/util-index.js';
import { SocketRouteGenerator } from '../router-socket.js';
import { SyncRoutes } from './sync-stream.js';
import { RequestTracker } from '../../sync/RequestTracker.js';

export const syncStreamReactive: SocketRouteGenerator = (router) =>
  router.reactiveStream<util.StreamingSyncRequest, any>(SyncRoutes.STREAM, {
    authorize: ({ context }) => {
      return {
        authorized: !!context.token_payload,
        errors: ['Authentication required'].concat(context.token_errors ?? [])
      };
    },
    validator: schema.createTsCodecValidator(util.StreamingSyncRequest, { allowAdditional: true }),
    handler: async ({ context, params, responder, observer, initialN }) => {
      const { system } = context;

      if (system.closed) {
        responder.onError(
          new errors.JourneyError({
            status: 503,
            code: 'SERVICE_UNAVAILABLE',
            description: 'Service temporarily unavailable'
          })
        );
        responder.onComplete();
        return;
      }

      const controller = new AbortController();

      const syncParams = new RequestParameters(context.token_payload!, params.parameters ?? {});

      const storage = system.storage;
      // Sanity check before we start the stream
      const cp = await storage.getActiveCheckpoint();
      if (!cp.hasSyncRules()) {
        responder.onError(
          new errors.JourneyError({
            status: 500,
            code: 'NO_SYNC_RULES',
            description: 'No sync rules available'
          })
        );
        responder.onComplete();
        return;
      }

      let requestedN = initialN;
      const disposer = observer.registerListener({
        request(n) {
          requestedN += n;
        },
        cancel: () => {
          controller.abort();
        }
      });

      const removeStopHandler = system.addStopHandler(() => {
        observer.triggerCancel();
      });

<<<<<<< HEAD
      const metrics = container.getImplementation(Metrics);

      metrics.concurrent_connections.add(1);
=======
      Metrics.getInstance().concurrent_connections.add(1);
      const tracker = new RequestTracker();
>>>>>>> 8e9a316f
      try {
        for await (const data of streamResponse({
          storage,
          params: {
            ...params,
            binary_data: true // always true for web sockets
          },
          syncParams,
          token: context!.token_payload!,
          tokenStreamOptions: {
            // RSocket handles keepalive events by default
            keep_alive: false
          },
          tracker,
          signal: controller.signal
        })) {
          if (data == null) {
            // Empty value just to flush iterator memory
            continue;
          } else if (typeof data == 'string') {
            // Should not happen with binary_data: true
            throw new Error(`Unexpected string data: ${data}`);
          }

          {
            // On NodeJS, serialize always returns a Buffer
            const serialized = serialize(data) as Buffer;
            responder.onNext({ data: serialized }, false);
            requestedN--;
<<<<<<< HEAD
            metrics.data_synced_bytes.add(serialized.length);
=======
            tracker.addDataSynced(serialized.length);
>>>>>>> 8e9a316f
          }

          if (requestedN <= 0) {
            await new Promise<void>((resolve) => {
              const l = observer.registerListener({
                request() {
                  if (requestedN > 0) {
                    // Management of updating the total requested items is done above
                    resolve();
                    l();
                  }
                },
                cancel: () => {
                  // Don't wait here if the request is cancelled
                  resolve();
                  l();
                }
              });
            });
          }
        }
      } catch (ex) {
        // Convert to our standard form before responding.
        // This ensures the error can be serialized.
        const error = new errors.InternalServerError(ex);
        logger.error('Sync stream error', error);
        responder.onError(error);
      } finally {
        responder.onComplete();
        removeStopHandler();
        disposer();
<<<<<<< HEAD
        metrics.concurrent_connections.add(-1);
=======
        logger.info(`Sync stream complete`, {
          user_id: syncParams.user_id,
          operations_synced: tracker.operationsSynced,
          data_synced_bytes: tracker.dataSyncedBytes
        });
        Metrics.getInstance().concurrent_connections.add(-1);
>>>>>>> 8e9a316f
      }
    }
  });<|MERGE_RESOLUTION|>--- conflicted
+++ resolved
@@ -66,14 +66,10 @@
         observer.triggerCancel();
       });
 
-<<<<<<< HEAD
       const metrics = container.getImplementation(Metrics);
 
       metrics.concurrent_connections.add(1);
-=======
-      Metrics.getInstance().concurrent_connections.add(1);
       const tracker = new RequestTracker();
->>>>>>> 8e9a316f
       try {
         for await (const data of streamResponse({
           storage,
@@ -103,11 +99,7 @@
             const serialized = serialize(data) as Buffer;
             responder.onNext({ data: serialized }, false);
             requestedN--;
-<<<<<<< HEAD
-            metrics.data_synced_bytes.add(serialized.length);
-=======
             tracker.addDataSynced(serialized.length);
->>>>>>> 8e9a316f
           }
 
           if (requestedN <= 0) {
@@ -139,16 +131,12 @@
         responder.onComplete();
         removeStopHandler();
         disposer();
-<<<<<<< HEAD
-        metrics.concurrent_connections.add(-1);
-=======
         logger.info(`Sync stream complete`, {
           user_id: syncParams.user_id,
           operations_synced: tracker.operationsSynced,
           data_synced_bytes: tracker.dataSyncedBytes
         });
-        Metrics.getInstance().concurrent_connections.add(-1);
->>>>>>> 8e9a316f
+        metrics.concurrent_connections.add(-1);
       }
     }
   });