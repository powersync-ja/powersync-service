--- conflicted
+++ resolved
@@ -14,11 +14,7 @@
     validator: schema.createTsCodecValidator(util.StreamingSyncRequest, { allowAdditional: true }),
     handler: async ({ context, params, responder, observer, initialN, signal: upstreamSignal }) => {
       const { service_context } = context;
-<<<<<<< HEAD
-      const { routerEngine, metricsEngine } = service_context;
-=======
-      const { routerEngine, syncContext } = service_context;
->>>>>>> 04e6fcc2
+      const { routerEngine, metricsEngine, syncContext } = service_context;
 
       // Create our own controller that we can abort directly
       const controller = new AbortController();
