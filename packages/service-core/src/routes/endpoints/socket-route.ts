import { errors, logger, schema } from '@powersync/lib-services-framework';
import { RequestParameters } from '@powersync/service-sync-rules';
import { serialize } from 'bson';

import { Metrics } from '../../metrics/Metrics.js';
import * as sync from '../../sync/sync-index.js';
import * as util from '../../util/util-index.js';
import { SocketRouteGenerator } from '../router-socket.js';
import { SyncRoutes } from './sync-stream.js';

export const syncStreamReactive: SocketRouteGenerator = (router) =>
  router.reactiveStream<util.StreamingSyncRequest, any>(SyncRoutes.STREAM, {
    validator: schema.createTsCodecValidator(util.StreamingSyncRequest, { allowAdditional: true }),
    handler: async ({ context, params, responder, observer, initialN, signal: upstreamSignal }) => {
      const { service_context } = context;

      // Create our own controller that we can abort directly
      const controller = new AbortController();
      upstreamSignal.addEventListener('abort', () => {
        controller.abort();
      });
      if (upstreamSignal.aborted) {
        controller.abort();
      }
      const signal = controller.signal;

      let requestedN = initialN;
      const disposer = observer.registerListener({
        request(n) {
          requestedN += n;
        }
      });

<<<<<<< HEAD
      if (service_context.routerEngine!.closed) {
=======
      if (routerEngine!.closed) {
>>>>>>> 417cf5f8
        responder.onError(
          new errors.JourneyError({
            status: 503,
            code: 'SERVICE_UNAVAILABLE',
            description: 'Service temporarily unavailable'
          })
        );
        responder.onComplete();
        return;
      }

      const syncParams = new RequestParameters(context.token_payload!, params.parameters ?? {});

      const {
        storageEngine: { activeBucketStorage }
      } = service_context;
      // Sanity check before we start the stream
      const cp = await activeBucketStorage.getActiveCheckpoint();
      if (!cp.hasSyncRules()) {
        responder.onError(
          new errors.JourneyError({
            status: 500,
            code: 'NO_SYNC_RULES',
            description: 'No sync rules available'
          })
        );
        responder.onComplete();
        return;
      }

<<<<<<< HEAD
      const removeStopHandler = service_context.routerEngine!.addStopHandler(() => {
=======
      const removeStopHandler = routerEngine!.addStopHandler(() => {
>>>>>>> 417cf5f8
        controller.abort();
      });

      Metrics.getInstance().concurrent_connections.add(1);
      const tracker = new sync.RequestTracker();
      try {
        for await (const data of sync.streamResponse({
          storage: activeBucketStorage,
          parseOptions: routerEngine!.getAPI().getParseSyncRulesOptions(),
          params: {
            ...params,
            binary_data: true // always true for web sockets
          },
          syncParams,
          token: context!.token_payload!,
          tokenStreamOptions: {
            // RSocket handles keepalive events by default
            keep_alive: false
          },
          tracker,
          signal
        })) {
          if (signal.aborted) {
            break;
          }
          if (data == null) {
            // Empty value just to flush iterator memory
            continue;
          } else if (typeof data == 'string') {
            // Should not happen with binary_data: true
            throw new Error(`Unexpected string data: ${data}`);
          }

          {
            // On NodeJS, serialize always returns a Buffer
            const serialized = serialize(data) as Buffer;
            responder.onNext({ data: serialized }, false);
            requestedN--;
            tracker.addDataSynced(serialized.length);
          }

          if (requestedN <= 0 && !signal.aborted) {
            await new Promise<void>((resolve) => {
              const l = observer.registerListener({
                request() {
                  if (requestedN > 0) {
                    // Management of updating the total requested items is done above
                    resolve();
                    l();
                    signal.removeEventListener('abort', onAbort);
                  }
                }
              });
              const onAbort = () => {
                // Don't wait here if the request is cancelled
                resolve();
                l();
                signal.removeEventListener('abort', onAbort);
              };
              signal.addEventListener('abort', onAbort);
            });
          }
        }
      } catch (ex) {
        // Convert to our standard form before responding.
        // This ensures the error can be serialized.
        const error = new errors.InternalServerError(ex);
        logger.error('Sync stream error', error);
        responder.onError(error);
      } finally {
        responder.onComplete();
        removeStopHandler();
        disposer();
        logger.info(`Sync stream complete`, {
          user_id: syncParams.user_id,
          client_id: params.client_id,
          user_agent: context.user_agent,
          operations_synced: tracker.operationsSynced,
          data_synced_bytes: tracker.dataSyncedBytes
        });
        Metrics.getInstance().concurrent_connections.add(-1);
      }
    }
  });<|MERGE_RESOLUTION|>--- conflicted
+++ resolved
@@ -13,6 +13,7 @@
     validator: schema.createTsCodecValidator(util.StreamingSyncRequest, { allowAdditional: true }),
     handler: async ({ context, params, responder, observer, initialN, signal: upstreamSignal }) => {
       const { service_context } = context;
+      const { routerEngine } = service_context;
 
       // Create our own controller that we can abort directly
       const controller = new AbortController();
@@ -31,11 +32,7 @@
         }
       });
 
-<<<<<<< HEAD
-      if (service_context.routerEngine!.closed) {
-=======
       if (routerEngine!.closed) {
->>>>>>> 417cf5f8
         responder.onError(
           new errors.JourneyError({
             status: 503,
@@ -66,11 +63,7 @@
         return;
       }
 
-<<<<<<< HEAD
-      const removeStopHandler = service_context.routerEngine!.addStopHandler(() => {
-=======
       const removeStopHandler = routerEngine!.addStopHandler(() => {
->>>>>>> 417cf5f8
         controller.abort();
       });
 
