import { errors, router, schema } from '@powersync/lib-services-framework';
import { SqlSyncRules, StaticSchema } from '@powersync/service-sync-rules';
import { internal_routes } from '@powersync/service-types';

import * as api from '../../api/api-index.js';
import * as storage from '../../storage/storage-index.js';
import { authApi } from '../auth.js';
import { routeDefinition } from '../router.js';

export const executeSql = routeDefinition({
  path: '/api/admin/v1/execute-sql',
  method: router.HTTPMethod.POST,
  authorize: authApi,
  validator: schema.createTsCodecValidator(internal_routes.ExecuteSqlRequest, { allowAdditional: true }),
  handler: async (payload) => {
    const {
      params: {
        sql: { query, args }
      }
    } = payload;

<<<<<<< HEAD
    const apiHandler = payload.context.service_context.routerEngine?.getAPI();
    if (!apiHandler) {
      throw new Error(`No active route API handler has been found.`);
    }

    const sourceConfig = await apiHandler.getSourceConfig();
    if (!sourceConfig.debug_enabled) {
=======
    const api = payload.context.service_context.routerEngine.getAPI();
    const sourceConfig = await api?.getSourceConfig();
    if (!sourceConfig?.debug_api) {
>>>>>>> 755c708a
      return internal_routes.ExecuteSqlResponse.encode({
        results: {
          columns: [],
          rows: []
        },
        success: false,
        error: 'SQL querying is not enabled'
      });
    }

    return internal_routes.ExecuteSqlResponse.encode(await apiHandler.executeQuery(query, args));
  }
});

export const diagnostics = routeDefinition({
  path: '/api/admin/v1/diagnostics',
  method: router.HTTPMethod.POST,
  authorize: authApi,
  validator: schema.createTsCodecValidator(internal_routes.DiagnosticsRequest, { allowAdditional: true }),
  handler: async (payload) => {
    const { context } = payload;
    const { service_context } = context;
    const include_content = payload.params.sync_rules_content ?? false;

    const apiHandler = service_context.routerEngine?.getAPI();
    if (!apiHandler) {
      throw new Error(`No active route API handler has been found.`);
    }

    const status = await apiHandler.getConnectionStatus();
    if (!status) {
      return internal_routes.DiagnosticsResponse.encode({
        connections: []
      });
    }

    const {
      storageEngine: { activeBucketStorage }
    } = service_context;
    const active = await activeBucketStorage.getActiveSyncRulesContent();
    const next = await activeBucketStorage.getNextSyncRulesContent();

    const active_status = await api.getSyncRulesStatus(activeBucketStorage, apiHandler, active, {
      include_content,
      check_connection: status.connected,
      live_status: true
    });

    const next_status = await api.getSyncRulesStatus(activeBucketStorage, apiHandler, next, {
      include_content,
      check_connection: status.connected,
      live_status: true
    });

    return internal_routes.DiagnosticsResponse.encode({
      connections: [
        {
          ...status,
          // TODO update this in future
          postgres_uri: status.uri
        }
      ],
      active_sync_rules: active_status,
      deploying_sync_rules: next_status
    });
  }
});

export const getSchema = routeDefinition({
  path: '/api/admin/v1/schema',
  method: router.HTTPMethod.POST,
  authorize: authApi,
  validator: schema.createTsCodecValidator(internal_routes.GetSchemaRequest, { allowAdditional: true }),
  handler: async (payload) => {
    const apiHandler = payload.context.service_context.routerEngine?.getAPI();
    if (!apiHandler) {
      throw new Error(`No active route API handler has been found.`);
    }

    return internal_routes.GetSchemaResponse.encode(await api.getConnectionsSchema(apiHandler));
  }
});

export const reprocess = routeDefinition({
  path: '/api/admin/v1/reprocess',
  method: router.HTTPMethod.POST,
  authorize: authApi,
  validator: schema.createTsCodecValidator(internal_routes.ReprocessRequest, { allowAdditional: true }),
  handler: async (payload) => {
    const {
      context: { service_context }
    } = payload;
    const {
      storageEngine: { activeBucketStorage }
    } = service_context;
    const next = await activeBucketStorage.getNextSyncRules();
    if (next != null) {
      throw new Error(`Busy processing sync rules - cannot reprocess`);
    }

    const active = await activeBucketStorage.getActiveSyncRules();
    if (active == null) {
      throw new errors.JourneyError({
        status: 422,
        code: 'NO_SYNC_RULES',
        description: 'No active sync rules'
      });
    }

    const new_rules = await activeBucketStorage.updateSyncRules({
      content: active.sync_rules.content
    });

    const apiHandler = service_context.routerEngine?.getAPI();
    if (!apiHandler) {
      throw new Error(`No active route API handler has been found.`);
    }

    const baseConfig = await apiHandler.getSourceConfig();

    return internal_routes.ReprocessResponse.encode({
      connections: [
        {
          // Previously the connection was asserted with `!`
          tag: baseConfig!.tag!,
          id: baseConfig!.id,
          slot_name: new_rules.slot_name
        }
      ]
    });
  }
});

export const validate = routeDefinition({
  path: '/api/admin/v1/validate',
  method: router.HTTPMethod.POST,
  authorize: authApi,
  validator: schema.createTsCodecValidator(internal_routes.ValidateRequest, { allowAdditional: true }),
  handler: async (payload) => {
    const {
      context: { service_context }
    } = payload;
    const content = payload.params.sync_rules;
    const apiHandler = service_context.routerEngine?.getAPI();
    if (!apiHandler) {
      throw new Error(`No active route API handler has been found.`);
    }

    const schemaData = await api.getConnectionsSchema(apiHandler);
    const schema = new StaticSchema(schemaData.connections);

    const sync_rules: storage.PersistedSyncRulesContent = {
      // Dummy values
      id: 0,
      slot_name: '',

      parsed() {
        return {
          ...this,
          sync_rules: SqlSyncRules.fromYaml(content, { throwOnError: false, schema })
        };
      },
      sync_rules_content: content,
      async lock() {
        throw new Error('Lock not implemented');
      }
    };

    const connectionStatus = await apiHandler.getConnectionStatus();
    if (!connectionStatus) {
      return internal_routes.ValidateResponse.encode({
        errors: [{ level: 'fatal', message: 'No connection configured' }],
        connections: []
      });
    }

    const status = (await api.getSyncRulesStatus(
      service_context.storageEngine.activeBucketStorage,
      apiHandler,
      sync_rules,
      {
        include_content: false,
        check_connection: connectionStatus.connected,
        live_status: false
      }
    ))!;

    if (connectionStatus == null) {
      status.errors.push({ level: 'fatal', message: 'No connection configured' });
    }

    return internal_routes.ValidateResponse.encode(status);
  }
});

export const ADMIN_ROUTES = [executeSql, diagnostics, getSchema, reprocess, validate];<|MERGE_RESOLUTION|>--- conflicted
+++ resolved
@@ -19,19 +19,13 @@
       }
     } = payload;
 
-<<<<<<< HEAD
     const apiHandler = payload.context.service_context.routerEngine?.getAPI();
     if (!apiHandler) {
       throw new Error(`No active route API handler has been found.`);
     }
 
     const sourceConfig = await apiHandler.getSourceConfig();
-    if (!sourceConfig.debug_enabled) {
-=======
-    const api = payload.context.service_context.routerEngine.getAPI();
-    const sourceConfig = await api?.getSourceConfig();
-    if (!sourceConfig?.debug_api) {
->>>>>>> 755c708a
+    if (!sourceConfig.debug_api) {
       return internal_routes.ExecuteSqlResponse.encode({
         results: {
           columns: [],
