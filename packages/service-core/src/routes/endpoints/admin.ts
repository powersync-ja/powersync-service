--- conflicted
+++ resolved
@@ -1,4 +1,4 @@
-import { errors, router, schema, ValidationError } from '@powersync/lib-services-framework';
+import { errors, router, schema } from '@powersync/lib-services-framework';
 import { SqlSyncRules, StaticSchema } from '@powersync/service-sync-rules';
 import { internal_routes } from '@powersync/service-types';
 
@@ -130,14 +130,7 @@
       content: active.sync_rules.content
     });
 
-<<<<<<< HEAD
-    const apiHandler = service_context.routerEngine.getAPI();
-    if (!apiHandler) {
-      throw new ValidationError(`No active route API handler has been found.`);
-    }
-=======
     const apiHandler = service_context.routerEngine!.getAPI();
->>>>>>> 6a075e16
 
     const baseConfig = await apiHandler.getSourceConfig();
 
