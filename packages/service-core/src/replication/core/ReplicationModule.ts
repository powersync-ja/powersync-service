import { DataSourceConfig } from '@powersync/service-types/dist/config/PowerSyncConfig.js';
import * as t from 'ts-codec';

import * as types from '@powersync/service-types';
import * as api from '../../api/api-index.js';
import * as modules from '../../modules/modules-index.js';
import * as system from '../../system/system-index.js';
import { ReplicationAdapter } from './ReplicationAdapter.js';
import { logger, schema } from '@powersync/lib-services-framework';
import { Replicator } from './Replicator.js';

export interface ReplicationModuleOptions extends modules.AbstractModuleOptions {
  type: string;
  configSchema: t.AnyCodec;
}

/**
 *  A replication module describes all the functionality that PowerSync requires to
 *  replicate data from a DataSource. Whenever a new data source is added to powersync this class should be extended.
 */
export abstract class ReplicationModule<TConfig extends DataSourceConfig> extends modules.AbstractModule {
  protected type: string;
  protected configSchema: t.AnyCodec;

  protected replicationAdapters: Set<ReplicationAdapter>;

  /**
   * @protected
   * @param options
   */
  protected constructor(protected options: ReplicationModuleOptions) {
    super(options);
    this.type = options.type;
    this.configSchema = options.configSchema;
    this.replicationAdapters = new Set();
  }

  /**
   *  Create the API adapter for the DataSource required by the sync API
   *  endpoints.
   */
  protected abstract createRouteAPIAdapter(decodedConfig: TConfig): api.RouteAPI;

  /**
   *  Create the ReplicationAdapter to be used by PowerSync replicator.
   */
  protected abstract createReplicator(decodedConfig: TConfig, context: system.ServiceContext): Replicator;

  /**
   *  Register this module's replication adapters and sync API providers if the required configuration is present.
   */
  public async initialize(context: system.ServiceContext): Promise<void> {
    if (!context.configuration.connections) {
      // No data source configuration found in the config skip for now
      return;
    }

    const matchingConfig = context.configuration.connections.filter((dataSource) => dataSource.type === this.type);
    if (!matchingConfig.length) {
      // This module is needed given the config
      return;
    }

    if (!matchingConfig.length) {
      return;
    }

    if (matchingConfig.length > 1) {
      logger.warning(
        `Multiple data sources of type ${this.type} found in the configuration. Only the first will be used.`
      );
    }

    try {
      const baseMatchingConfig = matchingConfig[0] as TConfig;
      // If validation fails, log the error and continue, no replication will happen for this data source
      this.validateConfig(baseMatchingConfig);
<<<<<<< HEAD
      const decodedConfig = this.configSchema().decode(baseMatchingConfig);
      const replicationAdapter = this.createReplicationAdapter(decodedConfig);
      this.replicationAdapters.add(replicationAdapter);
      context.replicationEngine?.register(replicationAdapter);

      const apiAdapter = this.createSyncAPIAdapter(decodedConfig);
      context.routerEngine?.registerAPI(apiAdapter);
=======
      const decodedConfig = this.configSchema.decode(baseMatchingConfig);
      context.replicationEngine.register(this.createReplicator(decodedConfig, context));
      const apiAdapter = this.createRouteAPIAdapter(decodedConfig);
      context.routerEngine.registerAPI(apiAdapter);
>>>>>>> 5700fe83
    } catch (e) {
      logger.error(e);
    }
  }

  private validateConfig(config: TConfig): void {
    const validator = schema
      .parseJSONSchema(
        // This generates a schema for the encoded form of the codec
        t.generateJSONSchema(this.configSchema, {
          allowAdditional: true,
          parsers: [types.configFile.portParser]
        })
      )
      .validator();

    const valid = validator.validate(config);

    if (!valid.valid) {
      throw new Error(`Failed to validate Module ${this.name} configuration: ${valid.errors.join(', ')}`);
    }
  }

  protected getDefaultId(dataSourceName: string): string {
    return `${this.type}-${dataSourceName}`;
  }
}<|MERGE_RESOLUTION|>--- conflicted
+++ resolved
@@ -1,12 +1,12 @@
 import { DataSourceConfig } from '@powersync/service-types/dist/config/PowerSyncConfig.js';
 import * as t from 'ts-codec';
 
+import { logger, schema } from '@powersync/lib-services-framework';
 import * as types from '@powersync/service-types';
 import * as api from '../../api/api-index.js';
 import * as modules from '../../modules/modules-index.js';
 import * as system from '../../system/system-index.js';
 import { ReplicationAdapter } from './ReplicationAdapter.js';
-import { logger, schema } from '@powersync/lib-services-framework';
 import { Replicator } from './Replicator.js';
 
 export interface ReplicationModuleOptions extends modules.AbstractModuleOptions {
@@ -75,20 +75,10 @@
       const baseMatchingConfig = matchingConfig[0] as TConfig;
       // If validation fails, log the error and continue, no replication will happen for this data source
       this.validateConfig(baseMatchingConfig);
-<<<<<<< HEAD
-      const decodedConfig = this.configSchema().decode(baseMatchingConfig);
-      const replicationAdapter = this.createReplicationAdapter(decodedConfig);
-      this.replicationAdapters.add(replicationAdapter);
-      context.replicationEngine?.register(replicationAdapter);
-
-      const apiAdapter = this.createSyncAPIAdapter(decodedConfig);
+      const decodedConfig = this.configSchema.decode(baseMatchingConfig);
+      context.replicationEngine?.register(this.createReplicator(decodedConfig, context));
+      const apiAdapter = this.createRouteAPIAdapter(decodedConfig);
       context.routerEngine?.registerAPI(apiAdapter);
-=======
-      const decodedConfig = this.configSchema.decode(baseMatchingConfig);
-      context.replicationEngine.register(this.createReplicator(decodedConfig, context));
-      const apiAdapter = this.createRouteAPIAdapter(decodedConfig);
-      context.routerEngine.registerAPI(apiAdapter);
->>>>>>> 5700fe83
     } catch (e) {
       logger.error(e);
     }
