import { DataSourceConfig } from '@powersync/service-types/dist/config/PowerSyncConfig.js';
import * as t from 'ts-codec';
import { logger, schema } from '@powersync/lib-services-framework';
import { ReplicationAdapter } from './ReplicationAdapter.js';
import { SyncAPI } from '../../api/SyncAPI.js';
import { AbstractModule, AbstractModuleOptions } from '../../modules/AbstractModule.js';
import { ServiceContext } from '../../system/ServiceContext.js';

export interface ReplicationModuleOptions extends AbstractModuleOptions {
  type: string;
}

/**
 *  A replication module describes all the functionality that PowerSync requires to
 *  replicate data from a DataSource. Whenever a new data source is added to powersync this class should be extended.
 */
export abstract class ReplicationModule extends AbstractModule {
  protected type: string;

  /**
   * @protected
   * @param options
   */
  protected constructor(options: ReplicationModuleOptions) {
    super(options);
    this.type = options.type;
  }

  /**
   *  Create the API adapter for the DataSource required by the sync API
   *  endpoints.
   */
  protected abstract createSyncAPIAdapter(config: DataSourceConfig): SyncAPI;

  /**
   *  Create the ReplicationAdapter to be used by PowerSync replicator.
   */
<<<<<<< HEAD
  protected abstract createReplicationAdapter(config: DataSourceConfig): ReplicationAdapter<any>;
=======
  protected abstract createReplicationAdapter(): ReplicationAdapter;
>>>>>>> 7e626d75

  /**
   *  Return the TS codec schema describing the required configuration values for this module.
   */
  protected abstract configSchema(): t.AnyCodec;

  /**
   *  Register this module's replication adapters and sync API providers if the required configuration is present.
   */
  public async initialize(context: ServiceContext): Promise<void> {
    if (!context.configuration.data_sources) {
      // No data source configuration found in the config skip for now
      // TODO: Consider a mechanism to check for config in the ENV variables as well
      return;
    }

    const matchingConfig = context.configuration.data_sources.filter((dataSource) => dataSource.type === this.type);

    if (matchingConfig.length > 1) {
      logger.warning(
        `Multiple data sources of type ${this.type} found in the configuration. Only the first will be used.`
      );
    }

    try {
      const baseMatchingConfig = matchingConfig[0];
      const decodedConfig = this.configSchema().decode(baseMatchingConfig);
      // If validation fails, log the error and continue, no replication will happen for this data source
      this.validateConfig(matchingConfig[0]);
      context.replicationEngine.register(this.createReplicationAdapter(decodedConfig));
      context.syncAPIProvider.register(this.createSyncAPIAdapter(decodedConfig));
    } catch (e) {
      logger.error(e);
    }
  }

  private validateConfig(config: DataSourceConfig): void {
    const validator = schema
      .parseJSONSchema(t.generateJSONSchema(this.configSchema(), { allowAdditional: true }))
      .validator();

    const valid = validator.validate(config);

    if (!valid.valid) {
      throw new Error(`Failed to validate Module ${this.name} configuration: ${valid.errors.join(', ')}`);
    }
  }
}<|MERGE_RESOLUTION|>--- conflicted
+++ resolved
@@ -35,11 +35,7 @@
   /**
    *  Create the ReplicationAdapter to be used by PowerSync replicator.
    */
-<<<<<<< HEAD
-  protected abstract createReplicationAdapter(config: DataSourceConfig): ReplicationAdapter<any>;
-=======
-  protected abstract createReplicationAdapter(): ReplicationAdapter;
->>>>>>> 7e626d75
+  protected abstract createReplicationAdapter(config: DataSourceConfig): ReplicationAdapter;
 
   /**
    *  Return the TS codec schema describing the required configuration values for this module.
