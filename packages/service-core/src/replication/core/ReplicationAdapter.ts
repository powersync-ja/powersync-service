--- conflicted
+++ resolved
@@ -3,32 +3,6 @@
 import { SaveOptions } from '../../storage/BucketStorage.js';
 
 /**
-<<<<<<< HEAD
- *  Manage the creation and termination of connections for a datasource.
- *  For some data sources there will be no difference between snapshot and replication connections
- */
-export interface ConnectionManager<TConnection> {
-  /**
-   *  Create a connection to use for replication.
-   */
-  createReplicationConnection(): Promise<TConnection>;
-
-  /**
-   *  Create a connection to use for the initial snapshot replication.
-   *  This connection should not be shared
-   */
-  createConnection(): Promise<TConnection>;
-
-  /**
-   *  Map a datasource specific connection error to a general category of powersync errors
-   *  @param error
-   */
-  mapError(error: Error): ConnectionError;
-}
-
-/**
-=======
->>>>>>> 7e626d75
  * The ReplicationAdapter describes all the methods that are required by the
  * Replicator to replicate data from a datasource into the PowerSync Bucket storage
  */
