import { container, logger } from '@powersync/lib-services-framework';
import winston from 'winston';
import * as storage from '../storage/storage-index.js';
import { ErrorRateLimiter } from './ErrorRateLimiter.js';

export interface AbstractReplicationJobOptions {
  id: string;
  storage: storage.SyncRulesBucketStorage;
  lock: storage.ReplicationLock;
  rateLimiter?: ErrorRateLimiter;
}

export abstract class AbstractReplicationJob {
  protected logger: winston.Logger;
  protected abortController = new AbortController();
  protected isReplicatingPromise: Promise<void> | null = null;

  protected constructor(protected options: AbstractReplicationJobOptions) {
    this.logger = logger.child({ name: `ReplicationJob: ${options.id}` });
  }

  /**
   *  Copy the initial data set from the data source if required and then keep it in sync.
   */
  abstract replicate(): Promise<void>;

  /**
   *  Ensure the connection to the data source remains active
   */
  abstract keepAlive(): Promise<void>;

  /**
   *  Start the replication process
   */
  public async start(): Promise<void> {
    this.isReplicatingPromise = this.replicate()
      .catch((ex) => {
        container.reporter.captureException(ex, {
          metadata: {
            replicator: this.id
          }
        });
<<<<<<< HEAD
        logger.error(`Replication failed.`, ex);
=======
        this.logger.error(`Replication failed.`, ex);
>>>>>>> 6a075e16
      })
      .finally(async () => {
        this.abortController.abort();
        await this.options.lock.release();
      });
  }

  /**
   *  Safely stop the replication process
   */
  public async stop(): Promise<void> {
    this.logger.info(`Stopping ${this.id} replication job for sync rule iteration: ${this.storage.group_id}`);
    this.abortController.abort();
    await this.isReplicatingPromise;
  }

  public get id() {
    return this.options.id;
  }

  public get storage() {
    return this.options.storage;
  }

  protected get lock() {
    return this.options.lock;
  }

  protected get rateLimiter() {
    return this.options.rateLimiter;
  }

  public get isStopped(): boolean {
    return this.abortController.signal.aborted;
  }
}<|MERGE_RESOLUTION|>--- conflicted
+++ resolved
@@ -1,7 +1,7 @@
+import * as storage from '../storage/storage-index.js';
+import { ErrorRateLimiter } from './ErrorRateLimiter.js';
 import { container, logger } from '@powersync/lib-services-framework';
 import winston from 'winston';
-import * as storage from '../storage/storage-index.js';
-import { ErrorRateLimiter } from './ErrorRateLimiter.js';
 
 export interface AbstractReplicationJobOptions {
   id: string;
@@ -16,7 +16,7 @@
   protected isReplicatingPromise: Promise<void> | null = null;
 
   protected constructor(protected options: AbstractReplicationJobOptions) {
-    this.logger = logger.child({ name: `ReplicationJob: ${options.id}` });
+    this.logger = logger.child({ name: `ReplicationJob: ${this.id}` });
   }
 
   /**
@@ -40,11 +40,7 @@
             replicator: this.id
           }
         });
-<<<<<<< HEAD
-        logger.error(`Replication failed.`, ex);
-=======
         this.logger.error(`Replication failed.`, ex);
->>>>>>> 6a075e16
       })
       .finally(async () => {
         this.abortController.abort();
@@ -56,7 +52,7 @@
    *  Safely stop the replication process
    */
   public async stop(): Promise<void> {
-    this.logger.info(`Stopping ${this.id} replication job for sync rule iteration: ${this.storage.group_id}`);
+    this.logger.info(`Stopping replication job for sync rule iteration: ${this.storage.group_id}`);
     this.abortController.abort();
     await this.isReplicatingPromise;
   }
