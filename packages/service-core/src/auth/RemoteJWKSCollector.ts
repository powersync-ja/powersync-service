import * as http from 'http';
import * as https from 'https';
import * as jose from 'jose';
import fetch from 'node-fetch';

import { LookupOptions, makeHostnameLookupFunction } from '@powersync/lib-services-framework';
import { KeyCollector, KeyResult } from './KeyCollector.js';
<<<<<<< HEAD
import { ErrorCode, ServiceAssertionError, ServiceError } from '@powersync/lib-services-framework';
=======
import { KeySpec } from './KeySpec.js';
>>>>>>> 8675236c

export type RemoteJWKSCollectorOptions = {
  lookupOptions?: LookupOptions;
};

/**
 * Set of keys fetched from JWKS URI.
 */
export class RemoteJWKSCollector implements KeyCollector {
  private url: URL;
  private agent: http.Agent;

  constructor(
    url: string,
    protected options?: RemoteJWKSCollectorOptions
  ) {
    try {
      this.url = new URL(url);
    } catch (e: any) {
      throw new ServiceError(ErrorCode.PSYNC_S3102, `Invalid jwks_uri: ${JSON.stringify(url)} Details: ${e.message}`);
    }

    // We do support http here for self-hosting use cases.
    // Management service restricts this to https for hosted versions.
    if (this.url.protocol != 'https:' && this.url.protocol != 'http:') {
      throw new ServiceError(
        ErrorCode.PSYNC_S3103,
        `Only http(s) is supported for jwks_uri, got: ${JSON.stringify(url)}`
      );
    }

    this.agent = this.resolveAgent();
  }

  async getKeys(): Promise<KeyResult> {
    const abortController = new AbortController();
    const timeout = setTimeout(() => {
      abortController.abort();
    }, 30_000);

    const res = await fetch(this.url, {
      method: 'GET',
      headers: {
        Accept: 'application/json'
      },
      signal: abortController.signal,
      agent: this.agent
    });

    if (!res.ok) {
      throw new jose.errors.JWKSInvalid(`JWKS request failed with ${res.statusText}`);
    }

    const data = (await res.json()) as any;

    clearTimeout(timeout);

    // https://github.com/panva/jose/blob/358e864a0cccf1e0f9928a959f91f18f3f06a7de/src/jwks/local.ts#L36
    if (
      data.keys == null ||
      !Array.isArray(data.keys) ||
      !(data.keys as any[]).every((key) => typeof key == 'object' && !Array.isArray(key))
    ) {
      return { keys: [], errors: [new jose.errors.JWKSInvalid(`No keys in found in JWKS response`)] };
    }

    let keys: KeySpec[] = [];
    for (let keyData of data.keys) {
      if (keyData.kty != 'RSA' && keyData.kty != 'OKP' && keyData.kty != 'EC') {
        // HS (oct) keys not allowed because they are symmetric
        continue;
      }

      if (typeof keyData.use == 'string') {
        if (keyData.use != 'sig') {
          continue;
        }
      }
      if (Array.isArray(keyData.key_ops)) {
        if (!keyData.key_ops.includes('verify')) {
          continue;
        }
      }

      const key = await KeySpec.importKey(keyData);
      keys.push(key);
    }

    return { keys: keys, errors: [] };
  }

  /**
   * Agent that uses a custom lookup function.
   */
  resolveAgent(): http.Agent | https.Agent {
    const lookupOptions = this.options?.lookupOptions ?? { reject_ip_ranges: [] };
    const lookup = makeHostnameLookupFunction(this.url.hostname, lookupOptions);

    const options: http.AgentOptions = {
      lookup
    };

    switch (this.url.protocol) {
      case 'http:':
        return new http.Agent(options);
      case 'https:':
        return new https.Agent(options);
    }
    // Already validated the URL before, so this is not expected
    throw new ServiceAssertionError('http or or https is required for JWKS protocol');
  }
}<|MERGE_RESOLUTION|>--- conflicted
+++ resolved
@@ -3,13 +3,15 @@
 import * as jose from 'jose';
 import fetch from 'node-fetch';
 
-import { LookupOptions, makeHostnameLookupFunction } from '@powersync/lib-services-framework';
+import {
+  ErrorCode,
+  LookupOptions,
+  makeHostnameLookupFunction,
+  ServiceAssertionError,
+  ServiceError
+} from '@powersync/lib-services-framework';
 import { KeyCollector, KeyResult } from './KeyCollector.js';
-<<<<<<< HEAD
-import { ErrorCode, ServiceAssertionError, ServiceError } from '@powersync/lib-services-framework';
-=======
 import { KeySpec } from './KeySpec.js';
->>>>>>> 8675236c
 
 export type RemoteJWKSCollectorOptions = {
   lookupOptions?: LookupOptions;
