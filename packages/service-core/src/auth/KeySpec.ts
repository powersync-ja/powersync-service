import * as jose from 'jose';

export const HS_ALGORITHMS = ['HS256', 'HS384', 'HS512'];
export const RSA_ALGORITHMS = ['RS256', 'RS384', 'RS512'];
<<<<<<< HEAD
export const EC_ALGORITHMS = ['ES256', 'ES384', 'ES512'];
export const OKP_ALGORITHMS = ['EdDSA'];
export const SUPPORTED_ALGORITHMS = [...HS_ALGORITHMS, ...RSA_ALGORITHMS, ...EC_ALGORITHMS, ...OKP_ALGORITHMS];
=======
export const OKP_ALGORITHMS = ['EdDSA'];
export const SUPPORTED_ALGORITHMS = [...HS_ALGORITHMS, ...RSA_ALGORITHMS, ...OKP_ALGORITHMS];
>>>>>>> e9a7496e

export interface KeyOptions {
  /**
   * If configured, JWTs verified by this key must have one of these audiences
   * in the `aud` claim, instead of the default.
   */
  requiresAudience?: string[];

  /**
   * If configured, JWTs verified by this key can have a maximum lifetime up to
   * this value, instead of the default.
   */
  maxLifetimeSeconds?: number;
}

export class KeySpec {
  key: jose.KeyLike;
  source: jose.JWK;
  options: KeyOptions;

  static async importKey(key: jose.JWK, options?: KeyOptions): Promise<KeySpec> {
    const parsed = (await jose.importJWK(key)) as jose.KeyLike;
    return new KeySpec(key, parsed, options);
  }

  constructor(source: jose.JWK, key: jose.KeyLike, options?: KeyOptions) {
    this.source = source;
    this.key = key;
    this.options = options ?? {};
  }

  get kid(): string | undefined {
    return this.source.kid;
  }

  matchesAlgorithm(jwtAlg: string): boolean {
    if (this.source.alg) {
      return jwtAlg === this.source.alg;
    } else if (this.source.kty === 'RSA') {
      return RSA_ALGORITHMS.includes(jwtAlg);
    } else if (this.source.kty === 'oct') {
      return HS_ALGORITHMS.includes(jwtAlg);
    } else if (this.source.kty === 'OKP') {
      return OKP_ALGORITHMS.includes(jwtAlg);
<<<<<<< HEAD
    } else if (this.source.kty === 'EC') {
      return EC_ALGORITHMS.includes(jwtAlg);
    }

=======
    }
    
    // 'EC' is unsupported
>>>>>>> e9a7496e
    return false;
  }

  async isValidSignature(token: string): Promise<boolean> {
    try {
      await jose.compactVerify(token, this.key);
      return true;
    } catch (e) {
      if (e.code === 'ERR_JWS_SIGNATURE_VERIFICATION_FAILED') {
        return false;
      } else {
        // Token format error most likely
        throw e;
      }
    }
  }
}<|MERGE_RESOLUTION|>--- conflicted
+++ resolved
@@ -2,14 +2,9 @@
 
 export const HS_ALGORITHMS = ['HS256', 'HS384', 'HS512'];
 export const RSA_ALGORITHMS = ['RS256', 'RS384', 'RS512'];
-<<<<<<< HEAD
 export const EC_ALGORITHMS = ['ES256', 'ES384', 'ES512'];
 export const OKP_ALGORITHMS = ['EdDSA'];
 export const SUPPORTED_ALGORITHMS = [...HS_ALGORITHMS, ...RSA_ALGORITHMS, ...EC_ALGORITHMS, ...OKP_ALGORITHMS];
-=======
-export const OKP_ALGORITHMS = ['EdDSA'];
-export const SUPPORTED_ALGORITHMS = [...HS_ALGORITHMS, ...RSA_ALGORITHMS, ...OKP_ALGORITHMS];
->>>>>>> e9a7496e
 
 export interface KeyOptions {
   /**
@@ -54,16 +49,10 @@
       return HS_ALGORITHMS.includes(jwtAlg);
     } else if (this.source.kty === 'OKP') {
       return OKP_ALGORITHMS.includes(jwtAlg);
-<<<<<<< HEAD
     } else if (this.source.kty === 'EC') {
       return EC_ALGORITHMS.includes(jwtAlg);
     }
-
-=======
-    }
     
-    // 'EC' is unsupported
->>>>>>> e9a7496e
     return false;
   }
 
