import { JSONBig, JsonContainer } from '@powersync/service-jsonbig';
import { RequestParameters } from '@powersync/service-sync-rules';
import { Semaphore } from 'async-mutex';
import { AbortError } from 'ix/aborterror.js';

import * as auth from '../auth/auth-index.js';
import * as storage from '../storage/storage-index.js';
import * as util from '../util/util-index.js';

import { container, logger } from '@powersync/lib-services-framework';
import { Metrics } from '../metrics/Metrics.js';
import { mergeAsyncIterables } from './merge.js';
import { TokenStreamOptions, tokenStream } from './util.js';
import { RequestTracker } from './RequestTracker.js';

/**
 * Maximum number of connections actively fetching data.
 */
const MAX_ACTIVE_CONNECTIONS = 10;
const syncSemaphore = new Semaphore(MAX_ACTIVE_CONNECTIONS);

export interface SyncStreamParameters {
  storage: storage.BucketStorageFactory;
  params: util.StreamingSyncRequest;
  syncParams: RequestParameters;
  token: auth.JwtPayload;
  /**
   * If this signal is aborted, the stream response ends as soon as possible, without error.
   */
  signal?: AbortSignal;
  tokenStreamOptions?: Partial<TokenStreamOptions>;

  tracker: RequestTracker;
}

export async function* streamResponse(
  options: SyncStreamParameters
): AsyncIterable<util.StreamingSyncLine | string | null> {
  const { storage, params, syncParams, token, tokenStreamOptions, tracker, signal } = options;
  // We also need to be able to abort, so we create our own controller.
  const controller = new AbortController();
  if (signal) {
    signal.addEventListener(
      'abort',
      () => {
        controller.abort();
      },
      { once: true }
    );
    if (signal.aborted) {
      controller.abort();
    }
  }
  const ki = tokenStream(token, controller.signal, tokenStreamOptions);
  const stream = streamResponseInner(storage, params, syncParams, tracker, controller.signal);
  // Merge the two streams, and abort as soon as one of the streams end.
  const merged = mergeAsyncIterables([stream, ki], controller.signal);

  try {
    yield* merged;
  } catch (e) {
    if (e instanceof AbortError) {
      return;
    } else {
      throw e;
    }
  } finally {
    // This ensures all the underlying streams are aborted as soon as possible if the
    // parent loop stops.
    controller.abort();
  }
}

async function* streamResponseInner(
  storage: storage.BucketStorageFactory,
  params: util.StreamingSyncRequest,
  syncParams: RequestParameters,
  tracker: RequestTracker,
  signal: AbortSignal
): AsyncGenerator<util.StreamingSyncLine | string | null> {
  // Bucket state of bucket id -> op_id.
  // This starts with the state from the client. May contain buckets that the user do not have access to (anymore).
  let dataBuckets = new Map<string, string>();

  let lastChecksums: util.ChecksumMap | null = null;
  let lastWriteCheckpoint: bigint | null = null;

  const { raw_data, binary_data } = params;

  if (params.buckets) {
    for (let { name, after: start } of params.buckets) {
      dataBuckets.set(name, start);
    }
  }

  const stream = storage.watchWriteCheckpoint(syncParams.token_parameters.user_id as string, signal);
  for await (const next of stream) {
    const { base, writeCheckpoint } = next;
    const checkpoint = base.checkpoint;

    const storage = await base.getBucketStorage();
    if (storage == null) {
      // Sync rules deleted in the meantime - try again with the next checkpoint.
      continue;
    }
    const sync_rules = storage.sync_rules;

    const allBuckets = await sync_rules.queryBucketIds({
      getParameterSets(lookups) {
        return storage.getParameterSets(checkpoint, lookups);
      },
      parameters: syncParams
    });

    if (allBuckets.length > 1000) {
      logger.error(`Too many buckets`, {
        checkpoint,
        user_id: syncParams.user_id,
        buckets: allBuckets.length
      });
      // TODO: Limit number of buckets even before we get to this point
      throw new Error(`Too many buckets: ${allBuckets.length}`);
    }

    let dataBucketsNew = new Map<string, string>();
    for (let bucket of allBuckets) {
      dataBucketsNew.set(bucket, dataBuckets.get(bucket) ?? '0');
    }
    dataBuckets = dataBucketsNew;

    const bucketList = [...dataBuckets.keys()];
    const checksumMap = await storage.getChecksums(checkpoint, bucketList);
    // Subset of buckets for which there may be new data in this batch.
    let bucketsToFetch: string[];

    if (lastChecksums) {
      const diff = util.checksumsDiff(lastChecksums, checksumMap);

      if (
        lastWriteCheckpoint == writeCheckpoint &&
        diff.removedBuckets.length == 0 &&
        diff.updatedBuckets.length == 0
      ) {
        // No changes - don't send anything to the client
        continue;
      }
      bucketsToFetch = diff.updatedBuckets.map((c) => c.bucket);

      let message = `Updated checkpoint: ${checkpoint} | `;
      message += `write: ${writeCheckpoint} | `;
      message += `buckets: ${allBuckets.length} | `;
      message += `updated: ${limitedBuckets(diff.updatedBuckets, 20)} | `;
      message += `removed: ${limitedBuckets(diff.removedBuckets, 20)}`;
      logger.info(message, {
        checkpoint,
        user_id: syncParams.user_id,
        buckets: allBuckets.length,
        updated: diff.updatedBuckets.length,
        removed: diff.removedBuckets.length
      });

      const checksum_line: util.StreamingSyncCheckpointDiff = {
        checkpoint_diff: {
          last_op_id: checkpoint,
          write_checkpoint: writeCheckpoint ? String(writeCheckpoint) : undefined,
          removed_buckets: diff.removedBuckets,
          updated_buckets: diff.updatedBuckets
        }
      };

      yield checksum_line;
    } else {
      let message = `New checkpoint: ${checkpoint} | write: ${writeCheckpoint} | `;
      message += `buckets: ${allBuckets.length} ${limitedBuckets(allBuckets, 20)}`;
      logger.info(message, { checkpoint, user_id: syncParams.user_id, buckets: allBuckets.length });
      bucketsToFetch = allBuckets;
      const checksum_line: util.StreamingSyncCheckpoint = {
        checkpoint: {
          last_op_id: checkpoint,
          write_checkpoint: writeCheckpoint ? String(writeCheckpoint) : undefined,
          buckets: [...checksumMap.values()]
        }
      };
      yield checksum_line;
    }
    lastChecksums = checksumMap;
    lastWriteCheckpoint = writeCheckpoint;

    // This incrementally updates dataBuckets with each individual bucket position.
    // At the end of this, we can be sure that all buckets have data up to the checkpoint.
    yield* bucketDataInBatches({
      storage,
      checkpoint,
      bucketsToFetch,
      dataBuckets,
      raw_data,
      binary_data,
      signal,
      tracker
    });

    await new Promise((resolve) => setTimeout(resolve, 10));
  }
}

interface BucketDataRequest {
  storage: storage.SyncRulesBucketStorage;
  checkpoint: string;
  bucketsToFetch: string[];
  /** Bucket data position, modified by the request.  */
  dataBuckets: Map<string, string>;
  raw_data: boolean | undefined;
  binary_data: boolean | undefined;
  tracker: RequestTracker;
  signal: AbortSignal;
}

async function* bucketDataInBatches(request: BucketDataRequest) {
  let isDone = false;
  while (!request.signal.aborted && !isDone) {
    // The code below is functionally the same as this for-await loop below.
    // However, the for-await loop appears to have a memory leak, so we avoid it.
    // for await (const { done, data } of bucketDataBatch(storage, checkpoint, dataBuckets, raw_data, signal)) {
    //   yield data;
    //   if (done) {
    //     isDone = true;
    //   }
    //   break;
    // }
    const iter = bucketDataBatch(request);
    try {
      while (true) {
        const { value, done: iterDone } = await iter.next();
        if (iterDone) {
          break;
        } else {
          const { done, data } = value;
          yield data;
          if (done) {
            isDone = true;
          }
        }
      }
    } finally {
      await iter.return();
    }
  }
}

interface BucketDataBatchResult {
  done: boolean;
  data: any;
}

/**
 * Extracted as a separate internal function just to avoid memory leaks.
 */
async function* bucketDataBatch(request: BucketDataRequest): AsyncGenerator<BucketDataBatchResult, void> {
  const { storage, checkpoint, bucketsToFetch, dataBuckets, raw_data, binary_data, tracker, signal } = request;

  const [_, release] = await syncSemaphore.acquire();
  try {
    // Optimization: Only fetch buckets for which the checksums have changed since the last checkpoint
    // For the first batch, this will be all buckets.
    const filteredBuckets = new Map(bucketsToFetch.map((bucket) => [bucket, dataBuckets.get(bucket)!]));
    const data = storage.getBucketDataBatch(checkpoint, filteredBuckets);

    let has_more = false;

    for await (let r of data) {
      if (signal.aborted) {
        return;
      }
      if (r.has_more) {
        has_more = true;
      }
      if (r.data.length == 0) {
        continue;
      }
      logger.debug(`Sending data for ${r.bucket}`);

      let send_data: any;
      if (binary_data) {
        // Send the object as is, will most likely be encoded as a BSON document
        send_data = { data: r };
      } else if (raw_data) {
        // Data is a raw string - we can use the more efficient JSON.stringify.
        const response: util.StreamingSyncData = {
          data: r
        };
        send_data = JSON.stringify(response);
      } else {
        // We need to preserve the embedded data exactly, so this uses a JsonContainer
        // and JSONBig to stringify.
        const response: util.StreamingSyncData = {
          data: transformLegacyResponse(r)
        };
        send_data = JSONBig.stringify(response);
      }
      yield { data: send_data, done: false };
      if (send_data.length > 50_000) {
        // IMPORTANT: This does not affect the output stream, but is used to flush
        // iterator memory in case if large data sent.
        yield { data: null, done: false };
      }
<<<<<<< HEAD
      container.getImplementation(Metrics).operations_synced_total.add(r.data.length);
=======
      tracker.addOperationsSynced(r.data.length);
>>>>>>> 8e9a316f

      dataBuckets.set(r.bucket, r.next_after);
    }

    if (!has_more) {
      const line: util.StreamingSyncCheckpointComplete = {
        checkpoint_complete: {
          last_op_id: checkpoint
        }
      };
      yield { data: line, done: true };
    }
  } finally {
    release();
  }
}

function transformLegacyResponse(bucketData: util.SyncBucketData): any {
  return {
    ...bucketData,
    data: bucketData.data.map((entry) => {
      return {
        ...entry,
        data: entry.data == null ? null : new JsonContainer(entry.data as string),
        checksum: BigInt(entry.checksum)
      };
    })
  };
}

function limitedBuckets(buckets: string[] | util.BucketChecksum[], limit: number) {
  buckets = buckets.map((b) => {
    if (typeof b != 'string') {
      return b.bucket;
    } else {
      return b;
    }
  });
  if (buckets.length <= limit) {
    return JSON.stringify(buckets);
  }
  const limited = buckets.slice(0, limit);
  return `${JSON.stringify(limited)}...`;
}<|MERGE_RESOLUTION|>--- conflicted
+++ resolved
@@ -7,8 +7,7 @@
 import * as storage from '../storage/storage-index.js';
 import * as util from '../util/util-index.js';
 
-import { container, logger } from '@powersync/lib-services-framework';
-import { Metrics } from '../metrics/Metrics.js';
+import { logger } from '@powersync/lib-services-framework';
 import { mergeAsyncIterables } from './merge.js';
 import { TokenStreamOptions, tokenStream } from './util.js';
 import { RequestTracker } from './RequestTracker.js';
@@ -303,11 +302,7 @@
         // iterator memory in case if large data sent.
         yield { data: null, done: false };
       }
-<<<<<<< HEAD
-      container.getImplementation(Metrics).operations_synced_total.add(r.data.length);
-=======
       tracker.addOperationsSynced(r.data.length);
->>>>>>> 8e9a316f
 
       dataBuckets.set(r.bucket, r.next_after);
     }
