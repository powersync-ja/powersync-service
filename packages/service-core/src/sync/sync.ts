--- conflicted
+++ resolved
@@ -1,10 +1,7 @@
 import { JSONBig, JsonContainer } from '@powersync/service-jsonbig';
 import { RequestParameters } from '@powersync/service-sync-rules';
 import { Semaphore, withTimeout } from 'async-mutex';
-<<<<<<< HEAD
-=======
-
->>>>>>> 417cf5f8
+
 import { AbortError } from 'ix/aborterror.js';
 
 import * as auth from '../auth/auth-index.js';
