import * as timers from 'timers/promises';

import * as util from '../util/util-index.js';
import { Metrics } from '../metrics/Metrics.js';
<<<<<<< HEAD
import { container } from '@powersync/lib-services-framework';
=======
import { RequestTracker } from './RequestTracker.js';
>>>>>>> 8e9a316f

export type TokenStreamOptions = {
  /**
   * Adds periodic keepalive events
   */
  keep_alive: boolean;
  /**
   * Warn before the token is going to expire
   */
  expire_warning_period: number;
};

const KEEPALIVE_INTERVAL = 20_000;

const DEFAULT_TOKEN_STREAM_OPTIONS: TokenStreamOptions = {
  keep_alive: true,
  expire_warning_period: 20_000
};

/**
 * An iterator that periodically yields token and optionally keepalive events, and returns once the
 * provided token expiry is reached.
 *
 * @param token exp is expiry as a unix timestamp (seconds)
 * @param signal abort the iterator with this
 * @param options configure keepalive and expire warnings
 */
export async function* tokenStream(
  token: { exp: number },
  signal: AbortSignal,
  options?: Partial<TokenStreamOptions>
): AsyncGenerator<util.StreamingSyncKeepalive> {
  const resolved_options: TokenStreamOptions = {
    ...DEFAULT_TOKEN_STREAM_OPTIONS,
    ...(options ?? {})
  };

  const { keep_alive, expire_warning_period } = resolved_options;

  // Real tokens always have an integer for exp.
  // In tests, we may use fractional seconds to reduce the delay.
  // Both cases are handled here.
  const expires_at = token.exp * 1000;
  const expire_warning_at = expires_at - expire_warning_period;

  let first_expire_test = true;

  while (!signal.aborted) {
    const token_expires_in = Math.max(0, Math.ceil(token.exp - Date.now() / 1000));
    if (first_expire_test && token_expires_in > 0) {
      first_expire_test = false;
    } else {
      yield { token_expires_in: token_expires_in };
      if (token_expires_in == 0) {
        return;
      }
    }

    const keep_alive_delay = KEEPALIVE_INTERVAL * (0.9 + Math.random() * 0.2);

    // Add margin due to setTimeout inaccuracies
    const expiry_delay = Math.max(0, expires_at - Date.now() + 3);
    const expiry_warning_delay = Math.max(0, expire_warning_at - Date.now() + 3);
    // Either the warning has past or it's before
    const relevant_expiry_delay = expiry_warning_delay != 0 ? expiry_warning_delay : expiry_delay;

    const delay = keep_alive ? Math.min(relevant_expiry_delay, keep_alive_delay) : relevant_expiry_delay;
    await timers.setTimeout(delay, null, { signal }).catch(() => {
      // Ignore AbortError
    });
  }
}

export async function* ndjson(iterator: AsyncIterable<string | null | Record<string, any>>): AsyncGenerator<string> {
  for await (let data of iterator) {
    if (data == null) {
      // Empty value to flush iterator memory
      continue;
    } else if (typeof data == 'string') {
      // Pre-serialized value
      yield data + '\n';
    } else {
      yield JSON.stringify(data) + '\n';
    }
  }
}

export async function* transformToBytesTracked(
  iterator: AsyncIterable<string>,
  tracker: RequestTracker
): AsyncGenerator<Buffer> {
  for await (let data of iterator) {
    const encoded = Buffer.from(data, 'utf8');
<<<<<<< HEAD
    container.getImplementation(Metrics).data_synced_bytes.add(encoded.length);
=======
    tracker.addDataSynced(encoded.length);
>>>>>>> 8e9a316f
    yield encoded;
  }
}<|MERGE_RESOLUTION|>--- conflicted
+++ resolved
@@ -1,12 +1,7 @@
 import * as timers from 'timers/promises';
 
 import * as util from '../util/util-index.js';
-import { Metrics } from '../metrics/Metrics.js';
-<<<<<<< HEAD
-import { container } from '@powersync/lib-services-framework';
-=======
 import { RequestTracker } from './RequestTracker.js';
->>>>>>> 8e9a316f
 
 export type TokenStreamOptions = {
   /**
@@ -100,11 +95,7 @@
 ): AsyncGenerator<Buffer> {
   for await (let data of iterator) {
     const encoded = Buffer.from(data, 'utf8');
-<<<<<<< HEAD
-    container.getImplementation(Metrics).data_synced_bytes.add(encoded.length);
-=======
     tracker.addDataSynced(encoded.length);
->>>>>>> 8e9a316f
     yield encoded;
   }
 }