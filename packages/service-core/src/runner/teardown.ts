// Script to tear down the data when deleting an instance.
// This deletes:
// 1. The replication slots on the source postgres instance (if available).
// 2. The mongo database.

import * as timers from 'timers/promises';

import * as db from '../db/db-index.js';
import * as storage from '../storage/storage-index.js';
import * as utils from '../util/util-index.js';
import * as replication from '../replication/replication-index.js';
import { logger, createFSProbe, ErrorReporter, NoOpReporter } from '@powersync/service-framework';

/**
 * Attempt to terminate a single sync rules instance.
 *
 * This may fail with a lock error.
 */
async function terminateReplicator(
  storageFactory: storage.BucketStorageFactory,
  connection: utils.ResolvedConnection,
  syncRules: storage.PersistedSyncRulesContent,
  errorReporter: ErrorReporter
) {
  // The lock may still be active if the current replication instance
  // hasn't stopped yet.
  const lock = await syncRules.lock();
  try {
    const parsed = syncRules.parsed();
    const storage = storageFactory.getInstance(parsed);
    const stream = new replication.WalStreamRunner({
      factory: storageFactory,
      storage: storage,
      source_db: connection,
      lock,
      probe: createFSProbe(),
      errorReporter
    });

    micro.logger.info(`Terminating replication slot ${stream.slot_name}`);
    await stream.terminate();
    micro.logger.info(`Terminated replication slot ${stream.slot_name}`);
  } finally {
    await lock.release();
  }
}

/**
 * Terminate all replicating sync rules, deleting the replication slots.
 *
 * Retries lock and other errors for up to two minutes.
 *
 * This is a best-effot attempt. In some cases it may not be possible to delete the replication
 * slot, such as when the postgres instance is unreachable.
 */
async function terminateReplicators(
  storageFactory: storage.BucketStorageFactory,
  connection: utils.ResolvedConnection,
  errorReporter: ErrorReporter
) {
  const start = Date.now();
  while (Date.now() - start < 12_000) {
    let retry = false;
    const replicationRules = await storageFactory.getReplicatingSyncRules();
    for (let syncRules of replicationRules) {
      try {
        await terminateReplicator(storageFactory, connection, syncRules, errorReporter);
      } catch (e) {
        retry = true;
        console.error(e);
        logger.warn(`Failed to terminate ${syncRules.slot_name}`, e);
      }
    }
    if (!retry) {
      break;
    }
    await timers.setTimeout(5_000);
  }
}

// TODO should there be a global context for things like alerting?

export async function teardown(runnerConfig: utils.RunnerConfig, errorReporter?: ErrorReporter) {
  const config = await utils.loadConfig(runnerConfig);
  const mongoDB = storage.createPowerSyncMongo(config.storage);
  try {
    micro.logger.info(`Waiting for auth`);
    await db.mongo.waitForAuth(mongoDB.db);

<<<<<<< HEAD
  const resolvedAlerting = errorReporter ?? NoOpReporter;

  const bucketStorage = new storage.MongoBucketStorage(mongoDB, {
    slot_name_prefix: config.slot_name_prefix,
    errorReporter: resolvedAlerting
  });
  const connection = config.connection;

  if (connection) {
    await terminateReplicators(bucketStorage, connection, resolvedAlerting);
  }
=======
    const bucketStorage = new storage.MongoBucketStorage(mongoDB, { slot_name_prefix: config.slot_name_prefix });
    const connection = config.connection;

    micro.logger.info(`Terminating replication slots`);
>>>>>>> dc3d82bf

    if (connection) {
      await terminateReplicators(bucketStorage, connection);
    }

    const database = mongoDB.db;
    micro.logger.info(`Dropping database ${database.namespace}`);
    await database.dropDatabase();
    micro.logger.info(`Done`);
    await mongoDB.client.close();

    // If there was an error connecting to postgress, the process may stay open indefinitely.
    // This forces an exit.
    // We do not consider those errors a teardown failure.
    process.exit(0);
  } catch (e) {
    micro.logger.error(`Teardown failure`, e);
    await mongoDB.client.close();
    process.exit(1);
  }
}<|MERGE_RESOLUTION|>--- conflicted
+++ resolved
@@ -9,7 +9,7 @@
 import * as storage from '../storage/storage-index.js';
 import * as utils from '../util/util-index.js';
 import * as replication from '../replication/replication-index.js';
-import { logger, createFSProbe, ErrorReporter, NoOpReporter } from '@powersync/service-framework';
+import { logger, createFSProbe, ErrorReporter } from '@powersync/service-framework';
 
 /**
  * Attempt to terminate a single sync rules instance.
@@ -37,9 +37,9 @@
       errorReporter
     });
 
-    micro.logger.info(`Terminating replication slot ${stream.slot_name}`);
+    logger.info(`Terminating replication slot ${stream.slot_name}`);
     await stream.terminate();
-    micro.logger.info(`Terminated replication slot ${stream.slot_name}`);
+    logger.info(`Terminated replication slot ${stream.slot_name}`);
   } finally {
     await lock.release();
   }
@@ -84,36 +84,22 @@
   const config = await utils.loadConfig(runnerConfig);
   const mongoDB = storage.createPowerSyncMongo(config.storage);
   try {
-    micro.logger.info(`Waiting for auth`);
+    logger.info(`Waiting for auth`);
     await db.mongo.waitForAuth(mongoDB.db);
 
-<<<<<<< HEAD
-  const resolvedAlerting = errorReporter ?? NoOpReporter;
-
-  const bucketStorage = new storage.MongoBucketStorage(mongoDB, {
-    slot_name_prefix: config.slot_name_prefix,
-    errorReporter: resolvedAlerting
-  });
-  const connection = config.connection;
-
-  if (connection) {
-    await terminateReplicators(bucketStorage, connection, resolvedAlerting);
-  }
-=======
     const bucketStorage = new storage.MongoBucketStorage(mongoDB, { slot_name_prefix: config.slot_name_prefix });
     const connection = config.connection;
 
-    micro.logger.info(`Terminating replication slots`);
->>>>>>> dc3d82bf
+    logger.info(`Terminating replication slots`);
 
     if (connection) {
       await terminateReplicators(bucketStorage, connection);
     }
 
     const database = mongoDB.db;
-    micro.logger.info(`Dropping database ${database.namespace}`);
+    logger.info(`Dropping database ${database.namespace}`);
     await database.dropDatabase();
-    micro.logger.info(`Done`);
+    logger.info(`Done`);
     await mongoDB.client.close();
 
     // If there was an error connecting to postgress, the process may stay open indefinitely.
@@ -121,7 +107,7 @@
     // We do not consider those errors a teardown failure.
     process.exit(0);
   } catch (e) {
-    micro.logger.error(`Teardown failure`, e);
+    logger.error(`Teardown failure`, e);
     await mongoDB.client.close();
     process.exit(1);
   }
