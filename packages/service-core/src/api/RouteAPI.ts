import { SqlSyncRules, TablePattern } from '@powersync/service-sync-rules';
import * as types from '@powersync/service-types';
import { ParseSyncRulesOptions, SyncRulesBucketStorage } from '../storage/BucketStorage.js';

export interface PatternResult {
  schema: string;
  pattern: string;
  wildcard: boolean;
  tables?: types.TableInfo[];
  table?: types.TableInfo;
}

export interface ReplicationLagOptions {
  bucketStorage: SyncRulesBucketStorage;
}

/**
 *  Describes all the methods currently required to service the sync API endpoints.
 */
export interface RouteAPI {
  /**
   * @returns basic identification of the connection
   */
  getSourceConfig(): Promise<types.configFile.ResolvedDataSourceConfig>;

  /**
   * Checks the current connection status of the data source.
   * This is usually some test query to verify the source can be reached.
   */
  getConnectionStatus(): Promise<types.ConnectionStatusV2>;

  /**
   * Generates replication table information from a given pattern of tables.
   *
   * @param tablePatterns A set of table patterns which typically come from
   *          the tables listed in sync rules definitions.
   *
   * @param sqlSyncRules
   * @returns A result of all the tables and columns which should be replicated
   *           based off the input patterns. Certain tests are executed on the
   *           tables to ensure syncing should function according to the input
   *           pattern. Debug errors and warnings are reported per table.
   */
  getDebugTablesInfo(tablePatterns: TablePattern[], sqlSyncRules: SqlSyncRules): Promise<PatternResult[]>;

  /**
   * @returns The replication lag: that is the amount of data which has not been
   *          replicated yet, in bytes.
   */
<<<<<<< HEAD
  getReplicationLag(options: ReplicationLagOptions): Promise<number>;
=======
  getReplicationLag(syncRulesId: string): Promise<number | undefined>;
>>>>>>> 83686719

  /**
   * Get the current LSN or equivalent replication HEAD position identifier
   */
  getReplicationHead(): Promise<string>;

  /**
   * @returns The schema for tables inside the connected database. This is typically
   *          used to validate sync rules.
   */
  getConnectionSchema(): Promise<types.DatabaseSchema[]>;

  /**
   * Executes a query and return the result from the data source. This is currently used in the
   * admin API which is exposed in Collide.
   */
  executeQuery(query: string, params: any[]): Promise<types.internal_routes.ExecuteSqlResponse>;

  /**
   * Close any resources that need graceful termination.
   */
  shutdown(): Promise<void>;

  /**
   * Get the default schema (or database) when only a table name is specified in sync rules.
   */
  getParseSyncRulesOptions(): ParseSyncRulesOptions;
}<|MERGE_RESOLUTION|>--- conflicted
+++ resolved
@@ -47,11 +47,7 @@
    * @returns The replication lag: that is the amount of data which has not been
    *          replicated yet, in bytes.
    */
-<<<<<<< HEAD
-  getReplicationLag(options: ReplicationLagOptions): Promise<number>;
-=======
-  getReplicationLag(syncRulesId: string): Promise<number | undefined>;
->>>>>>> 83686719
+  getReplicationLag(options: ReplicationLagOptions): Promise<number | undefined>;
 
   /**
    * Get the current LSN or equivalent replication HEAD position identifier
