// Provides global and namespaced exports

export * from './api/api-index.js';
export * as api from './api/api-index.js';

export * from './auth/auth-index.js';
export * as auth from './auth/auth-index.js';

export * from './entry/entry-index.js';
export * as entry from './entry/entry-index.js';

// Re-export framework for easy use of Container API
export * as framework from '@powersync/lib-services-framework';

export * from './locks/locks-index.js';
export * as locks from './locks/locks-index.js';

export * from './metrics/Metrics.js';
export * as metrics from './metrics/Metrics.js';

<<<<<<< HEAD
export * from './migrations/migrations-index.js';
=======
>>>>>>> 57bd18b3
export * as migrations from './migrations/migrations-index.js';
export * from './migrations/migrations.js';

export * from './modules/modules-index.js';
export * as modules from './modules/modules-index.js';

export * from './modules/modules-index.js';
export * as modules from './modules/modules-index.js';

export * from './replication/replication-index.js';
export * as replication from './replication/replication-index.js';

export * from './routes/routes-index.js';
export * as routes from './routes/routes-index.js';

export * from './storage/storage-index.js';
export * as storage from './storage/storage-index.js';

export * from './sync/sync-index.js';
export * as sync from './sync/sync-index.js';

export * from './system/system-index.js';
export * as system from './system/system-index.js';

export * from './util/util-index.js';
export * as utils from './util/util-index.js';<|MERGE_RESOLUTION|>--- conflicted
+++ resolved
@@ -18,15 +18,8 @@
 export * from './metrics/Metrics.js';
 export * as metrics from './metrics/Metrics.js';
 
-<<<<<<< HEAD
 export * from './migrations/migrations-index.js';
-=======
->>>>>>> 57bd18b3
 export * as migrations from './migrations/migrations-index.js';
-export * from './migrations/migrations.js';
-
-export * from './modules/modules-index.js';
-export * as modules from './modules/modules-index.js';
 
 export * from './modules/modules-index.js';
 export * as modules from './modules/modules-index.js';
@@ -47,4 +40,4 @@
 export * as system from './system/system-index.js';
 
 export * from './util/util-index.js';
-export * as utils from './util/util-index.js';+export * as utils from './util/util-index.js';
