--- conflicted
+++ resolved
@@ -36,16 +36,11 @@
     const client = psdb.client;
     await client.connect();
     try {
-<<<<<<< HEAD
       const bucketStorage = new storage.MongoBucketStorage(psdb, {
-        event_manager: new storage.ReplicationEventManager(),
-        slot_name_prefix: configuration.slot_name_prefix
+        slot_name_prefix: configuration.slot_name_prefix,
+        event_manager: new storage.ReplicationEventManager()
       });
-      const active = await bucketStorage.getActiveSyncRules();
-=======
-      const bucketStorage = new storage.MongoBucketStorage(psdb, { slot_name_prefix: configuration.slot_name_prefix });
       const active = await bucketStorage.getActiveSyncRulesContent();
->>>>>>> 417cf5f8
       if (active == null) {
         logger.info('No active instance to compact');
         return;
