--- conflicted
+++ resolved
@@ -5,12 +5,7 @@
 import * as utils from '../util/util-index.js';
 import { registerMigrationAction } from './commands/migrate-action.js';
 import { registerTearDownAction } from './commands/teardown-action.js';
-<<<<<<< HEAD
-import { registerStartAction } from './entry-index.js';
-=======
 import { registerCompactAction, registerStartAction } from './entry-index.js';
-import { logger } from '@powersync/lib-services-framework';
->>>>>>> a308e45e
 
 /**
  * Generates a Commander program which serves as the entry point
