--- conflicted
+++ resolved
@@ -9,17 +9,10 @@
 export interface ServiceContext {
   configuration: utils.ResolvedPowerSyncConfig;
   lifeCycleEngine: LifeCycledSystem;
-<<<<<<< HEAD
-  metrics: metrics.Metrics;
-  replicationEngine: replication.ReplicationEngine | null;
-  routerEngine: routes.RouterEngine | null;
-  storage: storage.StorageFactoryProvider;
-=======
   metrics: metrics.Metrics | null;
   replicationEngine: replication.ReplicationEngine | null;
   routerEngine: routes.RouterEngine | null;
   storageEngine: storage.StorageEngine;
->>>>>>> 6a075e16
 }
 
 /**
