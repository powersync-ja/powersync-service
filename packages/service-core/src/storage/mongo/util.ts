import { SqliteJsonValue } from '@powersync/service-sync-rules';
import * as bson from 'bson';
import * as crypto from 'crypto';
<<<<<<< HEAD
import { BucketDataDocument } from './models.js';
import { ID_NAMESPACE, timestampToOpId } from '../../util/utils.js';
import { OplogEntry } from '../../util/protocol-types.js';
import { ReplicaId } from '../BucketStorage.js';
import * as uuid from 'uuid';
=======
import * as mongo from 'mongodb';
import * as uuid from 'uuid';
import { OplogEntry } from '../../util/protocol-types.js';
import { ID_NAMESPACE, timestampToOpId } from '../../util/utils.js';
import { BucketDataDocument, ReplicaId } from './models.js';
>>>>>>> 3ceae96c

/**
 * Lookup serialization must be number-agnostic. I.e. normalize numbers, instead of preserving numbers.
 * @param lookup
 */

export function serializeLookup(lookup: SqliteJsonValue[]) {
  const normalized = lookup.map((value) => {
    if (typeof value == 'number' && Number.isInteger(value)) {
      return BigInt(value);
    } else {
      return value;
    }
  });
  return new bson.Binary(bson.serialize({ l: normalized }));
}

export function idPrefixFilter<T>(prefix: Partial<T>, rest: (keyof T)[]): mongo.Condition<T> {
  let filter = {
    $gte: {
      ...prefix
    } as any,
    $lt: {
      ...prefix
    } as any
  };

  for (let key of rest) {
    filter.$gte[key] = new bson.MinKey();
    filter.$lt[key] = new bson.MaxKey();
  }

  return filter;
}

export function generateSlotName(prefix: string, sync_rules_id: number) {
  const slot_suffix = crypto.randomBytes(2).toString('hex');
  return `${prefix}${sync_rules_id}_${slot_suffix}`;
}

/**
 * Read a single batch of data from a cursor, then close it.
 *
 * We do our best to avoid MongoDB fetching any more data than this single batch.
 *
 * This is similar to using `singleBatch: true` in find options.
 * However, that makes `has_more` detection very difficult, since the cursor is always closed
 * after the first batch. Instead, we do a workaround to only fetch a single batch below.
 *
 * For this to be effective, set batchSize = limit in the find command.
 */
export async function readSingleBatch<T>(cursor: mongo.FindCursor<T>): Promise<{ data: T[]; hasMore: boolean }> {
  try {
    let data: T[];
    let hasMore = true;
    // Let MongoDB load the first batch of data
    const hasAny = await cursor.hasNext();
    // Now it's in memory, and we can read it
    data = cursor.readBufferedDocuments();
    if (!hasAny || cursor.id?.isZero()) {
      // A zero id means the cursor is exhaused.
      // No results (hasAny == false) means even this batch doesn't have data.
      // This should similar results as `await cursor.hasNext()`, but without
      // actually fetching the next batch.
      //
      // Note that it is safe (but slightly inefficient) to return `hasMore: true`
      // without there being more data, as long as the next batch
      // will return `hasMore: false`.
      hasMore = false;
    }
    return { data, hasMore };
  } finally {
    // Match the from the cursor iterator logic here:
    // https://github.com/mongodb/node-mongodb-native/blob/e02534e7d1c627bf50b85ca39f5995dbf165ad44/src/cursor/abstract_cursor.ts#L327-L331
    if (!cursor.closed) {
      await cursor.close();
    }
  }
}

export const BSON_DESERIALIZE_OPTIONS: bson.DeserializeOptions = {
  // use bigint instead of Long
  useBigInt64: true
};

export function mapOpEntry(row: BucketDataDocument): OplogEntry {
  if (row.op == 'PUT' || row.op == 'REMOVE') {
    return {
      op_id: timestampToOpId(row._id.o),
      op: row.op,
      object_type: row.table,
      object_id: row.row_id,
      checksum: Number(row.checksum),
<<<<<<< HEAD
      subkey: `${row.source_table}/${replicaIdToSubkey(row.source_key!)}`,
=======
      subkey: replicaIdToSubkey(row.source_table!, row.source_key!),
>>>>>>> 3ceae96c
      data: row.data
    };
  } else {
    // MOVE, CLEAR

    return {
      op_id: timestampToOpId(row._id.o),
      op: row.op,
      checksum: Number(row.checksum)
    };
  }
}

<<<<<<< HEAD
=======
/**
 * Returns true if two ReplicaId values are the same (serializes to the same BSON value).
 */
>>>>>>> 3ceae96c
export function replicaIdEquals(a: ReplicaId, b: ReplicaId) {
  if (a === b) {
    return true;
  } else if (typeof a == 'string' && typeof b == 'string') {
    return a == b;
  } else if (isUUID(a) && isUUID(b)) {
    return a.equals(b);
  } else if (a == null && b == null) {
    return true;
  } else if (a != null || b != null) {
    return false;
  } else {
<<<<<<< HEAD
    return (bson.serialize(a) as Buffer).equals(bson.serialize(b));
  }
}

export function replicaIdToSubkey(id: ReplicaId) {
  if (isUUID(id)) {
    // Special case for UUID for backwards-compatiblity
    return id.toHexString();
  } else if (typeof id == 'string') {
    return id;
  } else {
    const repr = bson.serialize({ id: id });
    return uuid.v5(repr, ID_NAMESPACE);
    return;
  }
}

=======
    // There are many possible primitive values, this covers them all
    return (bson.serialize({ id: a }) as Buffer).equals(bson.serialize({ id: b }));
  }
}

export function replicaIdToSubkey(table: bson.ObjectId, id: ReplicaId): string {
  if (isUUID(id)) {
    // Special case for UUID for backwards-compatiblity
    return `${table.toHexString()}/${id.toHexString()}`;
  } else {
    // Hashed UUID from the table and id
    const repr = bson.serialize({ table, id });
    return uuid.v5(repr, ID_NAMESPACE);
  }
}

/**
 * True if this is a bson.UUID.
 *
 * Works even with multiple copies of the bson package.
 */
>>>>>>> 3ceae96c
export function isUUID(value: any): value is bson.UUID {
  if (value == null || typeof value != 'object') {
    return false;
  }
  const uuid = value as bson.UUID;
  return uuid._bsontype == 'Binary' && uuid.sub_type == bson.Binary.SUBTYPE_UUID;
}<|MERGE_RESOLUTION|>--- conflicted
+++ resolved
@@ -1,19 +1,11 @@
 import { SqliteJsonValue } from '@powersync/service-sync-rules';
 import * as bson from 'bson';
 import * as crypto from 'crypto';
-<<<<<<< HEAD
-import { BucketDataDocument } from './models.js';
-import { ID_NAMESPACE, timestampToOpId } from '../../util/utils.js';
-import { OplogEntry } from '../../util/protocol-types.js';
-import { ReplicaId } from '../BucketStorage.js';
-import * as uuid from 'uuid';
-=======
 import * as mongo from 'mongodb';
 import * as uuid from 'uuid';
 import { OplogEntry } from '../../util/protocol-types.js';
 import { ID_NAMESPACE, timestampToOpId } from '../../util/utils.js';
 import { BucketDataDocument, ReplicaId } from './models.js';
->>>>>>> 3ceae96c
 
 /**
  * Lookup serialization must be number-agnostic. I.e. normalize numbers, instead of preserving numbers.
@@ -107,11 +99,7 @@
       object_type: row.table,
       object_id: row.row_id,
       checksum: Number(row.checksum),
-<<<<<<< HEAD
-      subkey: `${row.source_table}/${replicaIdToSubkey(row.source_key!)}`,
-=======
       subkey: replicaIdToSubkey(row.source_table!, row.source_key!),
->>>>>>> 3ceae96c
       data: row.data
     };
   } else {
@@ -125,12 +113,9 @@
   }
 }
 
-<<<<<<< HEAD
-=======
 /**
  * Returns true if two ReplicaId values are the same (serializes to the same BSON value).
  */
->>>>>>> 3ceae96c
 export function replicaIdEquals(a: ReplicaId, b: ReplicaId) {
   if (a === b) {
     return true;
@@ -143,25 +128,6 @@
   } else if (a != null || b != null) {
     return false;
   } else {
-<<<<<<< HEAD
-    return (bson.serialize(a) as Buffer).equals(bson.serialize(b));
-  }
-}
-
-export function replicaIdToSubkey(id: ReplicaId) {
-  if (isUUID(id)) {
-    // Special case for UUID for backwards-compatiblity
-    return id.toHexString();
-  } else if (typeof id == 'string') {
-    return id;
-  } else {
-    const repr = bson.serialize({ id: id });
-    return uuid.v5(repr, ID_NAMESPACE);
-    return;
-  }
-}
-
-=======
     // There are many possible primitive values, this covers them all
     return (bson.serialize({ id: a }) as Buffer).equals(bson.serialize({ id: b }));
   }
@@ -183,7 +149,6 @@
  *
  * Works even with multiple copies of the bson package.
  */
->>>>>>> 3ceae96c
 export function isUUID(value: any): value is bson.UUID {
   if (value == null || typeof value != 'object') {
     return false;
