--- conflicted
+++ resolved
@@ -10,26 +10,8 @@
 import * as util from '../util/util-index.js';
 import { ReplicationEventManager } from './ReplicationEventManager.js';
 import { SourceEntityDescriptor } from './SourceEntity.js';
-<<<<<<< HEAD
 import { SourceTable } from './SourceTable.js';
-import { WriteCheckpointAPI, WriteCheckpointFilters } from './write-checkpoint.js';
-
-// Checkpoints
-=======
-import { ReplicaId } from './storage-index.js';
->>>>>>> 417cf5f8
-
-/**
- * Checkpoints
- *    Need to be either custom or manual
- *
- *    Need to use a different collection for different types
- *      Need indexes on a new collection
- *
- *    Manual
- *      Need to specify the write checkpoint value
- *      Need to specify the sync rules for the checkpoint
- */
+import { ReplicaId, WriteCheckpointAPI, WriteCheckpointFilters } from './storage-index.js';
 
 export interface BucketStorageFactory extends WriteCheckpointAPI {
   /**
