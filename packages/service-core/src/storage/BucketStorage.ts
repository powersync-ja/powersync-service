--- conflicted
+++ resolved
@@ -10,11 +10,7 @@
 import * as util from '../util/util-index.js';
 import { SourceTable } from './SourceTable.js';
 import { SourceEntityDescriptor } from './SourceEntity.js';
-<<<<<<< HEAD
-import * as bson from 'bson';
-=======
 import { ReplicaId } from './storage-index.js';
->>>>>>> 3ceae96c
 
 export interface BucketStorageFactory {
   /**
@@ -367,8 +363,6 @@
 }
 
 export type SaveOptions = SaveInsert | SaveUpdate | SaveDelete;
-
-export type ReplicaId = string | bson.UUID | bson.Document | any;
 
 export interface SaveInsert {
   tag: 'insert';
