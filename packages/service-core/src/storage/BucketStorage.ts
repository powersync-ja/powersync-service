--- conflicted
+++ resolved
@@ -8,12 +8,9 @@
   ToastableSqliteRow
 } from '@powersync/service-sync-rules';
 import * as util from '../util/util-index.js';
+import { SourceTable } from './SourceTable.js';
 import { SourceEntityDescriptor } from './SourceEntity.js';
-<<<<<<< HEAD
-import { SourceTable } from './SourceTable.js';
-=======
 import { ReplicaId } from './storage-index.js';
->>>>>>> 2feb6799
 
 export interface BucketStorageFactory {
   /**
