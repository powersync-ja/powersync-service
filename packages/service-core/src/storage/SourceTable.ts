--- conflicted
+++ resolved
@@ -2,7 +2,6 @@
 import * as util from '../util/util-index.js';
 import { ColumnDescriptor, SourceEntityDescriptor } from './SourceEntity.js';
 
-<<<<<<< HEAD
 export interface SourceTableOptions {
   id: any;
   connectionTag: string;
@@ -13,16 +12,13 @@
   snapshotComplete: boolean;
 }
 
-export class SourceTable implements SourceEntityDescriptor {
-=======
 export interface TableSnapshotStatus {
   totalEstimatedCount: number;
   replicatedCount: number;
   lastKey: Uint8Array | null;
 }
 
-export class SourceTable {
->>>>>>> f9e8673b
+export class SourceTable implements SourceEntityDescriptor {
   static readonly DEFAULT_TAG = DEFAULT_TAG;
 
   /**
@@ -52,13 +48,6 @@
    */
   public syncEvent = true;
 
-<<<<<<< HEAD
-  constructor(public readonly options: SourceTableOptions) {}
-
-  get id() {
-    return this.options.id;
-  }
-=======
   /**
    * Always undefined if snapshotComplete = true.
    *
@@ -66,17 +55,12 @@
    */
   public snapshotStatus: TableSnapshotStatus | undefined = undefined;
 
-  constructor(
-    public readonly id: any,
-    public readonly connectionTag: string,
-    public readonly objectId: number | string | undefined,
-    public readonly schema: string,
-    public readonly table: string,
 
-    public readonly replicaIdColumns: ColumnDescriptor[],
-    public snapshotComplete: boolean
-  ) {}
->>>>>>> f9e8673b
+  constructor(public readonly options: SourceTableOptions) {}
+
+  get id() {
+    return this.options.id;
+  }
 
   get connectionTag() {
     return this.options.connectionTag;
@@ -117,14 +101,15 @@
    * In-memory clone of the table status.
    */
   clone() {
-    const copy = new SourceTable(
-      this.id,
-      this.connectionTag,
-      this.objectId,
-      this.schema,
-      this.table,
-      this.replicaIdColumns,
-      this.snapshotComplete
+    const copy = new SourceTable({
+      id: this.id,
+      connectionTag: this.connectionTag,
+      objectId: this.objectId,
+      schema: this.schema,
+      name: this.name,
+      replicaIdColumns: this.replicaIdColumns,
+      snapshotComplete: this.snapshotComplete
+      }
     );
     copy.syncData = this.syncData;
     copy.syncParameters = this.syncParameters;
