import { SqlSyncRules } from '@powersync/service-sync-rules';
import { wrapWithAbort } from 'ix/asynciterable/operators/withabort.js';
import { LRUCache } from 'lru-cache/min';
import * as mongo from 'mongodb';
import * as timers from 'timers/promises';

import * as locks from '../locks/locks-index.js';
import * as sync from '../sync/sync-index.js';
import * as util from '../util/util-index.js';

import { DisposableObserver, logger } from '@powersync/lib-services-framework';
import { v4 as uuid } from 'uuid';
import {
  ActiveCheckpoint,
  BucketStorageFactory,
  BucketStorageFactoryListener,
  ParseSyncRulesOptions,
  PersistedSyncRules,
  PersistedSyncRulesContent,
  StorageMetrics,
  UpdateSyncRulesOptions,
  WriteCheckpoint
} from './BucketStorage.js';
import { PowerSyncMongo, PowerSyncMongoOptions } from './mongo/db.js';
import { SyncRuleDocument, SyncRuleState } from './mongo/models.js';
import { MongoPersistedSyncRulesContent } from './mongo/MongoPersistedSyncRulesContent.js';
import { MongoSyncBucketStorage } from './mongo/MongoSyncBucketStorage.js';
import { MongoWriteCheckpointAPI } from './mongo/MongoWriteCheckpointAPI.js';
import { generateSlotName } from './mongo/util.js';
import {
  CustomWriteCheckpointOptions,
  DEFAULT_WRITE_CHECKPOINT_MODE,
  LastWriteCheckpointFilters,
  ManagedWriteCheckpointOptions,
  WriteCheckpointAPI,
  WriteCheckpointMode
} from './write-checkpoint.js';

export interface MongoBucketStorageOptions extends PowerSyncMongoOptions {}

export class MongoBucketStorage
  extends DisposableObserver<BucketStorageFactoryListener>
  implements BucketStorageFactory
{
  private readonly client: mongo.MongoClient;
  private readonly session: mongo.ClientSession;
  // TODO: This is still Postgres specific and needs to be reworked
  public readonly slot_name_prefix: string;

  readonly write_checkpoint_mode: WriteCheckpointMode;

  protected readonly writeCheckpointAPI: WriteCheckpointAPI;

  private readonly storageCache = new LRUCache<number, MongoSyncBucketStorage>({
    max: 3,
    fetchMethod: async (id) => {
      const doc2 = await this.db.sync_rules.findOne(
        {
          _id: id
        },
        { limit: 1 }
      );
      if (doc2 == null) {
        // Deleted in the meantime?
        return undefined;
      }
      const rules = new MongoPersistedSyncRulesContent(this.db, doc2);
      return this.getInstance(rules);
    },
    dispose: (storage) => {
      storage[Symbol.dispose]();
    }
  });

  public readonly db: PowerSyncMongo;

  constructor(
    db: PowerSyncMongo,
    options: {
      slot_name_prefix: string;
      write_checkpoint_mode?: WriteCheckpointMode;
    }
  ) {
    super();
    this.client = db.client;
    this.db = db;
    this.session = this.client.startSession();
    this.slot_name_prefix = options.slot_name_prefix;
    this.write_checkpoint_mode = options.write_checkpoint_mode ?? DEFAULT_WRITE_CHECKPOINT_MODE;
    this.writeCheckpointAPI = new MongoWriteCheckpointAPI({
      db,
      mode: this.write_checkpoint_mode
    });
  }

  getInstance(options: PersistedSyncRulesContent): MongoSyncBucketStorage {
    let { id, slot_name } = options;
    if ((typeof id as any) == 'bigint') {
      id = Number(id);
    }
    const storage = new MongoSyncBucketStorage(this, id, options, slot_name);
    this.iterateListeners((cb) => cb.syncStorageCreated?.(storage));
    storage.registerListener({
      batchStarted: (batch) => {
        // This nested listener will be automatically disposed when the storage is disposed
        batch.registerManagedListener(storage, {
          replicationEvent: (payload) => this.iterateListeners((cb) => cb.replicationEvent?.(payload))
        });
      }
    });
    return storage;
  }

  async configureSyncRules(sync_rules: string, options?: { lock?: boolean }) {
    const next = await this.getNextSyncRulesContent();
    const active = await this.getActiveSyncRulesContent();

    if (next?.sync_rules_content == sync_rules) {
      logger.info('Sync rules from configuration unchanged');
      return { updated: false };
    } else if (next == null && active?.sync_rules_content == sync_rules) {
      logger.info('Sync rules from configuration unchanged');
      return { updated: false };
    } else {
      logger.info('Sync rules updated from configuration');
      const persisted_sync_rules = await this.updateSyncRules({
        content: sync_rules,
        lock: options?.lock
      });
      return { updated: true, persisted_sync_rules, lock: persisted_sync_rules.current_lock ?? undefined };
    }
  }

  async slotRemoved(slot_name: string) {
    const next = await this.getNextSyncRulesContent();
    const active = await this.getActiveSyncRulesContent();

    // In both the below cases, we create a new sync rules instance.
    // The current one will continue erroring until the next one has finished processing.
    // TODO: Update
    if (next != null && next.slot_name == slot_name) {
      // We need to redo the "next" sync rules
      await this.updateSyncRules({
        content: next.sync_rules_content
      });
      // Pro-actively stop replicating
      await this.db.sync_rules.updateOne(
        {
          _id: next.id,
          state: SyncRuleState.PROCESSING
        },
        {
          $set: {
            state: SyncRuleState.STOP
          }
        }
      );
    } else if (next == null && active?.slot_name == slot_name) {
      // Slot removed for "active" sync rules, while there is no "next" one.
      await this.updateSyncRules({
        content: active.sync_rules_content
      });

      // Pro-actively stop replicating
      await this.db.sync_rules.updateOne(
        {
          _id: active.id,
          state: SyncRuleState.ACTIVE
        },
        {
          $set: {
            state: SyncRuleState.STOP
          }
        }
      );
    }
  }

  async updateSyncRules(options: UpdateSyncRulesOptions): Promise<MongoPersistedSyncRulesContent> {
    // Parse and validate before applying any changes
    const parsed = SqlSyncRules.fromYaml(options.content, {
      // No schema-based validation at this point
      schema: undefined,
      defaultSchema: 'not_applicable', // Not needed for validation
      throwOnError: true
    });

    let rules: MongoPersistedSyncRulesContent | undefined = undefined;

    await this.session.withTransaction(async () => {
      // Only have a single set of sync rules with PROCESSING.
      await this.db.sync_rules.updateMany(
        {
          state: SyncRuleState.PROCESSING
        },
        { $set: { state: SyncRuleState.STOP } }
      );

      const id_doc = await this.db.op_id_sequence.findOneAndUpdate(
        {
          _id: 'sync_rules'
        },
        {
          $inc: {
            op_id: 1n
          }
        },
        {
          upsert: true,
          returnDocument: 'after'
        }
      );

      const id = Number(id_doc!.op_id);
      const slot_name = generateSlotName(this.slot_name_prefix, id);

      const doc: SyncRuleDocument = {
        _id: id,
        content: options.content,
        last_checkpoint: null,
        last_checkpoint_lsn: null,
        no_checkpoint_before: null,
        snapshot_done: false,
        state: SyncRuleState.PROCESSING,
        slot_name: slot_name,
        last_checkpoint_ts: null,
        last_fatal_error: null,
        last_keepalive_ts: null
      };
      await this.db.sync_rules.insertOne(doc);
      rules = new MongoPersistedSyncRulesContent(this.db, doc);
      if (options.lock) {
        const lock = await rules.lock();
      }
    });

    return rules!;
  }

  async getActiveSyncRulesContent(): Promise<MongoPersistedSyncRulesContent | null> {
    const doc = await this.db.sync_rules.findOne(
      {
        state: SyncRuleState.ACTIVE
      },
      { sort: { _id: -1 }, limit: 1 }
    );
    if (doc == null) {
      return null;
    }

    return new MongoPersistedSyncRulesContent(this.db, doc);
  }

  async getActiveSyncRules(options: ParseSyncRulesOptions): Promise<PersistedSyncRules | null> {
    const content = await this.getActiveSyncRulesContent();
    return content?.parsed(options) ?? null;
  }

  async getNextSyncRulesContent(): Promise<MongoPersistedSyncRulesContent | null> {
    const doc = await this.db.sync_rules.findOne(
      {
        state: SyncRuleState.PROCESSING
      },
      { sort: { _id: -1 }, limit: 1 }
    );
    if (doc == null) {
      return null;
    }

    return new MongoPersistedSyncRulesContent(this.db, doc);
  }

  async getNextSyncRules(options: ParseSyncRulesOptions): Promise<PersistedSyncRules | null> {
    const content = await this.getNextSyncRulesContent();
    return content?.parsed(options) ?? null;
  }

  async getReplicatingSyncRules(): Promise<PersistedSyncRulesContent[]> {
    const docs = await this.db.sync_rules
      .find({
        $or: [{ state: SyncRuleState.ACTIVE }, { state: SyncRuleState.PROCESSING }]
      })
      .toArray();

    return docs.map((doc) => {
      return new MongoPersistedSyncRulesContent(this.db, doc);
    });
  }

  async getStoppedSyncRules(): Promise<PersistedSyncRulesContent[]> {
    const docs = await this.db.sync_rules
      .find({
        state: SyncRuleState.STOP
      })
      .toArray();

    return docs.map((doc) => {
      return new MongoPersistedSyncRulesContent(this.db, doc);
    });
  }

  async batchCreateCustomWriteCheckpoints(checkpoints: CustomWriteCheckpointOptions[]): Promise<void> {
    return this.writeCheckpointAPI.batchCreateCustomWriteCheckpoints(checkpoints);
  }

  async createCustomWriteCheckpoint(options: CustomWriteCheckpointOptions): Promise<bigint> {
    return this.writeCheckpointAPI.createCustomWriteCheckpoint(options);
  }

  async createManagedWriteCheckpoint(options: ManagedWriteCheckpointOptions): Promise<bigint> {
    return this.writeCheckpointAPI.createManagedWriteCheckpoint(options);
  }

  async lastWriteCheckpoint(filters: LastWriteCheckpointFilters): Promise<bigint | null> {
    return this.writeCheckpointAPI.lastWriteCheckpoint(filters);
  }

  async getActiveCheckpoint(): Promise<ActiveCheckpoint> {
    const doc = await this.db.sync_rules.findOne(
      {
        state: SyncRuleState.ACTIVE
      },
      {
        sort: { _id: -1 },
        limit: 1,
        projection: { _id: 1, last_checkpoint: 1, last_checkpoint_lsn: 1 }
      }
    );

    return this.makeActiveCheckpoint(doc);
  }

  async getStorageMetrics(): Promise<StorageMetrics> {
<<<<<<< HEAD
=======
    const ignoreNotExiting = (e: unknown) => {
      if (e instanceof mongo.MongoServerError && e.codeName == 'NamespaceNotFound') {
        // Collection doesn't exist - return 0
        return [{ storageStats: { size: 0 } }];
      } else {
        return Promise.reject(e);
      }
    };

    const active_sync_rules = await this.getActiveSyncRules();
    if (active_sync_rules == null) {
      return {
        operations_size_bytes: 0,
        parameters_size_bytes: 0,
        replication_size_bytes: 0
      };
    }
>>>>>>> e3d2c5f9
    const operations_aggregate = await this.db.bucket_data

      .aggregate([
        {
          $collStats: {
            storageStats: {}
          }
        }
      ])
      .toArray()
      .catch(ignoreNotExiting);

    const parameters_aggregate = await this.db.bucket_parameters
      .aggregate([
        {
          $collStats: {
            storageStats: {}
          }
        }
      ])
      .toArray()
      .catch(ignoreNotExiting);

    const replication_aggregate = await this.db.current_data
      .aggregate([
        {
          $collStats: {
            storageStats: {}
          }
        }
      ])
      .toArray()
      .catch(ignoreNotExiting);

    return {
      operations_size_bytes: operations_aggregate[0].storageStats.size,
      parameters_size_bytes: parameters_aggregate[0].storageStats.size,
      replication_size_bytes: replication_aggregate[0].storageStats.size
    };
  }

  async getPowerSyncInstanceId(): Promise<string> {
    let instance = await this.db.instance.findOne({
      _id: { $exists: true }
    });

    if (!instance) {
      const manager = locks.createMongoLockManager(this.db.locks, {
        name: `instance-id-insertion-lock`
      });

      await manager.lock(async () => {
        await this.db.instance.insertOne({
          _id: uuid()
        });
      });

      instance = await this.db.instance.findOne({
        _id: { $exists: true }
      });
    }

    return instance!._id;
  }

  private makeActiveCheckpoint(doc: SyncRuleDocument | null) {
    return {
      checkpoint: util.timestampToOpId(doc?.last_checkpoint ?? 0n),
      lsn: doc?.last_checkpoint_lsn ?? null,
      hasSyncRules() {
        return doc != null;
      },
      getBucketStorage: async () => {
        if (doc == null) {
          return null;
        }
        return (await this.storageCache.fetch(doc._id)) ?? null;
      }
    };
  }

  /**
   * Instance-wide watch on the latest available checkpoint (op_id + lsn).
   */
  private async *watchActiveCheckpoint(signal: AbortSignal): AsyncIterable<ActiveCheckpoint> {
    const pipeline: mongo.Document[] = [
      {
        $match: {
          'fullDocument.state': 'ACTIVE',
          operationType: { $in: ['insert', 'update'] }
        }
      },
      {
        $project: {
          operationType: 1,
          'fullDocument._id': 1,
          'fullDocument.last_checkpoint': 1,
          'fullDocument.last_checkpoint_lsn': 1
        }
      }
    ];

    // Use this form instead of (doc: SyncRuleDocument | null = null),
    // otherwise we get weird "doc: never" issues.
    let doc = null as SyncRuleDocument | null;
    let clusterTime = null as mongo.Timestamp | null;

    await this.client.withSession(async (session) => {
      doc = await this.db.sync_rules.findOne(
        {
          state: SyncRuleState.ACTIVE
        },
        {
          session,
          sort: { _id: -1 },
          limit: 1,
          projection: {
            _id: 1,
            last_checkpoint: 1,
            last_checkpoint_lsn: 1
          }
        }
      );
      const time = session.clusterTime?.clusterTime ?? null;
      clusterTime = time;
    });
    if (clusterTime == null) {
      throw new Error('Could not get clusterTime');
    }

    if (signal.aborted) {
      return;
    }

    if (doc) {
      yield this.makeActiveCheckpoint(doc);
    }

    const stream = this.db.sync_rules.watch(pipeline, {
      fullDocument: 'updateLookup',
      // Start at the cluster time where we got the initial doc, to make sure
      // we don't skip any updates.
      // This may result in the first operation being a duplicate, but we filter
      // it out anyway.
      startAtOperationTime: clusterTime
    });

    signal.addEventListener(
      'abort',
      () => {
        stream.close();
      },
      { once: true }
    );

    let lastOp: ActiveCheckpoint | null = null;

    for await (const update of stream.stream()) {
      if (signal.aborted) {
        break;
      }
      if (update.operationType != 'insert' && update.operationType != 'update') {
        continue;
      }
      const doc = update.fullDocument!;
      if (doc == null) {
        continue;
      }
      const op = this.makeActiveCheckpoint(doc);
      // Check for LSN / checkpoint changes - ignore other metadata changes
      if (lastOp == null || op.lsn != lastOp.lsn || op.checkpoint != lastOp.checkpoint) {
        lastOp = op;
        yield op;
      }
    }
  }

  // Nothing is done here until a subscriber starts to iterate
  private readonly sharedIter = new sync.BroadcastIterable((signal) => {
    return this.watchActiveCheckpoint(signal);
  });

  /**
   * User-specific watch on the latest checkpoint and/or write checkpoint.
   */
  async *watchWriteCheckpoint(user_id: string, signal: AbortSignal): AsyncIterable<WriteCheckpoint> {
    let lastCheckpoint: util.OpId | null = null;
    let lastWriteCheckpoint: bigint | null = null;

    const iter = wrapWithAbort(this.sharedIter, signal);
    for await (const cp of iter) {
      const { checkpoint, lsn } = cp;

      // lsn changes are not important by itself.
      // What is important is:
      // 1. checkpoint (op_id) changes.
      // 2. write checkpoint changes for the specific user
      const bucketStorage = await cp.getBucketStorage();

      const lsnFilters: Record<string, string> = lsn ? { 1: lsn } : {};

      const currentWriteCheckpoint = await this.lastWriteCheckpoint({
        user_id,
        sync_rules_id: bucketStorage?.group_id,
        heads: {
          ...lsnFilters
        }
      });

      if (currentWriteCheckpoint == lastWriteCheckpoint && checkpoint == lastCheckpoint) {
        // No change - wait for next one
        // In some cases, many LSNs may be produced in a short time.
        // Add a delay to throttle the write checkpoint lookup a bit.
        await timers.setTimeout(20 + 10 * Math.random());
        continue;
      }

      lastWriteCheckpoint = currentWriteCheckpoint;
      lastCheckpoint = checkpoint;

      yield { base: cp, writeCheckpoint: currentWriteCheckpoint };
    }
  }
}<|MERGE_RESOLUTION|>--- conflicted
+++ resolved
@@ -331,8 +331,6 @@
   }
 
   async getStorageMetrics(): Promise<StorageMetrics> {
-<<<<<<< HEAD
-=======
     const ignoreNotExiting = (e: unknown) => {
       if (e instanceof mongo.MongoServerError && e.codeName == 'NamespaceNotFound') {
         // Collection doesn't exist - return 0
@@ -350,7 +348,6 @@
         replication_size_bytes: 0
       };
     }
->>>>>>> e3d2c5f9
     const operations_aggregate = await this.db.bucket_data
 
       .aggregate([
