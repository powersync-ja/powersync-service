import { Metrics } from '@/metrics/Metrics.js';
import {
  BucketStorageFactory,
  ParseSyncRulesOptions,
  PersistedSyncRulesContent,
  StartBatchOptions,
  SyncBucketDataBatch
} from '@/storage/BucketStorage.js';
import { MongoBucketStorage } from '@/storage/MongoBucketStorage.js';
import { SourceTable } from '@/storage/SourceTable.js';
import { PowerSyncMongo } from '@/storage/mongo/db.js';
import { SyncBucketData } from '@/util/protocol-types.js';
import { getUuidReplicaIdentityBson, hashData } from '@/util/utils.js';
import { SqlSyncRules } from '@powersync/service-sync-rules';
import * as bson from 'bson';
import * as mongo from 'mongodb';
import { env } from './env.js';

// The metrics need to be initialised before they can be used
await Metrics.initialise({
  disable_telemetry_sharing: true,
  powersync_instance_id: 'test',
  internal_metrics_endpoint: 'unused.for.tests.com'
});
Metrics.getInstance().resetCounters();

<<<<<<< HEAD
export type StorageFactory = () => Promise<BucketStorageFactory>;
=======
export const TEST_URI = env.PG_TEST_URL;

export interface StorageOptions {
  /**
   * By default, collections are only cleared/
   * Setting this to true will drop the collections completely.
   */
  dropAll?: boolean;
}
export type StorageFactory = (options?: StorageOptions) => Promise<BucketStorageFactory>;
>>>>>>> e3d2c5f9

export const MONGO_STORAGE_FACTORY: StorageFactory = async (options?: StorageOptions) => {
  const db = await connectMongo();
  if (options?.dropAll) {
    await db.drop();
  } else {
    await db.clear();
  }
  return new MongoBucketStorage(db, { slot_name_prefix: 'test_' });
};

export const ZERO_LSN = '0/0';

export const PARSE_OPTIONS: ParseSyncRulesOptions = {
  defaultSchema: 'public'
};

export const BATCH_OPTIONS: StartBatchOptions = {
  ...PARSE_OPTIONS,
  zeroLSN: ZERO_LSN
};

export function testRules(content: string): PersistedSyncRulesContent {
  return {
    id: 1,
    sync_rules_content: content,
    slot_name: 'test',
    parsed(options) {
      return {
        id: 1,
        sync_rules: SqlSyncRules.fromYaml(content, PARSE_OPTIONS),
        slot_name: 'test'
      };
    },
    lock() {
      throw new Error('Not implemented');
    }
  };
}

export async function connectMongo() {
  // Short timeout for tests, to fail fast when the server is not available.
  // Slightly longer timeouts for CI, to avoid arbitrary test failures
  const client = new mongo.MongoClient(env.MONGO_TEST_URL, {
    connectTimeoutMS: env.CI ? 15_000 : 5_000,
    socketTimeoutMS: env.CI ? 15_000 : 5_000,
    serverSelectionTimeoutMS: env.CI ? 15_000 : 2_500
  });
  return new PowerSyncMongo(client);
}

export function makeTestTable(name: string, columns?: string[] | undefined) {
  const relId = hashData('table', name, (columns ?? ['id']).join(','));
  const id = new bson.ObjectId('6544e3899293153fa7b38331');
  return new SourceTable(
    id,
    SourceTable.DEFAULT_TAG,
    relId,
    'public',
    name,
    (columns ?? ['id']).map((column) => ({ name: column, type: 'VARCHAR', typeId: 25 })),
    true
  );
}

export function getBatchData(batch: SyncBucketData[] | SyncBucketDataBatch[] | SyncBucketDataBatch) {
  const first = getFirst(batch);
  if (first == null) {
    return [];
  }
  return first.data.map((d) => {
    return {
      op_id: d.op_id,
      op: d.op,
      object_id: d.object_id,
      checksum: d.checksum
    };
  });
}

export function getBatchMeta(batch: SyncBucketData[] | SyncBucketDataBatch[] | SyncBucketDataBatch) {
  const first = getFirst(batch);
  if (first == null) {
    return null;
  }
  return {
    has_more: first.has_more,
    after: first.after,
    next_after: first.next_after
  };
}

function getFirst(batch: SyncBucketData[] | SyncBucketDataBatch[] | SyncBucketDataBatch): SyncBucketData | null {
  if (!Array.isArray(batch)) {
    return batch.batch;
  }
  if (batch.length == 0) {
    return null;
  }
  let first = batch[0];
  if ((first as SyncBucketDataBatch).batch != null) {
    return (first as SyncBucketDataBatch).batch;
  } else {
    return first as SyncBucketData;
  }
}

/**
 * Replica id in the old Postgres format, for backwards-compatible tests.
 */
export function rid(id: string): bson.UUID {
  return getUuidReplicaIdentityBson({ id: id }, [{ name: 'id', type: 'VARCHAR', typeId: 25 }]);
}<|MERGE_RESOLUTION|>--- conflicted
+++ resolved
@@ -24,11 +24,6 @@
 });
 Metrics.getInstance().resetCounters();
 
-<<<<<<< HEAD
-export type StorageFactory = () => Promise<BucketStorageFactory>;
-=======
-export const TEST_URI = env.PG_TEST_URL;
-
 export interface StorageOptions {
   /**
    * By default, collections are only cleared/
@@ -37,7 +32,6 @@
   dropAll?: boolean;
 }
 export type StorageFactory = (options?: StorageOptions) => Promise<BucketStorageFactory>;
->>>>>>> e3d2c5f9
 
 export const MONGO_STORAGE_FACTORY: StorageFactory = async (options?: StorageOptions) => {
   const db = await connectMongo();
