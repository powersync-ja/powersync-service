import {
  BucketChecksum,
  BucketChecksumState,
  BucketChecksumStateStorage,
  CHECKPOINT_INVALIDATE_ALL,
  ChecksumMap,
<<<<<<< HEAD
  InternalOpId,
  ProtocolOpId,
=======
  OpId,
  SyncContext,
>>>>>>> 45d2640f
  WatchFilterEvent
} from '@/index.js';
import { RequestParameters, SqliteJsonRow, SqliteJsonValue, SqlSyncRules } from '@powersync/service-sync-rules';
import { describe, expect, test } from 'vitest';

describe('BucketChecksumState', () => {
  // Single global[] bucket.
  // We don't care about data in these tests
  const SYNC_RULES_GLOBAL = SqlSyncRules.fromYaml(
    `
bucket_definitions:
  global:
    data: []
    `,
    { defaultSchema: 'public' }
  );

  // global[1] and global[2]
  const SYNC_RULES_GLOBAL_TWO = SqlSyncRules.fromYaml(
    `
bucket_definitions:
  global:
    parameters:
      - select 1 as id
      - select 2 as id
    data: []
    `,
    { defaultSchema: 'public' }
  );

  // by_project[n]
  const SYNC_RULES_DYNAMIC = SqlSyncRules.fromYaml(
    `
bucket_definitions:
  by_project:
    parameters: select id from projects where user_id = request.user_id()
    data: []
    `,
    { defaultSchema: 'public' }
  );

  const syncContext = new SyncContext({
    maxBuckets: 100,
    maxParameterQueryResults: 100,
    maxDataFetchConcurrency: 10
  });

  test('global bucket with update', async () => {
    const storage = new MockBucketChecksumStateStorage();
    // Set intial state
    storage.updateTestChecksum({ bucket: 'global[]', checksum: 1, count: 1 });

    const state = new BucketChecksumState({
      syncContext,
      syncParams: new RequestParameters({ sub: '' }, {}),
      syncRules: SYNC_RULES_GLOBAL,
      bucketStorage: storage
    });

    const line = (await state.buildNextCheckpointLine({
      base: { checkpoint: 1n, lsn: '1' },
      writeCheckpoint: null,
      update: CHECKPOINT_INVALIDATE_ALL
    }))!;
    expect(line.checkpointLine).toEqual({
      checkpoint: {
        buckets: [{ bucket: 'global[]', checksum: 1, count: 1, priority: 3 }],
        last_op_id: '1',
        write_checkpoint: undefined
      }
    });
    expect(line.bucketsToFetch).toEqual([
      {
        bucket: 'global[]',
        priority: 3
      }
    ]);
    // This is the bucket data to be fetched
    expect(state.getFilteredBucketPositions(line.bucketsToFetch)).toEqual(new Map([['global[]', 0n]]));

    // This similuates the bucket data being sent
    state.updateBucketPosition({ bucket: 'global[]', nextAfter: 1n, hasMore: false });

    // Update bucket storage state
    storage.updateTestChecksum({ bucket: 'global[]', checksum: 2, count: 2 });

    // Now we get a new line
    const line2 = (await state.buildNextCheckpointLine({
      base: { checkpoint: 2n, lsn: '2' },
      writeCheckpoint: null,
      update: {
        updatedDataBuckets: ['global[]'],
        invalidateDataBuckets: false,
        updatedParameterBucketDefinitions: [],
        invalidateParameterBuckets: false
      }
    }))!;
    expect(line2.checkpointLine).toEqual({
      checkpoint_diff: {
        removed_buckets: [],
        updated_buckets: [{ bucket: 'global[]', checksum: 2, count: 2, priority: 3 }],
        last_op_id: '2',
        write_checkpoint: undefined
      }
    });
    expect(state.getFilteredBucketPositions(line2.bucketsToFetch)).toEqual(new Map([['global[]', 1n]]));
  });

  test('global bucket with initial state', async () => {
    // This tests the client sending an initial state
    // This does not affect the checkpoint, but does affect the data to be fetched
    /// (getFilteredBucketStates)
    const storage = new MockBucketChecksumStateStorage();
    // Set intial state
    storage.updateTestChecksum({ bucket: 'global[]', checksum: 1, count: 1 });

    const state = new BucketChecksumState({
      syncContext,
      // Client sets the initial state here
      initialBucketPositions: [{ name: 'global[]', after: 1n }],
      syncParams: new RequestParameters({ sub: '' }, {}),
      syncRules: SYNC_RULES_GLOBAL,
      bucketStorage: storage
    });

    const line = (await state.buildNextCheckpointLine({
      base: { checkpoint: 1n, lsn: '1' },
      writeCheckpoint: null,
      update: CHECKPOINT_INVALIDATE_ALL
    }))!;
    expect(line.checkpointLine).toEqual({
      checkpoint: {
        buckets: [{ bucket: 'global[]', checksum: 1, count: 1, priority: 3 }],
        last_op_id: '1',
        write_checkpoint: undefined
      }
    });
    expect(line.bucketsToFetch).toEqual([
      {
        bucket: 'global[]',
        priority: 3
      }
    ]);
    // This is the main difference between this and the previous test
    expect(state.getFilteredBucketPositions(line.bucketsToFetch)).toEqual(new Map([['global[]', 1n]]));
  });

  test('multiple static buckets', async () => {
    const storage = new MockBucketChecksumStateStorage();
    // Set intial state
    storage.updateTestChecksum({ bucket: 'global[1]', checksum: 1, count: 1 });
    storage.updateTestChecksum({ bucket: 'global[2]', checksum: 1, count: 1 });

    const state = new BucketChecksumState({
      syncContext,
      syncParams: new RequestParameters({ sub: '' }, {}),
      syncRules: SYNC_RULES_GLOBAL_TWO,
      bucketStorage: storage
    });

    const line = (await state.buildNextCheckpointLine({
      base: { checkpoint: 1n, lsn: '1' },
      writeCheckpoint: null,
      update: CHECKPOINT_INVALIDATE_ALL
    }))!;
    expect(line.checkpointLine).toEqual({
      checkpoint: {
        buckets: [
          { bucket: 'global[1]', checksum: 1, count: 1, priority: 3 },
          { bucket: 'global[2]', checksum: 1, count: 1, priority: 3 }
        ],
        last_op_id: '1',
        write_checkpoint: undefined
      }
    });
    expect(line.bucketsToFetch).toEqual([
      {
        bucket: 'global[1]',
        priority: 3
      },
      {
        bucket: 'global[2]',
        priority: 3
      }
    ]);

    storage.updateTestChecksum({ bucket: 'global[1]', checksum: 2, count: 2 });
    storage.updateTestChecksum({ bucket: 'global[2]', checksum: 2, count: 2 });

    const line2 = (await state.buildNextCheckpointLine({
      base: { checkpoint: 2n, lsn: '2' },
      writeCheckpoint: null,
      update: {
        ...CHECKPOINT_INVALIDATE_ALL,
        updatedDataBuckets: ['global[1]', 'global[2]'],
        invalidateDataBuckets: false
      }
    }))!;
    expect(line2.checkpointLine).toEqual({
      checkpoint_diff: {
        removed_buckets: [],
        updated_buckets: [
          { bucket: 'global[1]', checksum: 2, count: 2, priority: 3 },
          { bucket: 'global[2]', checksum: 2, count: 2, priority: 3 }
        ],
        last_op_id: '2',
        write_checkpoint: undefined
      }
    });
  });

  test('removing a static bucket', async () => {
    // This tests the client sending an initial state, with a bucket that we don't have.
    // This makes effectively no difference to the output. By not including the bucket
    // in the output, the client will remove the bucket.
    const storage = new MockBucketChecksumStateStorage();

    const state = new BucketChecksumState({
      syncContext,
      // Client sets the initial state here
      initialBucketPositions: [{ name: 'something_here[]', after: 1n }],
      syncParams: new RequestParameters({ sub: '' }, {}),
      syncRules: SYNC_RULES_GLOBAL,
      bucketStorage: storage
    });

    storage.updateTestChecksum({ bucket: 'global[]', checksum: 1, count: 1 });

    const line = (await state.buildNextCheckpointLine({
      base: { checkpoint: 1n, lsn: '1' },
      writeCheckpoint: null,
      update: CHECKPOINT_INVALIDATE_ALL
    }))!;
    expect(line.checkpointLine).toEqual({
      checkpoint: {
        buckets: [{ bucket: 'global[]', checksum: 1, count: 1, priority: 3 }],
        last_op_id: '1',
        write_checkpoint: undefined
      }
    });
    expect(line.bucketsToFetch).toEqual([
      {
        bucket: 'global[]',
        priority: 3
      }
    ]);
    expect(state.getFilteredBucketPositions(line.bucketsToFetch)).toEqual(new Map([['global[]', 0n]]));
  });

  test('invalidating individual bucket', async () => {
    // We manually control the filter events here.

    const storage = new MockBucketChecksumStateStorage();
    // Set initial state
    storage.updateTestChecksum({ bucket: 'global[1]', checksum: 1, count: 1 });
    storage.updateTestChecksum({ bucket: 'global[2]', checksum: 1, count: 1 });

    const state = new BucketChecksumState({
      syncContext,
      syncParams: new RequestParameters({ sub: '' }, {}),
      syncRules: SYNC_RULES_GLOBAL_TWO,
      bucketStorage: storage
    });

    // We specifically do not set this here, so that we have manual control over the events.
    // storage.filter = state.checkpointFilter;

    await state.buildNextCheckpointLine({
      base: { checkpoint: 1n, lsn: '1' },
      writeCheckpoint: null,
      update: CHECKPOINT_INVALIDATE_ALL
    });

    state.updateBucketPosition({ bucket: 'global[1]', nextAfter: 1n, hasMore: false });
    state.updateBucketPosition({ bucket: 'global[2]', nextAfter: 1n, hasMore: false });

    storage.updateTestChecksum({ bucket: 'global[1]', checksum: 2, count: 2 });
    storage.updateTestChecksum({ bucket: 'global[2]', checksum: 2, count: 2 });

    const line2 = (await state.buildNextCheckpointLine({
      base: { checkpoint: 2n, lsn: '2' },
      writeCheckpoint: null,
      update: {
        ...CHECKPOINT_INVALIDATE_ALL,
        // Invalidate the state for global[1] - will only re-check the single bucket.
        // This is essentially inconsistent state, but is the simplest way to test that
        // the filter is working.
        updatedDataBuckets: ['global[1]'],
        invalidateDataBuckets: false
      }
    }))!;
    expect(line2.checkpointLine).toEqual({
      checkpoint_diff: {
        removed_buckets: [],
        updated_buckets: [
          // This does not include global[2], since it was not invalidated.
          { bucket: 'global[1]', checksum: 2, count: 2, priority: 3 }
        ],
        last_op_id: '2',
        write_checkpoint: undefined
      }
    });
    expect(line2.bucketsToFetch).toEqual([{ bucket: 'global[1]', priority: 3 }]);
  });

  test('invalidating all buckets', async () => {
    // We manually control the filter events here.
    const storage = new MockBucketChecksumStateStorage();

    const state = new BucketChecksumState({
      syncContext,
      syncParams: new RequestParameters({ sub: '' }, {}),
      syncRules: SYNC_RULES_GLOBAL_TWO,
      bucketStorage: storage
    });

    // We specifically do not set this here, so that we have manual control over the events.
    // storage.filter = state.checkpointFilter;

    // Set initial state
    storage.updateTestChecksum({ bucket: 'global[1]', checksum: 1, count: 1 });
    storage.updateTestChecksum({ bucket: 'global[2]', checksum: 1, count: 1 });

    await state.buildNextCheckpointLine({
      base: { checkpoint: 1n, lsn: '1' },
      writeCheckpoint: null,
      update: CHECKPOINT_INVALIDATE_ALL
    });

    storage.updateTestChecksum({ bucket: 'global[1]', checksum: 2, count: 2 });
    storage.updateTestChecksum({ bucket: 'global[2]', checksum: 2, count: 2 });

    const line2 = (await state.buildNextCheckpointLine({
      base: { checkpoint: 2n, lsn: '2' },
      writeCheckpoint: null,
      // Invalidate the state - will re-check all buckets
      update: CHECKPOINT_INVALIDATE_ALL
    }))!;
    expect(line2.checkpointLine).toEqual({
      checkpoint_diff: {
        removed_buckets: [],
        updated_buckets: [
          { bucket: 'global[1]', checksum: 2, count: 2, priority: 3 },
          { bucket: 'global[2]', checksum: 2, count: 2, priority: 3 }
        ],
        last_op_id: '2',
        write_checkpoint: undefined
      }
    });
    expect(line2.bucketsToFetch).toEqual([
      { bucket: 'global[1]', priority: 3 },
      { bucket: 'global[2]', priority: 3 }
    ]);
  });

  test('interrupt and resume static buckets checkpoint', async () => {
    const storage = new MockBucketChecksumStateStorage();
    // Set intial state
    storage.updateTestChecksum({ bucket: 'global[1]', checksum: 3, count: 3 });
    storage.updateTestChecksum({ bucket: 'global[2]', checksum: 3, count: 3 });

    const state = new BucketChecksumState({
      syncContext,
      syncParams: new RequestParameters({ sub: '' }, {}),
      syncRules: SYNC_RULES_GLOBAL_TWO,
      bucketStorage: storage
    });

    const line = (await state.buildNextCheckpointLine({
      base: { checkpoint: 3n, lsn: '3' },
      writeCheckpoint: null,
      update: CHECKPOINT_INVALIDATE_ALL
    }))!;
    expect(line.checkpointLine).toEqual({
      checkpoint: {
        buckets: [
          { bucket: 'global[1]', checksum: 3, count: 3, priority: 3 },
          { bucket: 'global[2]', checksum: 3, count: 3, priority: 3 }
        ],
        last_op_id: '3',
        write_checkpoint: undefined
      }
    });
    expect(line.bucketsToFetch).toEqual([
      {
        bucket: 'global[1]',
        priority: 3
      },
      {
        bucket: 'global[2]',
        priority: 3
      }
    ]);

    // This is the bucket data to be fetched
    expect(state.getFilteredBucketPositions(line.bucketsToFetch)).toEqual(
      new Map([
        ['global[1]', 0n],
        ['global[2]', 0n]
      ])
    );

    // No data changes here.
    // We simulate partial data sent, before a checkpoint is interrupted.
    state.updateBucketPosition({ bucket: 'global[1]', nextAfter: 3n, hasMore: false });
    state.updateBucketPosition({ bucket: 'global[2]', nextAfter: 1n, hasMore: true });
    storage.updateTestChecksum({ bucket: 'global[1]', checksum: 4, count: 4 });

    const line2 = (await state.buildNextCheckpointLine({
      base: { checkpoint: 4n, lsn: '4' },
      writeCheckpoint: null,
      update: {
        ...CHECKPOINT_INVALIDATE_ALL,
        invalidateDataBuckets: false,
        updatedDataBuckets: ['global[1]']
      }
    }))!;
    expect(line2.checkpointLine).toEqual({
      checkpoint_diff: {
        removed_buckets: [],
        updated_buckets: [
          {
            bucket: 'global[1]',
            checksum: 4,
            count: 4,
            priority: 3
          }
        ],
        last_op_id: '4',
        write_checkpoint: undefined
      }
    });
    // This should contain both buckets, even though only one changed.
    expect(line2.bucketsToFetch).toEqual([
      {
        bucket: 'global[1]',
        priority: 3
      },
      {
        bucket: 'global[2]',
        priority: 3
      }
    ]);

    expect(state.getFilteredBucketPositions(line2.bucketsToFetch)).toEqual(
      new Map([
        ['global[1]', 3n],
        ['global[2]', 1n]
      ])
    );
  });

  test('dynamic buckets with updates', async () => {
    const storage = new MockBucketChecksumStateStorage();
    // Set intial state
    storage.updateTestChecksum({ bucket: 'by_project[1]', checksum: 1, count: 1 });
    storage.updateTestChecksum({ bucket: 'by_project[2]', checksum: 1, count: 1 });
    storage.updateTestChecksum({ bucket: 'by_project[3]', checksum: 1, count: 1 });

    const state = new BucketChecksumState({
      syncContext,
      syncParams: new RequestParameters({ sub: 'u1' }, {}),
      syncRules: SYNC_RULES_DYNAMIC,
      bucketStorage: storage
    });

    storage.getParameterSets = async (
      checkpoint: InternalOpId,
      lookups: SqliteJsonValue[][]
    ): Promise<SqliteJsonRow[]> => {
      expect(checkpoint).toEqual(1n);
      expect(lookups).toEqual([['by_project', '1', 'u1']]);
      return [{ id: 1 }, { id: 2 }];
    };

    const line = (await state.buildNextCheckpointLine({
      base: { checkpoint: 1n, lsn: '1' },
      writeCheckpoint: null,
      update: CHECKPOINT_INVALIDATE_ALL
    }))!;
    expect(line.checkpointLine).toEqual({
      checkpoint: {
        buckets: [
          { bucket: 'by_project[1]', checksum: 1, count: 1, priority: 3 },
          { bucket: 'by_project[2]', checksum: 1, count: 1, priority: 3 }
        ],
        last_op_id: '1',
        write_checkpoint: undefined
      }
    });
    expect(line.bucketsToFetch).toEqual([
      {
        bucket: 'by_project[1]',
        priority: 3
      },
      {
        bucket: 'by_project[2]',
        priority: 3
      }
    ]);
    // This is the bucket data to be fetched
    expect(state.getFilteredBucketPositions(line.bucketsToFetch)).toEqual(
      new Map([
        ['by_project[1]', 0n],
        ['by_project[2]', 0n]
      ])
    );

    state.updateBucketPosition({ bucket: 'by_project[1]', nextAfter: 1n, hasMore: false });
    state.updateBucketPosition({ bucket: 'by_project[2]', nextAfter: 1n, hasMore: false });

    storage.getParameterSets = async (
      checkpoint: InternalOpId,
      lookups: SqliteJsonValue[][]
    ): Promise<SqliteJsonRow[]> => {
      expect(checkpoint).toEqual(2n);
      expect(lookups).toEqual([['by_project', '1', 'u1']]);
      return [{ id: 1 }, { id: 2 }, { id: 3 }];
    };

    // Now we get a new line
    const line2 = (await state.buildNextCheckpointLine({
      base: { checkpoint: 2n, lsn: '2' },
      writeCheckpoint: null,
      update: {
        invalidateDataBuckets: false,
        updatedDataBuckets: [],
        updatedParameterBucketDefinitions: ['by_project'],
        invalidateParameterBuckets: false
      }
    }))!;
    expect(line2.checkpointLine).toEqual({
      checkpoint_diff: {
        removed_buckets: [],
        updated_buckets: [{ bucket: 'by_project[3]', checksum: 1, count: 1, priority: 3 }],
        last_op_id: '2',
        write_checkpoint: undefined
      }
    });
    expect(state.getFilteredBucketPositions(line2.bucketsToFetch)).toEqual(new Map([['by_project[3]', 0n]]));
  });
});

class MockBucketChecksumStateStorage implements BucketChecksumStateStorage {
  private state: ChecksumMap = new Map();
  public filter?: (event: WatchFilterEvent) => boolean;

  constructor() {}

  updateTestChecksum(checksum: BucketChecksum): void {
    this.state.set(checksum.bucket, checksum);
    this.filter?.({ changedDataBucket: checksum.bucket });
  }

  invalidate() {
    this.filter?.({ invalidate: true });
  }

  async getChecksums(checkpoint: InternalOpId, buckets: string[]): Promise<ChecksumMap> {
    return new Map<string, BucketChecksum>(
      buckets.map((bucket) => {
        const checksum = this.state.get(bucket);
        return [
          bucket,
          {
            bucket: bucket,
            checksum: checksum?.checksum ?? 0,
            count: checksum?.count ?? 0
          }
        ];
      })
    );
  }

  async getParameterSets(checkpoint: InternalOpId, lookups: SqliteJsonValue[][]): Promise<SqliteJsonRow[]> {
    throw new Error('Method not implemented.');
  }
}<|MERGE_RESOLUTION|>--- conflicted
+++ resolved
@@ -4,13 +4,8 @@
   BucketChecksumStateStorage,
   CHECKPOINT_INVALIDATE_ALL,
   ChecksumMap,
-<<<<<<< HEAD
   InternalOpId,
-  ProtocolOpId,
-=======
-  OpId,
   SyncContext,
->>>>>>> 45d2640f
   WatchFilterEvent
 } from '@/index.js';
 import { RequestParameters, SqliteJsonRow, SqliteJsonValue, SqlSyncRules } from '@powersync/service-sync-rules';
