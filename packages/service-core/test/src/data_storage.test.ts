import { BucketDataBatchOptions } from '@/storage/BucketStorage.js';
import { getUuidReplicaIdentityBson } from '@/util/util-index.js';
import { RequestParameters } from '@powersync/service-sync-rules';
import { describe, expect, test } from 'vitest';
import { fromAsync, oneFromAsync } from './stream_utils.js';
import {
  BATCH_OPTIONS,
  getBatchData,
  getBatchMeta,
  makeTestTable,
  MONGO_STORAGE_FACTORY,
  PARSE_OPTIONS,
  rid,
  StorageFactory,
  testRules
} from './util.js';

const TEST_TABLE = makeTestTable('test', ['id']);

describe('store - mongodb', function () {
  defineDataStorageTests(MONGO_STORAGE_FACTORY);
});

function defineDataStorageTests(factory: StorageFactory) {
  test('save and load parameters', async () => {
    const sync_rules = testRules(`
bucket_definitions:
  mybucket:
    parameters:
      - SELECT group_id FROM test WHERE id1 = token_parameters.user_id OR id2 = token_parameters.user_id
    data: [] 
    `);

    const storage = (await factory()).getInstance(sync_rules);

    const result = await storage.startBatch(BATCH_OPTIONS, async (batch) => {
      await batch.save({
        sourceTable: TEST_TABLE,
        tag: 'insert',
        after: {
          id: 't2',
          id1: 'user3',
          id2: 'user4',
          group_id: 'group2a'
        },
        afterReplicaId: rid('t2')
      });

      await batch.save({
        sourceTable: TEST_TABLE,
        tag: 'insert',
        after: {
          id: 't1',
          id1: 'user1',
          id2: 'user2',
          group_id: 'group1a'
        },
        afterReplicaId: rid('t1')
      });
    });

    const parameters = await storage.getParameterSets(result!.flushed_op, [['mybucket', '1', 'user1']]);
    expect(parameters).toEqual([
      {
        group_id: 'group1a'
      }
    ]);
  });

  test('it should use the latest version', async () => {
    const sync_rules = testRules(
      `
bucket_definitions:
  mybucket:
    parameters:
      - SELECT group_id FROM test WHERE id = token_parameters.user_id
    data: [] 
    `
    );

    const storage = (await factory()).getInstance(sync_rules);

    const result1 = await storage.startBatch(BATCH_OPTIONS, async (batch) => {
      await batch.save({
        sourceTable: TEST_TABLE,
        tag: 'insert',
        after: {
          id: 'user1',
          group_id: 'group1'
        },
        afterReplicaId: rid('user1')
      });
    });
    const result2 = await storage.startBatch(BATCH_OPTIONS, async (batch) => {
      await batch.save({
        sourceTable: TEST_TABLE,
        tag: 'insert',
        after: {
          id: 'user1',
          group_id: 'group2'
        },
        afterReplicaId: rid('user1')
      });
    });

    const parameters = await storage.getParameterSets(result2!.flushed_op, [['mybucket', '1', 'user1']]);
    expect(parameters).toEqual([
      {
        group_id: 'group2'
      }
    ]);

    // Use the checkpoint to get older data if relevant
    const parameters2 = await storage.getParameterSets(result1!.flushed_op, [['mybucket', '1', 'user1']]);
    expect(parameters2).toEqual([
      {
        group_id: 'group1'
      }
    ]);
  });

  test('save and load parameters with different number types', async () => {
    const sync_rules = testRules(
      `
bucket_definitions:
  mybucket:
    parameters:
      - SELECT group_id FROM test WHERE n1 = token_parameters.n1 and f2 = token_parameters.f2 and f3 = token_parameters.f3
    data: []
    `
    );

    const storage = (await factory()).getInstance(sync_rules);

    const result = await storage.startBatch(BATCH_OPTIONS, async (batch) => {
      await batch.save({
        sourceTable: TEST_TABLE,
        tag: 'insert',
        after: {
          id: 't1',
          group_id: 'group1',
          n1: 314n,
          f2: 314,
          f3: 3.14
        },
        afterReplicaId: rid('t1')
      });
    });

    const TEST_PARAMS = { group_id: 'group1' };

    const checkpoint = result!.flushed_op;

    const parameters1 = await storage.getParameterSets(checkpoint, [['mybucket', '1', 314n, 314, 3.14]]);
    expect(parameters1).toEqual([TEST_PARAMS]);
    const parameters2 = await storage.getParameterSets(checkpoint, [['mybucket', '1', 314, 314n, 3.14]]);
    expect(parameters2).toEqual([TEST_PARAMS]);
    const parameters3 = await storage.getParameterSets(checkpoint, [['mybucket', '1', 314n, 314, 3]]);
    expect(parameters3).toEqual([]);
  });

  test('save and load parameters with large numbers', async () => {
    // This ensures serialization / deserialization of "current_data" is done correctly.
    // This specific case tested here cannot happen with postgres in practice, but we still
    // test this to ensure correct deserialization.

    const sync_rules = testRules(
      `
bucket_definitions:
  mybucket:
    parameters:
      - SELECT group_id FROM test WHERE n1 = token_parameters.n1
    data: []
    `
    );

    const storage = (await factory()).getInstance(sync_rules);

    const result = await storage.startBatch(BATCH_OPTIONS, async (batch) => {
      await batch.save({
        sourceTable: TEST_TABLE,
        tag: 'insert',
        after: {
          id: 't1',
          group_id: 'group1',
          n1: 1152921504606846976n // 2^60
        },
        afterReplicaId: rid('t1')
      });

      await batch.save({
        sourceTable: TEST_TABLE,
        tag: 'update',
        after: {
          id: 't1',
          group_id: 'group1',
          // Simulate a TOAST value, even though it can't happen for values like this
          // in practice.
          n1: undefined
        },
        afterReplicaId: rid('t1')
      });
    });

    const TEST_PARAMS = { group_id: 'group1' };

    const checkpoint = result!.flushed_op;

    const parameters1 = await storage.getParameterSets(checkpoint, [['mybucket', '1', 1152921504606846976n]]);
    expect(parameters1).toEqual([TEST_PARAMS]);
  });

  test('removing row', async () => {
    const sync_rules = testRules(
      `
bucket_definitions:
  global:
    data:
      - SELECT id, description FROM "%"
`
    );
    const storage = (await factory()).getInstance(sync_rules);

    const result = await storage.startBatch(BATCH_OPTIONS, async (batch) => {
      const sourceTable = TEST_TABLE;

      await batch.save({
        sourceTable,
        tag: 'insert',
        after: {
          id: 'test1',
          description: 'test1'
        },
        afterReplicaId: rid('test1')
      });
      await batch.save({
        sourceTable,
        tag: 'delete',
        beforeReplicaId: rid('test1')
      });
    });

    const checkpoint = result!.flushed_op;

    const batch = await fromAsync(storage.getBucketDataBatch(checkpoint, new Map([['global[]', '0']])));
    const data = batch[0].batch.data.map((d) => {
      return {
        op: d.op,
        object_id: d.object_id,
        checksum: d.checksum
      };
    });

    const c1 = 2871785649;
    const c2 = 2872534815;

    expect(data).toEqual([
      { op: 'PUT', object_id: 'test1', checksum: c1 },
      { op: 'REMOVE', object_id: 'test1', checksum: c2 }
    ]);

    const checksums = [...(await storage.getChecksums(checkpoint, ['global[]'])).values()];
    expect(checksums).toEqual([
      {
        bucket: 'global[]',
        checksum: (c1 + c2) & 0xffffffff,
        count: 2
      }
    ]);
  });

  test('save and load parameters with workspaceId', async () => {
    const WORKSPACE_TABLE = makeTestTable('workspace', ['id']);

    const sync_rules_content = testRules(
      `
bucket_definitions:
    by_workspace:
      parameters:
        - SELECT id as workspace_id FROM workspace WHERE
          workspace."userId" = token_parameters.user_id
      data: []
    `
    );
    const sync_rules = sync_rules_content.parsed(PARSE_OPTIONS).sync_rules;

    const storage = (await factory()).getInstance(sync_rules_content);

    const result = await storage.startBatch(BATCH_OPTIONS, async (batch) => {
      await batch.save({
        sourceTable: WORKSPACE_TABLE,
        tag: 'insert',
        after: {
          id: 'workspace1',
          userId: 'u1'
        },
        afterReplicaId: rid('workspace1')
      });
    });

    const checkpoint = result!.flushed_op;

    const parameters = new RequestParameters({ sub: 'u1' }, {});

    const q1 = sync_rules.bucket_descriptors[0].parameter_queries[0];

    const lookups = q1.getLookups(parameters);
    expect(lookups).toEqual([['by_workspace', '1', 'u1']]);

    const parameter_sets = await storage.getParameterSets(checkpoint, lookups);
    expect(parameter_sets).toEqual([{ workspace_id: 'workspace1' }]);

    const buckets = await sync_rules.queryBucketIds({
      getParameterSets(lookups) {
        return storage.getParameterSets(checkpoint, lookups);
      },
      parameters
    });
    expect(buckets).toEqual(['by_workspace["workspace1"]']);
  });

  test('save and load parameters with dynamic global buckets', async () => {
    const WORKSPACE_TABLE = makeTestTable('workspace');

    const sync_rules_content = testRules(
      `
bucket_definitions:
    by_public_workspace:
      parameters:
        - SELECT id as workspace_id FROM workspace WHERE
          workspace.visibility = 'public'
      data: []
    `
    );
    const sync_rules = sync_rules_content.parsed(PARSE_OPTIONS).sync_rules;

    const storage = (await factory()).getInstance(sync_rules_content);

    const result = await storage.startBatch(BATCH_OPTIONS, async (batch) => {
      await batch.save({
        sourceTable: WORKSPACE_TABLE,
        tag: 'insert',
        after: {
          id: 'workspace1',
          visibility: 'public'
        },
        afterReplicaId: rid('workspace1')
      });

      await batch.save({
        sourceTable: WORKSPACE_TABLE,
        tag: 'insert',
        after: {
          id: 'workspace2',
          visibility: 'private'
        },
        afterReplicaId: rid('workspace2')
      });

      await batch.save({
        sourceTable: WORKSPACE_TABLE,
        tag: 'insert',
        after: {
          id: 'workspace3',
          visibility: 'public'
        },
        afterReplicaId: rid('workspace3')
      });
    });

    const checkpoint = result!.flushed_op;

    const parameters = new RequestParameters({ sub: 'unknown' }, {});

    const q1 = sync_rules.bucket_descriptors[0].parameter_queries[0];

    const lookups = q1.getLookups(parameters);
    expect(lookups).toEqual([['by_public_workspace', '1']]);

    const parameter_sets = await storage.getParameterSets(checkpoint, lookups);
    parameter_sets.sort((a, b) => JSON.stringify(a).localeCompare(JSON.stringify(b)));
    expect(parameter_sets).toEqual([{ workspace_id: 'workspace1' }, { workspace_id: 'workspace3' }]);

    const buckets = await sync_rules.queryBucketIds({
      getParameterSets(lookups) {
        return storage.getParameterSets(checkpoint, lookups);
      },
      parameters
    });
    buckets.sort();
    expect(buckets).toEqual(['by_public_workspace["workspace1"]', 'by_public_workspace["workspace3"]']);
  });

  test('multiple parameter queries', async () => {
    const WORKSPACE_TABLE = makeTestTable('workspace');

    const sync_rules_content = testRules(
      `
bucket_definitions:
    by_workspace:
      parameters:
        - SELECT id as workspace_id FROM workspace WHERE
          workspace.visibility = 'public'
        - SELECT id as workspace_id FROM workspace WHERE
            workspace.user_id = token_parameters.user_id
      data: []
    `
    );
    const sync_rules = sync_rules_content.parsed(PARSE_OPTIONS).sync_rules;

    const storage = (await factory()).getInstance(sync_rules_content);

    const result = await storage.startBatch(BATCH_OPTIONS, async (batch) => {
      await batch.save({
        sourceTable: WORKSPACE_TABLE,
        tag: 'insert',
        after: {
          id: 'workspace1',
          visibility: 'public'
        },
        afterReplicaId: rid('workspace1')
      });

      await batch.save({
        sourceTable: WORKSPACE_TABLE,
        tag: 'insert',
        after: {
          id: 'workspace2',
          visibility: 'private'
        },
        afterReplicaId: rid('workspace2')
      });

      await batch.save({
        sourceTable: WORKSPACE_TABLE,
        tag: 'insert',
        after: {
          id: 'workspace3',
          user_id: 'u1',
          visibility: 'private'
        },
        afterReplicaId: rid('workspace3')
      });

      await batch.save({
        sourceTable: WORKSPACE_TABLE,
        tag: 'insert',
        after: {
          id: 'workspace4',
          user_id: 'u2',
          visibility: 'private'
        },
        afterReplicaId: rid('workspace4')
      });
    });

    const checkpoint = result!.flushed_op;

    const parameters = new RequestParameters({ sub: 'u1' }, {});

    // Test intermediate values - could be moved to sync_rules.test.ts
    const q1 = sync_rules.bucket_descriptors[0].parameter_queries[0];
    const lookups1 = q1.getLookups(parameters);
    expect(lookups1).toEqual([['by_workspace', '1']]);

    const parameter_sets1 = await storage.getParameterSets(checkpoint, lookups1);
    parameter_sets1.sort((a, b) => JSON.stringify(a).localeCompare(JSON.stringify(b)));
    expect(parameter_sets1).toEqual([{ workspace_id: 'workspace1' }]);

    const q2 = sync_rules.bucket_descriptors[0].parameter_queries[1];
    const lookups2 = q2.getLookups(parameters);
    expect(lookups2).toEqual([['by_workspace', '2', 'u1']]);

    const parameter_sets2 = await storage.getParameterSets(checkpoint, lookups2);
    parameter_sets2.sort((a, b) => JSON.stringify(a).localeCompare(JSON.stringify(b)));
    expect(parameter_sets2).toEqual([{ workspace_id: 'workspace3' }]);

    // Test final values - the important part
    const buckets = await sync_rules.queryBucketIds({
      getParameterSets(lookups) {
        return storage.getParameterSets(checkpoint, lookups);
      },
      parameters
    });
    buckets.sort();
    expect(buckets).toEqual(['by_workspace["workspace1"]', 'by_workspace["workspace3"]']);
  });

  test('changing client ids', async () => {
    const sync_rules = testRules(
      `
bucket_definitions:
  global:
    data:
      - SELECT client_id as id, description FROM "%"
`
    );
    const storage = (await factory()).getInstance(sync_rules);

    const sourceTable = TEST_TABLE;
    const result = await storage.startBatch(BATCH_OPTIONS, async (batch) => {
      await batch.save({
        sourceTable,
        tag: 'insert',
        after: {
          id: 'test1',
          client_id: 'client1a',
          description: 'test1a'
        },
        afterReplicaId: rid('test1')
      });
      await batch.save({
        sourceTable,
        tag: 'update',
        after: {
          id: 'test1',
          client_id: 'client1b',
          description: 'test1b'
        },
        afterReplicaId: rid('test1')
      });

      await batch.save({
        sourceTable,
        tag: 'insert',
        after: {
          id: 'test2',
          client_id: 'client2',
          description: 'test2'
        },
        afterReplicaId: rid('test2')
      });
    });
    const checkpoint = result!.flushed_op;
    const batch = await fromAsync(storage.getBucketDataBatch(checkpoint, new Map([['global[]', '0']])));
    const data = batch[0].batch.data.map((d) => {
      return {
        op: d.op,
        object_id: d.object_id
      };
    });

    expect(data).toEqual([
      { op: 'PUT', object_id: 'client1a' },
      { op: 'PUT', object_id: 'client1b' },
      { op: 'REMOVE', object_id: 'client1a' },
      { op: 'PUT', object_id: 'client2' }
    ]);
  });

  test('re-apply delete', async () => {
    const sync_rules = testRules(
      `
bucket_definitions:
  global:
    data:
      - SELECT id, description FROM "%"
`
    );
    const storage = (await factory()).getInstance(sync_rules);

    await storage.startBatch(BATCH_OPTIONS, async (batch) => {
      const sourceTable = TEST_TABLE;

      await batch.save({
        sourceTable,
        tag: 'insert',
        after: {
          id: 'test1',
          description: 'test1'
        },
        afterReplicaId: rid('test1')
      });
    });

    await storage.startBatch(BATCH_OPTIONS, async (batch) => {
      const sourceTable = TEST_TABLE;

      await batch.save({
        sourceTable,
        tag: 'delete',
        beforeReplicaId: rid('test1')
      });
    });

    const result = await storage.startBatch(BATCH_OPTIONS, async (batch) => {
      const sourceTable = TEST_TABLE;

      await batch.save({
        sourceTable,
        tag: 'delete',
        beforeReplicaId: rid('test1')
      });
    });

    const checkpoint = result!.flushed_op;

    const batch = await fromAsync(storage.getBucketDataBatch(checkpoint, new Map([['global[]', '0']])));
    const data = batch[0].batch.data.map((d) => {
      return {
        op: d.op,
        object_id: d.object_id,
        checksum: d.checksum
      };
    });

    const c1 = 2871785649;
    const c2 = 2872534815;

    expect(data).toEqual([
      { op: 'PUT', object_id: 'test1', checksum: c1 },
      { op: 'REMOVE', object_id: 'test1', checksum: c2 }
    ]);

    const checksums = [...(await storage.getChecksums(checkpoint, ['global[]'])).values()];
    expect(checksums).toEqual([
      {
        bucket: 'global[]',
        checksum: (c1 + c2) & 0xffffffff,
        count: 2
      }
    ]);
  });

  test('re-apply update + delete', async () => {
    const sync_rules = testRules(
      `
bucket_definitions:
  global:
    data:
      - SELECT id, description FROM "%"
`
    );
    const storage = (await factory()).getInstance(sync_rules);

    await storage.startBatch(BATCH_OPTIONS, async (batch) => {
      const sourceTable = TEST_TABLE;

      await batch.save({
        sourceTable,
        tag: 'insert',
        after: {
          id: 'test1',
          description: 'test1'
        },
        afterReplicaId: rid('test1')
      });
    });

    await storage.startBatch(BATCH_OPTIONS, async (batch) => {
      const sourceTable = TEST_TABLE;

      await batch.save({
        sourceTable,
        tag: 'update',
        after: {
          id: 'test1',
          description: undefined
        },
        afterReplicaId: rid('test1')
      });

      await batch.save({
        sourceTable,
        tag: 'update',
        after: {
          id: 'test1',
          description: undefined
        },
        afterReplicaId: rid('test1')
      });

      await batch.save({
        sourceTable,
        tag: 'delete',
        beforeReplicaId: rid('test1')
      });
    });

    const result = await storage.startBatch(BATCH_OPTIONS, async (batch) => {
      const sourceTable = TEST_TABLE;

      await batch.save({
        sourceTable,
        tag: 'update',
        after: {
          id: 'test1',
          description: undefined
        },
        afterReplicaId: rid('test1')
      });

      await batch.save({
        sourceTable,
        tag: 'update',
        after: {
          id: 'test1',
          description: undefined
        },
        afterReplicaId: rid('test1')
      });

      await batch.save({
        sourceTable,
        tag: 'delete',
        beforeReplicaId: rid('test1')
      });
    });

    const checkpoint = result!.flushed_op;

    const batch = await fromAsync(storage.getBucketDataBatch(checkpoint, new Map([['global[]', '0']])));

    const data = batch[0].batch.data.map((d) => {
      return {
        op: d.op,
        object_id: d.object_id,
        checksum: d.checksum
      };
    });

    const c1 = 2871785649;
    const c2 = 2872534815;

    expect(data).toEqual([
      { op: 'PUT', object_id: 'test1', checksum: c1 },
      { op: 'PUT', object_id: 'test1', checksum: c1 },
      { op: 'PUT', object_id: 'test1', checksum: c1 },
      { op: 'REMOVE', object_id: 'test1', checksum: c2 }
    ]);

    const checksums = [...(await storage.getChecksums(checkpoint, ['global[]'])).values()];
    expect(checksums).toEqual([
      {
        bucket: 'global[]',
        checksum: (c1 + c1 + c1 + c2) & 0xffffffff,
        count: 4
      }
    ]);
  });

  test('truncate parameters', async () => {
    const sync_rules = testRules(
      `
bucket_definitions:
  mybucket:
    parameters:
      - SELECT group_id FROM test WHERE id1 = token_parameters.user_id OR id2 = token_parameters.user_id
    data: []
    `
    );

    const storage = (await factory()).getInstance(sync_rules);

    await storage.startBatch(BATCH_OPTIONS, async (batch) => {
      await batch.save({
        sourceTable: TEST_TABLE,
        tag: 'insert',
        after: {
          id: 't2',
          id1: 'user3',
          id2: 'user4',
          group_id: 'group2a'
        },
        afterReplicaId: rid('t2')
      });

      await batch.truncate([TEST_TABLE]);
    });

    const { checkpoint } = await storage.getCheckpoint();

    const parameters = await storage.getParameterSets(checkpoint, [['mybucket', '1', 'user1']]);
    expect(parameters).toEqual([]);
  });

  test('batch with overlapping replica ids', async () => {
    // This test checks that we get the correct output when processing rows with:
    // 1. changing replica ids
    // 2. overlapping with replica ids of other rows in the same transaction (at different times)
    // If operations are not processing in input order, this breaks easily.
    // It can break at two places:
    // 1. Not getting the correct "current_data" state for each operation.
    // 2. Output order not being correct.

    const sync_rules = testRules(
      `
bucket_definitions:
  global:
    data:
      - SELECT id, description FROM "test"
`
    );
    const storage = (await factory()).getInstance(sync_rules);

    // Pre-setup
    const result1 = await storage.startBatch(BATCH_OPTIONS, async (batch) => {
      const sourceTable = TEST_TABLE;

      await batch.save({
        sourceTable,
        tag: 'insert',
        after: {
          id: 'test1',
          description: 'test1a'
        },
        afterReplicaId: rid('test1')
      });

      await batch.save({
        sourceTable,
        tag: 'insert',
        after: {
          id: 'test2',
          description: 'test2a'
        },
        afterReplicaId: rid('test2')
      });
    });

    const checkpoint1 = result1?.flushed_op ?? '0';

    // Test batch
    const result2 = await storage.startBatch(BATCH_OPTIONS, async (batch) => {
      const sourceTable = TEST_TABLE;
      // b
      await batch.save({
        sourceTable,
        tag: 'insert',
        after: {
          id: 'test1',
          description: 'test1b'
        },
        afterReplicaId: rid('test1')
      });

      await batch.save({
        sourceTable,
        tag: 'update',
        before: {
          id: 'test1'
        },
        beforeReplicaId: rid('test1'),
        after: {
          id: 'test2',
          description: 'test2b'
        },
        afterReplicaId: rid('test2')
      });

      await batch.save({
        sourceTable,
        tag: 'update',
        before: {
          id: 'test2'
        },
        beforeReplicaId: rid('test2'),
        after: {
          id: 'test3',
          description: 'test3b'
        },

        afterReplicaId: rid('test3')
      });

      // c
      await batch.save({
        sourceTable,
        tag: 'update',
        after: {
          id: 'test2',
          description: 'test2c'
        },
        afterReplicaId: rid('test2')
      });

      // d
      await batch.save({
        sourceTable,
        tag: 'insert',
        after: {
          id: 'test4',
          description: 'test4d'
        },
        afterReplicaId: rid('test4')
      });

      await batch.save({
        sourceTable,
        tag: 'update',
        before: {
          id: 'test4'
        },
        beforeReplicaId: rid('test4'),
        after: {
          id: 'test5',
          description: 'test5d'
        },
        afterReplicaId: rid('test5')
      });
    });

    const checkpoint2 = result2!.flushed_op;

    const batch = await fromAsync(storage.getBucketDataBatch(checkpoint2, new Map([['global[]', checkpoint1]])));
    const data = batch[0].batch.data.map((d) => {
      return {
        op: d.op,
        object_id: d.object_id,
        data: d.data
      };
    });

    // Operations must be in this order
    expect(data).toEqual([
      // b
      { op: 'PUT', object_id: 'test1', data: JSON.stringify({ id: 'test1', description: 'test1b' }) },
      { op: 'REMOVE', object_id: 'test1', data: null },
      { op: 'PUT', object_id: 'test2', data: JSON.stringify({ id: 'test2', description: 'test2b' }) },
      { op: 'REMOVE', object_id: 'test2', data: null },
      { op: 'PUT', object_id: 'test3', data: JSON.stringify({ id: 'test3', description: 'test3b' }) },

      // c
      { op: 'PUT', object_id: 'test2', data: JSON.stringify({ id: 'test2', description: 'test2c' }) },

      // d
      { op: 'PUT', object_id: 'test4', data: JSON.stringify({ id: 'test4', description: 'test4d' }) },
      { op: 'REMOVE', object_id: 'test4', data: null },
      { op: 'PUT', object_id: 'test5', data: JSON.stringify({ id: 'test5', description: 'test5d' }) }
    ]);
  });

  test('changed data with replica identity full', async () => {
    const sync_rules = testRules(
      `
bucket_definitions:
  global:
    data:
      - SELECT id, description FROM "test"
`
    );
    function rid2(id: string, description: string) {
      return getUuidReplicaIdentityBson({ id, description }, [
        { name: 'id', type: 'VARCHAR', typeId: 25 },
        { name: 'description', type: 'VARCHAR', typeId: 25 }
      ]);
    }
    const storage = (await factory()).getInstance(sync_rules);

    const sourceTable = makeTestTable('test', ['id', 'description']);

    // Pre-setup
    const result1 = await storage.startBatch(BATCH_OPTIONS, async (batch) => {
      await batch.save({
        sourceTable,
        tag: 'insert',
        after: {
          id: 'test1',
          description: 'test1a'
        },
        afterReplicaId: rid2('test1', 'test1a')
      });
    });

    const checkpoint1 = result1?.flushed_op ?? '0';

    const result2 = await storage.startBatch(BATCH_OPTIONS, async (batch) => {
      // Unchanged, but has a before id
      await batch.save({
        sourceTable,
        tag: 'update',
        before: {
          id: 'test1',
          description: 'test1a'
        },
        beforeReplicaId: rid2('test1', 'test1a'),
        after: {
          id: 'test1',
          description: 'test1b'
        },
        afterReplicaId: rid2('test1', 'test1b')
      });
    });

    const result3 = await storage.startBatch(BATCH_OPTIONS, async (batch) => {
      // Delete
      await batch.save({
        sourceTable,
        tag: 'delete',
        before: {
          id: 'test1',
          description: 'test1b'
        },
        beforeReplicaId: rid2('test1', 'test1b'),
        after: undefined
      });
    });

    const checkpoint3 = result3!.flushed_op;

    const batch = await fromAsync(storage.getBucketDataBatch(checkpoint3, new Map([['global[]', checkpoint1]])));
    const data = batch[0].batch.data.map((d) => {
      return {
        op: d.op,
        object_id: d.object_id,
        data: d.data,
        subkey: d.subkey
      };
    });

    // Operations must be in this order
    expect(data).toEqual([
      // 2
      // The REMOVE is expected because the subkey changes
      {
        op: 'REMOVE',
        object_id: 'test1',
        data: null,
        subkey: '6544e3899293153fa7b38331/740ba9f2-8b0f-53e3-bb17-5f38a9616f0e'
      },
      {
        op: 'PUT',
        object_id: 'test1',
        data: JSON.stringify({ id: 'test1', description: 'test1b' }),
        subkey: '6544e3899293153fa7b38331/500e9b68-a2fd-51ff-9c00-313e2fb9f562'
      },
      // 3
      {
        op: 'REMOVE',
        object_id: 'test1',
        data: null,
        subkey: '6544e3899293153fa7b38331/500e9b68-a2fd-51ff-9c00-313e2fb9f562'
      }
    ]);
  });

  test('unchanged data with replica identity full', async () => {
    const sync_rules = testRules(
      `
bucket_definitions:
  global:
    data:
      - SELECT id, description FROM "test"
`
    );
    function rid2(id: string, description: string) {
      return getUuidReplicaIdentityBson({ id, description }, [
        { name: 'id', type: 'VARCHAR', typeId: 25 },
        { name: 'description', type: 'VARCHAR', typeId: 25 }
      ]);
    }

    const storage = (await factory()).getInstance(sync_rules);

    const sourceTable = makeTestTable('test', ['id', 'description']);

    // Pre-setup
    const result1 = await storage.startBatch(BATCH_OPTIONS, async (batch) => {
      await batch.save({
        sourceTable,
        tag: 'insert',
        after: {
          id: 'test1',
          description: 'test1a'
        },
        afterReplicaId: rid2('test1', 'test1a')
      });
    });

    const checkpoint1 = result1?.flushed_op ?? '0';

    const result2 = await storage.startBatch(BATCH_OPTIONS, async (batch) => {
      // Unchanged, but has a before id
      await batch.save({
        sourceTable,
        tag: 'update',
        before: {
          id: 'test1',
          description: 'test1a'
        },
        beforeReplicaId: rid2('test1', 'test1a'),
        after: {
          id: 'test1',
          description: 'test1a'
        },
        afterReplicaId: rid2('test1', 'test1a')
      });
    });

    const result3 = await storage.startBatch(BATCH_OPTIONS, async (batch) => {
      // Delete
      await batch.save({
        sourceTable,
        tag: 'delete',
        before: {
          id: 'test1',
          description: 'test1a'
        },
        beforeReplicaId: rid2('test1', 'test1a'),
        after: undefined
      });
    });

    const checkpoint3 = result3!.flushed_op;

    const batch = await fromAsync(storage.getBucketDataBatch(checkpoint3, new Map([['global[]', checkpoint1]])));
    const data = batch[0].batch.data.map((d) => {
      return {
        op: d.op,
        object_id: d.object_id,
        data: d.data,
        subkey: d.subkey
      };
    });

    // Operations must be in this order
    expect(data).toEqual([
      // 2
      {
        op: 'PUT',
        object_id: 'test1',
        data: JSON.stringify({ id: 'test1', description: 'test1a' }),
        subkey: '6544e3899293153fa7b38331/740ba9f2-8b0f-53e3-bb17-5f38a9616f0e'
      },
      // 3
      {
        op: 'REMOVE',
        object_id: 'test1',
        data: null,
        subkey: '6544e3899293153fa7b38331/740ba9f2-8b0f-53e3-bb17-5f38a9616f0e'
      }
    ]);
  });

  test('large batch', async () => {
    // Test syncing a batch of data that is small in count,
    // but large enough in size to be split over multiple returned batches.
    // The specific batch splits is an implementation detail of the storage driver,
    // and the test will have to updated when other implementations are added.
    const sync_rules = testRules(
      `
bucket_definitions:
  global:
    data:
      - SELECT id, description FROM "%"
`
    );
    const storage = (await factory()).getInstance(sync_rules);

    const result = await storage.startBatch(BATCH_OPTIONS, async (batch) => {
      const sourceTable = TEST_TABLE;

      const largeDescription = '0123456789'.repeat(12_000_00);

      await batch.save({
        sourceTable,
        tag: 'insert',
        after: {
          id: 'test1',
          description: 'test1'
        },
        afterReplicaId: rid('test1')
      });

      await batch.save({
        sourceTable,
        tag: 'insert',
        after: {
          id: 'large1',
          description: largeDescription
        },
        afterReplicaId: rid('large1')
      });

      // Large enough to split the returned batch
      await batch.save({
        sourceTable,
        tag: 'insert',
        after: {
          id: 'large2',
          description: largeDescription
        },
        afterReplicaId: rid('large2')
      });

      await batch.save({
        sourceTable,
        tag: 'insert',
        after: {
          id: 'test3',
          description: 'test3'
        },
        afterReplicaId: rid('test3')
      });
    });

    const checkpoint = result!.flushed_op;

    const options: BucketDataBatchOptions = {
      chunkLimitBytes: 16 * 1024 * 1024
    };

    const batch1 = await fromAsync(storage.getBucketDataBatch(checkpoint, new Map([['global[]', '0']]), options));
    expect(getBatchData(batch1)).toEqual([
      { op_id: '1', op: 'PUT', object_id: 'test1', checksum: 2871785649 },
      { op_id: '2', op: 'PUT', object_id: 'large1', checksum: 454746904 }
    ]);
    expect(getBatchMeta(batch1)).toEqual({
      after: '0',
      has_more: true,
      next_after: '2'
    });

    const batch2 = await fromAsync(
      storage.getBucketDataBatch(checkpoint, new Map([['global[]', batch1[0].batch.next_after]]), options)
    );
    expect(getBatchData(batch2)).toEqual([
      { op_id: '3', op: 'PUT', object_id: 'large2', checksum: 1795508474 },
      { op_id: '4', op: 'PUT', object_id: 'test3', checksum: 1359888332 }
    ]);
    expect(getBatchMeta(batch2)).toEqual({
      after: '2',
      has_more: false,
      next_after: '4'
    });

    const batch3 = await fromAsync(
      storage.getBucketDataBatch(checkpoint, new Map([['global[]', batch2[0].batch.next_after]]), options)
    );
    expect(getBatchData(batch3)).toEqual([]);
    expect(getBatchMeta(batch3)).toEqual(null);
  });

  test('large batch (2)', async () => {
    // Test syncing a batch of data that is small in count,
    // but large enough in size to be split over multiple returned chunks.
    // Similar to the above test, but splits over 1MB chunks.
    const sync_rules = testRules(
      `
bucket_definitions:
  global:
    data:
      - SELECT id, description FROM "%"
`
    );
    const storage = (await factory()).getInstance(sync_rules);

    const result = await storage.startBatch(BATCH_OPTIONS, async (batch) => {
      const sourceTable = TEST_TABLE;

      const largeDescription = '0123456789'.repeat(2_000_00);

      await batch.save({
        sourceTable,
        tag: 'insert',
        after: {
          id: 'test1',
          description: 'test1'
        },
        afterReplicaId: rid('test1')
      });

      await batch.save({
        sourceTable,
        tag: 'insert',
        after: {
          id: 'large1',
          description: largeDescription
        },
        afterReplicaId: rid('large1')
      });

      // Large enough to split the returned batch
      await batch.save({
        sourceTable,
        tag: 'insert',
        after: {
          id: 'large2',
          description: largeDescription
        },
        afterReplicaId: rid('large2')
      });

      await batch.save({
        sourceTable,
        tag: 'insert',
        after: {
          id: 'test3',
          description: 'test3'
        },
        afterReplicaId: rid('test3')
      });
    });

    const checkpoint = result!.flushed_op;

    const options: BucketDataBatchOptions = {};

    const batch1 = await fromAsync(storage.getBucketDataBatch(checkpoint, new Map([['global[]', '0']]), options));
    expect(getBatchData(batch1)).toEqual([
      { op_id: '1', op: 'PUT', object_id: 'test1', checksum: 2871785649 },
      { op_id: '2', op: 'PUT', object_id: 'large1', checksum: 1178768505 }
    ]);
    expect(getBatchMeta(batch1)).toEqual({
      after: '0',
      has_more: true,
      next_after: '2'
    });

    const batch2 = await fromAsync(
      storage.getBucketDataBatch(checkpoint, new Map([['global[]', batch1[0].batch.next_after]]), options)
    );
    expect(getBatchData(batch2)).toEqual([{ op_id: '3', op: 'PUT', object_id: 'large2', checksum: 1607205872 }]);
    expect(getBatchMeta(batch2)).toEqual({
      after: '2',
      has_more: true,
      next_after: '3'
    });

    const batch3 = await fromAsync(
      storage.getBucketDataBatch(checkpoint, new Map([['global[]', batch2[0].batch.next_after]]), options)
    );
    expect(getBatchData(batch3)).toEqual([{ op_id: '4', op: 'PUT', object_id: 'test3', checksum: 1359888332 }]);
    expect(getBatchMeta(batch3)).toEqual({
      after: '3',
      has_more: false,
      next_after: '4'
    });
  });

  test('long batch', async () => {
    // Test syncing a batch of data that is limited by count.
    const sync_rules = testRules(
      `
bucket_definitions:
  global:
    data:
      - SELECT id, description FROM "%"
`
    );
    const storage = (await factory()).getInstance(sync_rules);

    const result = await storage.startBatch(BATCH_OPTIONS, async (batch) => {
      const sourceTable = TEST_TABLE;

      for (let i = 1; i <= 6; i++) {
        await batch.save({
          sourceTable,
          tag: 'insert',
          after: {
            id: `test${i}`,
            description: `test${i}`
          },
          afterReplicaId: `test${i}`
        });
      }
    });

    const checkpoint = result!.flushed_op;

    const batch1 = await oneFromAsync(
      storage.getBucketDataBatch(checkpoint, new Map([['global[]', '0']]), { limit: 4 })
    );

    expect(getBatchData(batch1)).toEqual([
      { op_id: '1', op: 'PUT', object_id: 'test1', checksum: 2871785649 },
      { op_id: '2', op: 'PUT', object_id: 'test2', checksum: 730027011 },
      { op_id: '3', op: 'PUT', object_id: 'test3', checksum: 1359888332 },
      { op_id: '4', op: 'PUT', object_id: 'test4', checksum: 2049153252 }
    ]);

    expect(getBatchMeta(batch1)).toEqual({
      after: '0',
      has_more: true,
      next_after: '4'
    });

    const batch2 = await oneFromAsync(
      storage.getBucketDataBatch(checkpoint, new Map([['global[]', batch1.batch.next_after]]), {
        limit: 4
      })
    );
    expect(getBatchData(batch2)).toEqual([
      { op_id: '5', op: 'PUT', object_id: 'test5', checksum: 3686902721 },
      { op_id: '6', op: 'PUT', object_id: 'test6', checksum: 1974820016 }
    ]);

    expect(getBatchMeta(batch2)).toEqual({
      after: '4',
      has_more: false,
      next_after: '6'
    });

    const batch3 = await fromAsync(
      storage.getBucketDataBatch(checkpoint, new Map([['global[]', batch2.batch.next_after]]), {
        limit: 4
      })
    );
    expect(getBatchData(batch3)).toEqual([]);

    expect(getBatchMeta(batch3)).toEqual(null);
  });

<<<<<<< HEAD
  test('batch should be disposed automatically', async () => {
    const sync_rules = testRules(`
      bucket_definitions:
        global:
          data: [] 
          `);

    const storage = (await factory()).getInstance(sync_rules);

    let isDisposed = false;
    await storage.startBatch(BATCH_OPTIONS, async (batch) => {
      batch.registerListener({
        disposed: () => {
          isDisposed = true;
        }
      });
    });
    expect(isDisposed).true;

    isDisposed = false;
    let errorCaught = false;
    try {
      await storage.startBatch(BATCH_OPTIONS, async (batch) => {
        batch.registerListener({
          disposed: () => {
            isDisposed = true;
          }
        });
        throw new Error(`Testing exceptions`);
      });
    } catch (ex) {
      errorCaught = true;
      expect(ex.message.includes('Testing')).true;
    }
    expect(errorCaught).true;
    expect(isDisposed).true;
=======
  test('empty storage metrics', async () => {
    const f = await factory({ dropAll: true });

    const metrics = await f.getStorageMetrics();
    expect(metrics).toEqual({
      operations_size_bytes: 0,
      parameters_size_bytes: 0,
      replication_size_bytes: 0
    });

    const r = await f.configureSyncRules('bucket_definitions: {}');
    const storage = f.getInstance(r.persisted_sync_rules!.parsed());
    await storage.autoActivate();

    const metrics2 = await f.getStorageMetrics();
    expect(metrics2).toEqual({
      operations_size_bytes: 0,
      parameters_size_bytes: 0,
      replication_size_bytes: 0
    });
>>>>>>> e3d2c5f9
  });
}<|MERGE_RESOLUTION|>--- conflicted
+++ resolved
@@ -1401,7 +1401,6 @@
     expect(getBatchMeta(batch3)).toEqual(null);
   });
 
-<<<<<<< HEAD
   test('batch should be disposed automatically', async () => {
     const sync_rules = testRules(`
       bucket_definitions:
@@ -1438,7 +1437,8 @@
     }
     expect(errorCaught).true;
     expect(isDisposed).true;
-=======
+  });
+
   test('empty storage metrics', async () => {
     const f = await factory({ dropAll: true });
 
@@ -1459,6 +1459,5 @@
       parameters_size_bytes: 0,
       replication_size_bytes: 0
     });
->>>>>>> e3d2c5f9
   });
 }