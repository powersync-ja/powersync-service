--- conflicted
+++ resolved
@@ -50,11 +50,7 @@
     "@types/uuid": "^9.0.4",
     "fastify": "4.23.2",
     "fastify-plugin": "^4.5.1",
-<<<<<<< HEAD
-    "typescript": "^5.5.4",
-=======
     "typescript": "^5.6.2",
->>>>>>> 2feb6799
     "vite-tsconfig-paths": "^4.3.2",
     "vitest": "^2.1.1"
   }
