{
  "name": "@powersync/service-core",
  "repository": "https://github.com/powersync-ja/powersync-service",
  "types": "dist/index.d.ts",
  "publishConfig": {
    "access": "public"
  },
  "version": "0.8.6",
  "main": "dist/index.js",
  "license": "FSL-1.1-Apache-2.0",
  "type": "module",
  "scripts": {
    "build": "tsc -b",
    "build:tests": "tsc -b test/tsconfig.json",
<<<<<<< HEAD
    "test": "vitest",
    "clean": "rm -rf ./lib && tsc -b --clean"
=======
    "test": "vitest --no-threads",
    "clean": "rm -rf ./dist && tsc -b --clean"
>>>>>>> 6b72e6c1
  },
  "dependencies": {
    "@js-sdsl/ordered-set": "^4.4.2",
    "@opentelemetry/api": "~1.8.0",
    "@opentelemetry/exporter-metrics-otlp-http": "^0.51.1",
    "@opentelemetry/exporter-prometheus": "^0.51.1",
    "@opentelemetry/resources": "^1.24.1",
    "@opentelemetry/sdk-metrics": "1.24.1",
    "@powersync/lib-services-framework": "workspace:*",
    "@powersync/service-jsonbig": "workspace:*",
    "@powersync/service-rsocket-router": "workspace:*",
    "@powersync/service-sync-rules": "workspace:*",
    "@powersync/service-types": "workspace:*",
    "async": "^3.2.4",
    "async-mutex": "^0.5.0",
    "bson": "^6.6.0",
    "commander": "^12.0.0",
    "cors": "^2.8.5",
    "ipaddr.js": "^2.1.0",
    "ix": "^5.0.0",
    "jose": "^4.15.1",
    "lodash": "^4.17.21",
    "lru-cache": "^10.2.2",
    "mongodb": "^6.7.0",
    "node-fetch": "^3.3.2",
    "ts-codec": "^1.2.2",
    "uri-js": "^4.4.1",
    "uuid": "^9.0.1",
    "winston": "^3.13.0",
    "yaml": "^2.3.2"
  },
  "devDependencies": {
    "@types/async": "^3.2.24",
    "@types/lodash": "^4.17.5",
    "@types/uuid": "^9.0.4",
    "fastify": "4.23.2",
    "fastify-plugin": "^4.5.1",
    "typescript": "^5.6.2",
    "vite-tsconfig-paths": "^4.3.2",
    "vitest": "^2.1.1"
  }
}<|MERGE_RESOLUTION|>--- conflicted
+++ resolved
@@ -12,13 +12,8 @@
   "scripts": {
     "build": "tsc -b",
     "build:tests": "tsc -b test/tsconfig.json",
-<<<<<<< HEAD
     "test": "vitest",
-    "clean": "rm -rf ./lib && tsc -b --clean"
-=======
-    "test": "vitest --no-threads",
     "clean": "rm -rf ./dist && tsc -b --clean"
->>>>>>> 6b72e6c1
   },
   "dependencies": {
     "@js-sdsl/ordered-set": "^4.4.2",
